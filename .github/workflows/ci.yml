--- conflicted
+++ resolved
@@ -3,11 +3,7 @@
 on: [push, pull_request]
 
 env:
-<<<<<<< HEAD
     minrust: 1.51.0
-=======
-    minrust: 1.49.0
->>>>>>> 5ba5506c
 
 jobs:
   test:
