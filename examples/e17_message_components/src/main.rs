use std::error::Error as StdError;
use std::str::FromStr;
use std::time::Duration;
use std::{env, fmt};

use dotenv::dotenv;
<<<<<<< HEAD
use serenity::{
    async_trait,
    builder::{CreateActionRow, CreateButton, CreateSelectMenu, CreateSelectMenuOption},
    client::{Context, EventHandler},
    futures::StreamExt,
    model::{
        channel::Message,
        gateway::GatewayIntents,
        interactions::{message_component::ButtonStyle, InteractionResponseType},
    },
    Client,
};
=======
use serenity::builder::{CreateActionRow, CreateButton, CreateSelectMenu, CreateSelectMenuOption};
use serenity::client::{Context, EventHandler};
use serenity::futures::StreamExt;
use serenity::model::channel::Message;
use serenity::model::interactions::message_component::ButtonStyle;
use serenity::model::interactions::InteractionResponseType;
use serenity::{async_trait, Client};
>>>>>>> 2bb9a01b

#[derive(Debug)]
enum Animal {
    Cat,
    Dog,
    Horse,
    Alpaca,
}

#[derive(Debug)]
struct ParseComponentError(String);

impl fmt::Display for ParseComponentError {
    fn fmt(&self, f: &mut fmt::Formatter<'_>) -> fmt::Result {
        write!(f, "Failed to parse {} as component", self.0)
    }
}

impl StdError for ParseComponentError {}

impl fmt::Display for Animal {
    fn fmt(&self, f: &mut fmt::Formatter<'_>) -> fmt::Result {
        match self {
            Self::Cat => write!(f, "Cat"),
            Self::Dog => write!(f, "Dog"),
            Self::Horse => write!(f, "Horse"),
            Self::Alpaca => write!(f, "Alpaca"),
        }
    }
}

impl FromStr for Animal {
    type Err = ParseComponentError;

    fn from_str(s: &str) -> Result<Self, Self::Err> {
        match s {
            "cat" => Ok(Animal::Cat),
            "dog" => Ok(Animal::Dog),
            "horse" => Ok(Animal::Horse),
            "alpaca" => Ok(Animal::Alpaca),
            _ => Err(ParseComponentError(s.to_string())),
        }
    }
}

impl Animal {
    fn emoji(&self) -> char {
        match self {
            Self::Cat => '🐈',
            Self::Dog => '🐕',
            Self::Horse => '🐎',
            Self::Alpaca => '🦙',
        }
    }

    fn menu_option(&self) -> CreateSelectMenuOption {
        let mut opt = CreateSelectMenuOption::default();
        // This is what will be shown to the user
        opt.label(format!("{} {}", self.emoji(), self));
        // This is used to identify the selected value
        opt.value(self.to_string().to_ascii_lowercase());
        opt
    }

    fn select_menu() -> CreateSelectMenu {
        let mut menu = CreateSelectMenu::default();
        menu.custom_id("animal_select");
        menu.placeholder("No animal selected");
        menu.options(|f| {
            f.add_option(Self::Cat.menu_option())
                .add_option(Self::Dog.menu_option())
                .add_option(Self::Horse.menu_option())
                .add_option(Self::Alpaca.menu_option())
        });
        menu
    }

    fn action_row() -> CreateActionRow {
        let mut ar = CreateActionRow::default();
        // A select menu must be the only thing in an action row!
        ar.add_select_menu(Self::select_menu());
        ar
    }
}

#[derive(Debug)]
enum Sound {
    Meow,
    Woof,
    Neigh,
    Honk,
}

impl fmt::Display for Sound {
    fn fmt(&self, f: &mut fmt::Formatter<'_>) -> fmt::Result {
        match self {
            Self::Meow => write!(f, "meow"),
            Self::Woof => write!(f, "woof"),
            Self::Neigh => write!(f, "neigh"),
            Self::Honk => write!(f, "hoooooooonk"),
        }
    }
}

impl Sound {
    fn emoji(&self) -> char {
        match self {
            Self::Meow => Animal::Cat.emoji(),
            Self::Woof => Animal::Dog.emoji(),
            Self::Neigh => Animal::Horse.emoji(),
            Self::Honk => Animal::Alpaca.emoji(),
        }
    }

    fn button(&self) -> CreateButton {
        let mut b = CreateButton::default();
        b.custom_id(self.to_string().to_ascii_lowercase());
        b.emoji(self.emoji());
        b.label(self);
        b.style(ButtonStyle::Primary);
        b
    }

    fn action_row() -> CreateActionRow {
        let mut ar = CreateActionRow::default();
        // We can add up to 5 buttons per action row
        ar.add_button(Sound::Meow.button());
        ar.add_button(Sound::Woof.button());
        ar.add_button(Sound::Neigh.button());
        ar.add_button(Sound::Honk.button());
        ar
    }
}

impl FromStr for Sound {
    type Err = ParseComponentError;

    fn from_str(s: &str) -> Result<Self, Self::Err> {
        match s {
            "meow" => Ok(Sound::Meow),
            "woof" => Ok(Sound::Woof),
            "neigh" => Ok(Sound::Neigh),
            "hoooooooonk" => Ok(Sound::Honk),
            _ => Err(ParseComponentError(s.to_string())),
        }
    }
}

struct Handler;

#[async_trait]
impl EventHandler for Handler {
    async fn message(&self, ctx: Context, msg: Message) {
        if msg.content != "animal" {
            return;
        }

        // Ask the user for its favorite animal
        let m = msg
            .channel_id
            .send_message(&ctx, |m| {
                m.content("Please select your favorite animal")
                    .components(|c| c.add_action_row(Animal::action_row()))
            })
            .await
            .unwrap();

        // Wait for the user to make a selection
        let mci =
            match m.await_component_interaction(&ctx).timeout(Duration::from_secs(60 * 3)).await {
                Some(ci) => ci,
                None => {
                    m.reply(&ctx, "Timed out").await.unwrap();
                    return;
                },
            };

        // data.custom_id contains the id of the component (here "animal_select")
        // and should be used to identify if a message has multiple components.
        // data.values contains the selected values from the menu
        let animal = Animal::from_str(mci.data.values.get(0).unwrap()).unwrap();

        // Acknowledge the interaction and edit the message
        mci.create_interaction_response(&ctx, |r| {
            r.kind(InteractionResponseType::UpdateMessage).interaction_response_data(|d| {
                d.content(format!("You chose: **{}**\nNow choose a sound!", animal))
                    .components(|c| c.add_action_row(Sound::action_row()))
            })
        })
        .await
        .unwrap();

        // Wait for multiple interactions

        let mut cib =
            m.await_component_interactions(&ctx).timeout(Duration::from_secs(60 * 3)).build();

        while let Some(mci) = cib.next().await {
            let sound = Sound::from_str(&mci.data.custom_id).unwrap();
            // Acknowledge the interaction and send a reply
            mci.create_interaction_response(&ctx, |r| {
                // This time we dont edit the message but reply to it
                r.kind(InteractionResponseType::ChannelMessageWithSource).interaction_response_data(
                    |d| {
                        // Make the message hidden for other users by setting `ephemeral(true)`.
                        d.ephemeral(true).content(format!("The **{}** says __{}__", animal, sound))
                    },
                )
            })
            .await
            .unwrap();
        }

        // Delete the orig message or there will be dangling components
        m.delete(&ctx).await.unwrap()
    }
}

#[tokio::main]
async fn main() {
    dotenv().ok();
    // Configure the client with your Discord bot token in the environment.
    let token = env::var("DISCORD_TOKEN").expect("Expected a token in the environment");

    // Build our client.
    let intents = GatewayIntents::GUILD_MESSAGES
        | GatewayIntents::DIRECT_MESSAGES
        | GatewayIntents::MESSAGE_CONTENT;
    let mut client = Client::builder(token, intents)
        .event_handler(Handler)
        .await
        .expect("Error creating client");

    // Finally, start a single shard, and start listening to events.
    // Shards will automatically attempt to reconnect, and will perform
    // exponential backoff until it reconnects.
    if let Err(why) = client.start().await {
        println!("Client error: {:?}", why);
    }
}<|MERGE_RESOLUTION|>--- conflicted
+++ resolved
@@ -4,20 +4,6 @@
 use std::{env, fmt};
 
 use dotenv::dotenv;
-<<<<<<< HEAD
-use serenity::{
-    async_trait,
-    builder::{CreateActionRow, CreateButton, CreateSelectMenu, CreateSelectMenuOption},
-    client::{Context, EventHandler},
-    futures::StreamExt,
-    model::{
-        channel::Message,
-        gateway::GatewayIntents,
-        interactions::{message_component::ButtonStyle, InteractionResponseType},
-    },
-    Client,
-};
-=======
 use serenity::builder::{CreateActionRow, CreateButton, CreateSelectMenu, CreateSelectMenuOption};
 use serenity::client::{Context, EventHandler};
 use serenity::futures::StreamExt;
@@ -25,7 +11,6 @@
 use serenity::model::interactions::message_component::ButtonStyle;
 use serenity::model::interactions::InteractionResponseType;
 use serenity::{async_trait, Client};
->>>>>>> 2bb9a01b
 
 #[derive(Debug)]
 enum Animal {
