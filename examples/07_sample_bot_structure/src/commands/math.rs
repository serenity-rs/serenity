--- conflicted
+++ resolved
@@ -6,15 +6,9 @@
 };
 
 #[command]
-<<<<<<< HEAD
-pub async fn multiply(ctx: &mut Context, msg: &Message, mut args: Args) -> CommandResult {
+pub async fn multiply(ctx: &Context, msg: &Message, mut args: Args) -> CommandResult {
     let one = args.single::<f64>()?;
     let two = args.single::<f64>()?;
-=======
-pub fn multiply(ctx: &Context, msg: &Message, mut args: Args) -> CommandResult {
-    let one = args.single::<f64>().unwrap();
-    let two = args.single::<f64>().unwrap();
->>>>>>> 3e4294b5
 
     let product = one * two;
 
