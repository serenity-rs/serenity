use crate::ShardManagerContainer;
use serenity::prelude::*;
use serenity::model::prelude::*;
use serenity::framework::standard::{
    CommandResult,
    macros::command,
};

#[command]
#[owners_only]
<<<<<<< HEAD
async fn quit(ctx: &mut Context, msg: &Message) -> CommandResult {
    let data = ctx.data.read().await;
=======
fn quit(ctx: &Context, msg: &Message) -> CommandResult {
    let data = ctx.data.read();
>>>>>>> 3e4294b5

    if let Some(manager) = data.get::<ShardManagerContainer>() {
        manager.lock().await.shutdown_all().await;
    } else {
<<<<<<< HEAD
        msg.reply(&ctx, "There was a problem getting the shard manager").await?;
=======
        let _ = msg.reply(ctx, "There was a problem getting the shard manager");
>>>>>>> 3e4294b5

        return Ok(());
    }

<<<<<<< HEAD
    msg.reply(&ctx, "Shutting down!").await?;
=======
    let _ = msg.reply(ctx, "Shutting down!");
>>>>>>> 3e4294b5

    Ok(())
}<|MERGE_RESOLUTION|>--- conflicted
+++ resolved
@@ -8,31 +8,18 @@
 
 #[command]
 #[owners_only]
-<<<<<<< HEAD
-async fn quit(ctx: &mut Context, msg: &Message) -> CommandResult {
+async fn quit(ctx: &Context, msg: &Message) -> CommandResult {
     let data = ctx.data.read().await;
-=======
-fn quit(ctx: &Context, msg: &Message) -> CommandResult {
-    let data = ctx.data.read();
->>>>>>> 3e4294b5
 
     if let Some(manager) = data.get::<ShardManagerContainer>() {
         manager.lock().await.shutdown_all().await;
     } else {
-<<<<<<< HEAD
-        msg.reply(&ctx, "There was a problem getting the shard manager").await?;
-=======
-        let _ = msg.reply(ctx, "There was a problem getting the shard manager");
->>>>>>> 3e4294b5
+        msg.reply(ctx, "There was a problem getting the shard manager").await?;
 
         return Ok(());
     }
 
-<<<<<<< HEAD
-    msg.reply(&ctx, "Shutting down!").await?;
-=======
-    let _ = msg.reply(ctx, "Shutting down!");
->>>>>>> 3e4294b5
+    msg.reply(ctx, "Shutting down!").await?;
 
     Ok(())
 }