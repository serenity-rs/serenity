--- conflicted
+++ resolved
@@ -1,31 +1,6 @@
 //! In this example, you will be shown various ways of sharing data between events and commands.
 //! And how to use locks correctly to avoid deadlocking the bot.
 
-<<<<<<< HEAD
-use std::{
-    collections::HashMap,
-    env,
-    sync::{
-        atomic::{AtomicUsize, Ordering},
-        Arc,
-    },
-};
-
-use serenity::{
-    async_trait,
-    framework::standard::{
-        macros::{command, group, hook},
-        Args,
-        CommandResult,
-        StandardFramework,
-    },
-    model::{
-        channel::Message,
-        gateway::{GatewayIntents, Ready},
-    },
-    prelude::*,
-};
-=======
 use std::collections::HashMap;
 use std::env;
 use std::sync::atomic::{AtomicUsize, Ordering};
@@ -37,7 +12,6 @@
 use serenity::model::channel::Message;
 use serenity::model::gateway::Ready;
 use serenity::prelude::*;
->>>>>>> 2bb9a01b
 use tokio::sync::RwLock;
 
 // A container type is created for inserting into the Client's `data`, which
