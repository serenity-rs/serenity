//! Requires the 'framework' feature flag be enabled in your project's
//! `Cargo.toml`.
//!
//! This can be enabled by specifying the feature in the dependency section:
//!
//! ```toml
//! [dependencies.serenity]
//! git = "https://github.com/serenity-rs/serenity.git"
//! features = ["framework", "standard_framework"]
//! ```
use std::{collections::{HashMap, HashSet}, env, fmt::Write, sync::Arc};
use serenity::{
    async_trait,
    client::bridge::gateway::{ShardId, ShardManager},
    framework::standard::{
        Args, CheckResult, CommandOptions, CommandResult, CommandGroup,
        DispatchError, HelpOptions, help_commands, StandardFramework,
        macros::{command, group, help, check, hook},
    },
    http::Http,
    model::{
        channel::{Channel, Message}, gateway::Ready, id::UserId,
        permissions::Permissions,
    },
    utils::{content_safe, ContentSafeOptions},
};

use serenity::prelude::*;
use tokio::sync::Mutex;

// A container type is created for inserting into the Client's `data`, which
// allows for data to be accessible across all events and framework commands, or
// anywhere else that has a copy of the `data` Arc.
struct ShardManagerContainer;

impl TypeMapKey for ShardManagerContainer {
    type Value = Arc<Mutex<ShardManager>>;
}

struct CommandCounter;

impl TypeMapKey for CommandCounter {
    type Value = HashMap<String, u64>;
}

struct Handler;

#[async_trait]
impl EventHandler for Handler {
    async fn ready(&self, _: Context, ready: Ready) {
        println!("{} is connected!", ready.user.name);
    }
}

#[group]
#[commands(about, am_i_admin, say, commands, ping, some_long_command)]
struct General;

#[group]
// Sets multiple prefixes for a group.
// This requires us to call commands in this group
// via `~emoji` (or `~em`) instead of just `~`.
#[prefixes("emoji", "em")]
// Set a description to appear if a user wants to display a single group
// e.g. via help using the group-name or one of its prefixes.
#[description = "A group with commands providing an emoji as response."]
// Sets a command that will be executed if only a group-prefix was passed.
#[default_command(bird)]
#[commands(cat, dog)]
struct Emoji;

#[group]
// Sets a single prefix for this group.
// So one has to call commands in this group
// via `~math` instead of just `~`.
#[prefix = "math"]
#[commands(multiply)]
struct Math;

#[group]
#[owners_only]
// Limit all commands to be guild-restricted.
#[only_in(guilds)]
// Adds checks that need to be passed.
#[commands(slow_mode)]
struct Owner;

// The framework provides two built-in help commands for you to use.
// But you can also make your own customized help command that forwards
// to the behaviour of either of them.
#[help]
// This replaces the information that a user can pass
// a command-name as argument to gain specific information about it.
#[individual_command_tip =
"Hello! こんにちは！Hola! Bonjour! 您好!\n\
If you want more information about a specific command, just pass the command as argument."]
// Some arguments require a `{}` in order to replace it with contextual information.
// In this case our `{}` refers to a command's name.
#[command_not_found_text = "Could not find: `{}`."]
// Define the maximum Levenshtein-distance between a searched command-name
// and commands. If the distance is lower than or equal the set distance,
// it will be displayed as a suggestion.
// Setting the distance to 0 will disable suggestions.
#[max_levenshtein_distance(3)]
// When you use sub-groups, Serenity will use the `indention_prefix` to indicate
// how deeply an item is indented.
// The default value is "-", it will be changed to "+".
#[indention_prefix = "+"]
// On another note, you can set up the help-menu-filter-behaviour.
// Here are all possible settings shown on all possible options.
// First case is if a user lacks permissions for a command, we can hide the command.
#[lacking_permissions = "Hide"]
// If the user is nothing but lacking a certain role, we just display it hence our variant is `Nothing`.
#[lacking_role = "Nothing"]
// The last `enum`-variant is `Strike`, which ~~strikes~~ a command.
#[wrong_channel = "Strike"]
// Serenity will automatically analyse and generate a hint/tip explaining the possible
// cases of ~~strikethrough-commands~~, but only if
// `strikethrough_commands_tip(Some(""))` keeps `Some()` wrapping an empty `String`, which is the default value.
// If the `String` is not empty, your given `String` will be used instead.
// If you pass in a `None`, no hint will be displayed at all.
async fn my_help(
    context: &mut Context,
    msg: &Message,
    args: Args,
    help_options: &'static HelpOptions,
    groups: &[&'static CommandGroup],
    owners: HashSet<UserId>
) -> CommandResult {
    help_commands::with_embeds(context, msg, args, help_options, groups, owners).await
}

#[hook]
async fn before(ctx: &mut Context, msg: &Message, command_name: &str) -> bool {
    println!("Got command '{}' by user '{}'", command_name, msg.author.name);

    // Increment the number of times this command has been run once. If
    // the command's name does not exist in the counter, add a default
    // value of 0.
    let mut data = ctx.data.write().await;
    let counter = data.get_mut::<CommandCounter>().expect("Expected CommandCounter in ShareMap.");
    let entry = counter.entry(command_name.to_string()).or_insert(0);
    *entry += 1;

    true // if `before` returns false, command processing doesn't happen.
}

#[hook]
async fn after(_ctx: &mut Context, _msg: &Message, command_name: &str, command_result: CommandResult) {
    match command_result {
        Ok(()) => println!("Processed command '{}'", command_name),
        Err(why) => println!("Command '{}' returned error {:?}", command_name, why),
    }
}

#[hook]
async fn unknown_command(_ctx: &mut Context, _msg: &Message, unknown_command_name: &str) {
    println!("Could not find command named '{}'", unknown_command_name);
}

#[hook]
async fn normal_message(_ctx: &mut Context, msg: &Message) {
    println!("Message is not a command '{}'", msg.content);
}


#[hook]
async fn dispatch_error(ctx: &mut Context, msg: &Message, error: DispatchError) -> () {
    if let DispatchError::Ratelimited(seconds) = error {
        let _ = msg
            .channel_id
            .say(&ctx.http, &format!("Try this again in {} seconds.", seconds))
            .await;
    };
}

// You can construct a hook without the use of a macro, too.
// This requires some boilerplate though and the following additional import.
use serenity::{futures::future::BoxFuture, FutureExt};
fn _dispatch_error_no_macro<'fut>(ctx: &'fut mut Context, msg: &'fut Message, error: DispatchError) -> BoxFuture<'fut, ()> {
    async move {
        if let DispatchError::Ratelimited(seconds) = error {
            let _ = msg
                .channel_id
                .say(&ctx.http, &format!("Try this again in {} seconds.", seconds))
                .await;
        };
    }.boxed()
}

#[tokio::main]
async fn main() {
    // Configure the client with your Discord bot token in the environment.
    let token = env::var("DISCORD_TOKEN").expect(
        "Expected a token in the environment",
    );

    let http = Http::new_with_token(&token);

    // We will fetch your bot's owners and id
    let (owners, bot_id) = match http.get_current_application_info().await {
        Ok(info) => {
            let mut owners = HashSet::new();
            owners.insert(info.owner.id);

            (owners, info.id)
        },
        Err(why) => panic!("Could not access application info: {:?}", why),
    };

    let framework = StandardFramework::new()
    .configure(|c| c
        .with_whitespace(true)
        .on_mention(Some(bot_id))
        .prefix("~")
        // You can set multiple delimiters via delimiters()
        // or just one via delimiter(",")
        // If you set multiple delimiters, the order you list them
        // decides their priority (from first to last).
        //
        // In this case, if "," would be first, a message would never
        // be delimited at ", ", forcing you to trim your arguments if you
        // want to avoid whitespaces at the start of each.
        .delimiters(vec![", ", ","])
        // Sets the bot's owners. These will be used for commands that
        // are owners only.
        .owners(owners))

    // Set a function to be called prior to each command execution. This
    // provides the context of the command, the message that was received,
    // and the full name of the command that will be called.
    //
    // You can not use this to determine whether a command should be
    // executed. Instead, the `#[check]` macro gives you this functionality.
    //
    // **Note**: Async closures are unstable, you may use them in your
    // application if you are fine using nightly Rust.
    // If not, we need to provide the function identifiers to the
    // hook-functions (before, after, normal, ...).
    .before(before)
    // Similar to `before`, except will be called directly _after_
    // command execution.
    .after(after)
    // Set a function that's called whenever an attempted command-call's
    // command could not be found.
    .unrecognised_command(unknown_command)
    // Set a function that's called whenever a message is not a command.
    .normal_message(normal_message)
    // Set a function that's called whenever a command's execution didn't complete for one
    // reason or another. For example, when a user has exceeded a rate-limit or a command
    // can only be performed by the bot owner.
    .on_dispatch_error(dispatch_error)
    // Can't be used more than once per 5 seconds:
    .bucket("emoji", |b| b.delay(5)).await
    // Can't be used more than 2 times per 30 seconds, with a 5 second delay:
    .bucket("complicated", |b| b.delay(5).time_span(30).limit(2)).await
    // The `#[group]` macro generates `static` instances of the options set for the group.
    // They're made in the pattern: `#name_GROUP` for the group instance and `#name_GROUP_OPTIONS`.
    // #name is turned all uppercase
    .help(&MY_HELP)
    .group(&GENERAL_GROUP)
    .group(&EMOJI_GROUP)
    .group(&MATH_GROUP)
    .group(&OWNER_GROUP);

    let mut client = Client::new_with_framework(&token, Handler, framework)
        .await
        .expect("Err creating client");

    {
        let mut data = client.data.write().await;
        data.insert::<CommandCounter>(HashMap::default());
        data.insert::<ShardManagerContainer>(Arc::clone(&client.shard_manager));
    }

    // Commands are equivalent to:
    // "~about"
    // "~emoji cat"
    // "~emoji dog"
    // "~multiply"
    // "~ping"
    // "~some long command"
<<<<<<< HEAD
=======
    client.with_framework(
        // Configures the client, allowing for options to mutate how the
        // framework functions.
        //
        // Refer to the documentation for
        // `serenity::ext::framework::Configuration` for all available
        // configurations.
        StandardFramework::new()
        .configure(|c| c
            .with_whitespace(true)
            .on_mention(Some(bot_id))
            .prefix("~")
            // You can set multiple delimiters via delimiters()
            // or just one via delimiter(",")
            // If you set multiple delimiters, the order you list them
            // decides their priority (from first to last).
            //
            // In this case, if "," would be first, a message would never
            // be delimited at ", ", forcing you to trim your arguments if you
            // want to avoid whitespaces at the start of each.
            .delimiters(vec![", ", ","])
            // Sets the bot's owners. These will be used for commands that
            // are owners only.
            .owners(owners))

        // Set a function to be called prior to each command execution. This
        // provides the context of the command, the message that was received,
        // and the full name of the command that will be called.
        //
        // You can not use this to determine whether a command should be
        // executed. Instead, the `#[check]` macro gives you this functionality.
        .before(|ctx, msg, command_name| {
            println!("Got command '{}' by user '{}'",
                     command_name,
                     msg.author.name);

            // Increment the number of times this command has been run once. If
            // the command's name does not exist in the counter, add a default
            // value of 0.
            let mut data = ctx.data.write();
            let counter = data.get_mut::<CommandCounter>().expect("Expected CommandCounter in TypeMap.");
            let entry = counter.entry(command_name.to_string()).or_insert(0);
            *entry += 1;

            true // if `before` returns false, command processing doesn't happen.
        })
        // Similar to `before`, except will be called directly _after_
        // command execution.
        .after(|_, _, command_name, error| {
            match error {
                Ok(()) => println!("Processed command '{}'", command_name),
                Err(why) => println!("Command '{}' returned error {:?}", command_name, why),
            }
        })
        // Set a function that's called whenever an attempted command-call's
        // command could not be found.
        .unrecognised_command(|_, _, unknown_command_name| {
            println!("Could not find command named '{}'", unknown_command_name);
        })
        // Set a function that's called whenever a message is not a command.
        .normal_message(|_, message| {
            println!("Message is not a command '{}'", message.content);
        })
        // Set a function that's called whenever a command's execution didn't complete for one
        // reason or another. For example, when a user has exceeded a rate-limit or a command
        // can only be performed by the bot owner.
        .on_dispatch_error(|ctx, msg, error| {
            if let DispatchError::Ratelimited(seconds) = error {
                let _ = msg.channel_id.say(&ctx.http, &format!("Try this again in {} seconds.", seconds));
            }
        })
        .help(&MY_HELP)
        // Can't be used more than once per 5 seconds:
        .bucket("emoji", |b| b.delay(5))
        // Can't be used more than 2 times per 30 seconds, with a 5 second delay:
        .bucket("complicated", |b| b.delay(5).time_span(30).limit(2))
        // The `#[group]` macro generates `static` instances of the options set for the group.
        // They're made in the pattern: `#name_GROUP` for the group instance and `#name_GROUP_OPTIONS`.
        // #name is turned all uppercase
        .group(&GENERAL_GROUP)
        .group(&EMOJI_GROUP)
        .group(&MATH_GROUP)
        .group(&OWNER_GROUP)
    );
>>>>>>> f02a0dfe


    if let Err(why) = client.start().await {
        println!("Client error: {:?}", why);
    }
}

// Commands can be created via the attribute `#[command]` macro.
#[command]
// Options are passed via subsequent attributes.
// Make this command use the "complicated" bucket.
#[bucket = "complicated"]
async fn commands(ctx: &mut Context, msg: &Message) -> CommandResult {
    let mut contents = "Commands used:\n".to_string();

<<<<<<< HEAD
    let _ = msg.channel_id.send_files(&ctx, vec!["C:/Users/Lake/Desktop/585749770170269717.png"],
        |m| { m.content("does sending files work?") }
    ).await;

    let data = ctx.data.read().await;
    let counter = data.get::<CommandCounter>().expect("Expected CommandCounter in ShareMap.");
=======
    let data = ctx.data.read();
    let counter = data.get::<CommandCounter>().expect("Expected CommandCounter in TypeMap.");
>>>>>>> f02a0dfe

    for (k, v) in counter {
        let _ = write!(contents, "- {name}: {amount}\n", name=k, amount=v);
    }

    if let Err(why) = msg.channel_id.say(&ctx.http, &contents).await {
        println!("Error sending message: {:?}", why);
    }

    Ok(())
}

// Repeats what the user passed as argument but ensures that user and role
// mentions are replaced with a safe textual alternative.
// In this example channel mentions are excluded via the `ContentSafeOptions`.
#[command]
async fn say(ctx: &mut Context, msg: &Message, args: Args) -> CommandResult {
    let settings = if let Some(guild_id) = msg.guild_id {
       // By default roles, users, and channel mentions are cleaned.
       ContentSafeOptions::default()
            // We do not want to clean channal mentions as they
            // do not ping users.
            .clean_channel(false)
            // If it's a guild channel, we want mentioned users to be displayed
            // as their display name.
            .display_as_member_from(guild_id)
    } else {
        ContentSafeOptions::default()
            .clean_channel(false)
            .clean_role(false)
    };

    let content = content_safe(&ctx.cache, &args.rest(), &settings).await;

    if let Err(why) = msg.channel_id.say(&ctx.http, &content).await {
        println!("Error sending message: {:?}", why);
    }

    Ok(())
}

// A function which acts as a "check", to determine whether to call a command.
//
// In this case, this command checks to ensure you are the owner of the message
// in order for the command to be executed. If the check fails, the command is
// not called.
#[check]
#[name = "Owner"]
async fn owner_check(_: &mut Context, msg: &Message, _: &mut Args, _: &CommandOptions) -> CheckResult {
    // Replace 7 with your ID to make this check pass.
    //
    // `true` will convert into `CheckResult::Success`,
    //
    // `false` will convert into `CheckResult::Failure(Reason::Unknown)`,
    //
    // and if you want to pass a reason alongside failure you can do:
    // `CheckResult::new_user("Lacked admin permission.")`,
    //
    // if you want to mark it as something you want to log only:
    // `CheckResult::new_log("User lacked admin permission.")`,
    //
    // and if the check's failure origin is unknown you can mark it as such (same as using `false.into`):
    // `CheckResult::new_unknown()`
    (msg.author.id == 7).into()
}


#[command]
async fn some_long_command(ctx: &mut Context, msg: &Message, args: Args) -> CommandResult {
    if let Err(why) = msg.channel_id.say(&ctx.http, &format!("Arguments: {:?}", args.rest())).await {
        println!("Error sending message: {:?}", why);
    }

    Ok(())
}

#[command]
// Limits the usage of this command to roles named:
#[allowed_roles("mods", "ultimate neko")]
async fn about_role(ctx: &mut Context, msg: &Message, args: Args) -> CommandResult {
    let potential_role_name = args.rest();

    if let Some(guild) = msg.guild(&ctx.cache).await {
        // `role_by_name()` allows us to attempt attaining a reference to a role
        // via its name.
        if let Some(role) = guild.read().await.role_by_name(&potential_role_name) {

            if let Err(why) = msg.channel_id.say(&ctx.http, &format!("Role-ID: {}", role.id)).await {
                println!("Error sending message: {:?}", why);
            }

            return Ok(());
        }
    }

    if let Err(why) = msg.channel_id.say(&ctx.http, format!("Could not find role named: {:?}", potential_role_name)).await {
        println!("Error sending message: {:?}", why);
    }

    Ok(())
}

#[command]
// Lets us also call `~math *` instead of just `~math multiply`.
#[aliases("*")]
async fn multiply(ctx: &mut Context, msg: &Message, mut args: Args) -> CommandResult {
    let first = args.single::<f64>()?;
    let second = args.single::<f64>()?;

    let res = first * second;

    if let Err(why) = msg.channel_id.say(&ctx.http, &res.to_string()).await {
        println!("Err sending product of {} and {}: {:?}", first, second, why);
    }

    Ok(())
}

#[command]
async fn about(ctx: &mut Context, msg: &Message) -> CommandResult {
    if let Err(why) = msg.channel_id.say(&ctx.http, "This is a small test-bot! : )").await {
        println!("Error sending message: {:?}", why);
    }

    Ok(())
}

#[command]
async fn latency(ctx: &mut Context, msg: &Message) -> CommandResult {
    // The shard manager is an interface for mutating, stopping, restarting, and
    // retrieving information about shards.
    let data = ctx.data.read().await;

    let shard_manager = match data.get::<ShardManagerContainer>() {
        Some(v) => v,
        None => {
            let _ = msg.reply(&ctx, "There was a problem getting the shard manager").await;

            return Ok(());
        },
    };

    let manager = shard_manager.lock().await;
    let runners = manager.runners.lock().await;

    // Shards are backed by a "shard runner" responsible for processing events
    // over the shard, so we'll get the information about the shard runner for
    // the shard this command was sent over.
    let runner = match runners.get(&ShardId(ctx.shard_id)) {
        Some(runner) => runner,
        None => {
            let _ = msg.reply(&ctx,  "No shard found").await;

            return Ok(());
        },
    };

    let _ = msg.reply(&ctx, &format!("The shard latency is {:?}", runner.latency)).await;

    Ok(())
}

#[command]
// Limit command usage to guilds.
#[only_in(guilds)]
#[checks(Owner)]
async fn ping(ctx: &mut Context, msg: &Message) -> CommandResult {
    if let Err(why) = msg.channel_id.say(&ctx.http, "Pong! : )").await {
        println!("Error sending message: {:?}", why);
    }

    Ok(())
}

#[command]
// Adds multiple aliases
#[aliases("kitty", "neko")]
// Make this command use the "emoji" bucket.
#[bucket = "emoji"]
// Allow only administrators to call this:
#[required_permissions("ADMINISTRATOR")]
async fn cat(ctx: &mut Context, msg: &Message) -> CommandResult {
    if let Err(why) = msg.channel_id.say(&ctx.http, ":cat:").await {
        println!("Error sending message: {:?}", why);
    }

    Ok(())
}

#[command]
#[description = "Sends an emoji with a dog."]
#[bucket = "emoji"]
async fn dog(ctx: &mut Context, msg: &Message) -> CommandResult {
    if let Err(why) = msg.channel_id.say(&ctx.http, ":dog:").await {
        println!("Error sending message: {:?}", why);
    }

    Ok(())
}

#[command]
async fn bird(ctx: &mut Context, msg: &Message, args: Args) -> CommandResult {
    let say_content = if args.is_empty() {
        ":bird: can find animals for you.".to_string()
    } else {
        format!(":bird: could not find animal named: `{}`.", args.rest())
    };

    if let Err(why) = msg.channel_id.say(&ctx.http, say_content).await {
        println!("Error sending message: {:?}", why);
    }

    Ok(())
}

#[command]
// We could also use
// #[required_permissions(ADMINISTRATOR)]
// but that would not let us reply when it fails.
async fn am_i_admin(ctx: &mut Context, msg: &Message, _args: Args) -> CommandResult {
    if let Some(member) = &msg.member {

        for role in &member.roles {

            if role.to_role_cached(&ctx.cache).await.map_or(false, |r| r.has_permission(Permissions::ADMINISTRATOR)) {

                if let Err(why) = msg.channel_id.say(&ctx.http, "Yes, you are.").await {
                    println!("Error sending message: {:?}", why);
                }

                return Ok(());
            }
        }
    }

    if let Err(why) = msg.channel_id.say(&ctx.http, "No, you are not.").await {
        println!("Error sending message: {:?}", why);
    }

    Ok(())
}

#[command]
async fn slow_mode(ctx: &mut Context, msg: &Message, mut args: Args) -> CommandResult {
    let say_content = if let Ok(slow_mode_rate_seconds) = args.single::<u64>() {
        if let Err(why) = msg.channel_id.edit(&ctx.http, |c| c.slow_mode_rate(slow_mode_rate_seconds)).await {
            println!("Error setting channel's slow mode rate: {:?}", why);

            format!("Failed to set slow mode to `{}` seconds.", slow_mode_rate_seconds)
        } else {
            format!("Successfully set slow mode rate to `{}` seconds.", slow_mode_rate_seconds)
        }
    } else if let Some(Channel::Guild(channel)) = msg.channel_id.to_channel_cached(&ctx.cache).await {
        format!("Current slow mode rate is `{}` seconds.", channel.read().await.slow_mode_rate.unwrap_or(0))
    } else {
        "Failed to find channel in cache.".to_string()
    };

    if let Err(why) = msg.channel_id.say(&ctx.http, say_content).await {
        println!("Error sending message: {:?}", why);
    }

    Ok(())
}<|MERGE_RESOLUTION|>--- conflicted
+++ resolved
@@ -138,7 +138,7 @@
     // the command's name does not exist in the counter, add a default
     // value of 0.
     let mut data = ctx.data.write().await;
-    let counter = data.get_mut::<CommandCounter>().expect("Expected CommandCounter in ShareMap.");
+    let counter = data.get_mut::<CommandCounter>().expect("Expected CommandCounter in TypeMap.");
     let entry = counter.entry(command_name.to_string()).or_insert(0);
     *entry += 1;
 
@@ -273,102 +273,6 @@
         data.insert::<ShardManagerContainer>(Arc::clone(&client.shard_manager));
     }
 
-    // Commands are equivalent to:
-    // "~about"
-    // "~emoji cat"
-    // "~emoji dog"
-    // "~multiply"
-    // "~ping"
-    // "~some long command"
-<<<<<<< HEAD
-=======
-    client.with_framework(
-        // Configures the client, allowing for options to mutate how the
-        // framework functions.
-        //
-        // Refer to the documentation for
-        // `serenity::ext::framework::Configuration` for all available
-        // configurations.
-        StandardFramework::new()
-        .configure(|c| c
-            .with_whitespace(true)
-            .on_mention(Some(bot_id))
-            .prefix("~")
-            // You can set multiple delimiters via delimiters()
-            // or just one via delimiter(",")
-            // If you set multiple delimiters, the order you list them
-            // decides their priority (from first to last).
-            //
-            // In this case, if "," would be first, a message would never
-            // be delimited at ", ", forcing you to trim your arguments if you
-            // want to avoid whitespaces at the start of each.
-            .delimiters(vec![", ", ","])
-            // Sets the bot's owners. These will be used for commands that
-            // are owners only.
-            .owners(owners))
-
-        // Set a function to be called prior to each command execution. This
-        // provides the context of the command, the message that was received,
-        // and the full name of the command that will be called.
-        //
-        // You can not use this to determine whether a command should be
-        // executed. Instead, the `#[check]` macro gives you this functionality.
-        .before(|ctx, msg, command_name| {
-            println!("Got command '{}' by user '{}'",
-                     command_name,
-                     msg.author.name);
-
-            // Increment the number of times this command has been run once. If
-            // the command's name does not exist in the counter, add a default
-            // value of 0.
-            let mut data = ctx.data.write();
-            let counter = data.get_mut::<CommandCounter>().expect("Expected CommandCounter in TypeMap.");
-            let entry = counter.entry(command_name.to_string()).or_insert(0);
-            *entry += 1;
-
-            true // if `before` returns false, command processing doesn't happen.
-        })
-        // Similar to `before`, except will be called directly _after_
-        // command execution.
-        .after(|_, _, command_name, error| {
-            match error {
-                Ok(()) => println!("Processed command '{}'", command_name),
-                Err(why) => println!("Command '{}' returned error {:?}", command_name, why),
-            }
-        })
-        // Set a function that's called whenever an attempted command-call's
-        // command could not be found.
-        .unrecognised_command(|_, _, unknown_command_name| {
-            println!("Could not find command named '{}'", unknown_command_name);
-        })
-        // Set a function that's called whenever a message is not a command.
-        .normal_message(|_, message| {
-            println!("Message is not a command '{}'", message.content);
-        })
-        // Set a function that's called whenever a command's execution didn't complete for one
-        // reason or another. For example, when a user has exceeded a rate-limit or a command
-        // can only be performed by the bot owner.
-        .on_dispatch_error(|ctx, msg, error| {
-            if let DispatchError::Ratelimited(seconds) = error {
-                let _ = msg.channel_id.say(&ctx.http, &format!("Try this again in {} seconds.", seconds));
-            }
-        })
-        .help(&MY_HELP)
-        // Can't be used more than once per 5 seconds:
-        .bucket("emoji", |b| b.delay(5))
-        // Can't be used more than 2 times per 30 seconds, with a 5 second delay:
-        .bucket("complicated", |b| b.delay(5).time_span(30).limit(2))
-        // The `#[group]` macro generates `static` instances of the options set for the group.
-        // They're made in the pattern: `#name_GROUP` for the group instance and `#name_GROUP_OPTIONS`.
-        // #name is turned all uppercase
-        .group(&GENERAL_GROUP)
-        .group(&EMOJI_GROUP)
-        .group(&MATH_GROUP)
-        .group(&OWNER_GROUP)
-    );
->>>>>>> f02a0dfe
-
-
     if let Err(why) = client.start().await {
         println!("Client error: {:?}", why);
     }
@@ -382,17 +286,12 @@
 async fn commands(ctx: &mut Context, msg: &Message) -> CommandResult {
     let mut contents = "Commands used:\n".to_string();
 
-<<<<<<< HEAD
     let _ = msg.channel_id.send_files(&ctx, vec!["C:/Users/Lake/Desktop/585749770170269717.png"],
         |m| { m.content("does sending files work?") }
     ).await;
 
     let data = ctx.data.read().await;
     let counter = data.get::<CommandCounter>().expect("Expected CommandCounter in ShareMap.");
-=======
-    let data = ctx.data.read();
-    let counter = data.get::<CommandCounter>().expect("Expected CommandCounter in TypeMap.");
->>>>>>> f02a0dfe
 
     for (k, v) in counter {
         let _ = write!(contents, "- {name}: {amount}\n", name=k, amount=v);
