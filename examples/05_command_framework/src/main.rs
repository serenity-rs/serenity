//! Requires the 'framework' feature flag be enabled in your project's
//! `Cargo.toml`.
//!
//! This can be enabled by specifying the feature in the dependency section:
//!
//! ```toml
//! [dependencies.serenity]
//! git = "https://github.com/serenity-rs/serenity.git"
//! features = ["framework", "standard_framework"]
//! ```
use std::{collections::{HashMap, HashSet}, env, fmt::Write, sync::Arc};
use serenity::{
    async_trait,
    client::bridge::gateway::{ShardId, ShardManager},
    framework::standard::{
        Args, CheckResult, CommandOptions, CommandResult, CommandGroup,
        DispatchError, HelpOptions, help_commands, StandardFramework,
        macros::{command, group, help, check, hook},
    },
    http::Http,
    model::{
        channel::{Channel, Message}, gateway::Ready, id::UserId,
        permissions::Permissions,
    },
    utils::{content_safe, ContentSafeOptions},
};

use serenity::prelude::*;
use tokio::sync::Mutex;

// A container type is created for inserting into the Client's `data`, which
// allows for data to be accessible across all events and framework commands, or
// anywhere else that has a copy of the `data` Arc.
struct ShardManagerContainer;

impl TypeMapKey for ShardManagerContainer {
    type Value = Arc<Mutex<ShardManager>>;
}

struct CommandCounter;

impl TypeMapKey for CommandCounter {
    type Value = HashMap<String, u64>;
}

struct Handler;

#[async_trait]
impl EventHandler for Handler {
    async fn ready(&self, _: Context, ready: Ready) {
        println!("{} is connected!", ready.user.name);
    }
}

#[group]
#[commands(about, am_i_admin, say, commands, ping, some_long_command)]
struct General;

#[group]
// Sets multiple prefixes for a group.
// This requires us to call commands in this group
// via `~emoji` (or `~em`) instead of just `~`.
#[prefixes("emoji", "em")]
// Set a description to appear if a user wants to display a single group
// e.g. via help using the group-name or one of its prefixes.
#[description = "A group with commands providing an emoji as response."]
// Sets a command that will be executed if only a group-prefix was passed.
#[default_command(bird)]
#[commands(cat, dog)]
struct Emoji;

#[group]
// Sets a single prefix for this group.
// So one has to call commands in this group
// via `~math` instead of just `~`.
#[prefix = "math"]
#[commands(multiply)]
struct Math;

#[group]
#[owners_only]
// Limit all commands to be guild-restricted.
#[only_in(guilds)]
// Adds checks that need to be passed.
#[commands(slow_mode)]
struct Owner;

// The framework provides two built-in help commands for you to use.
// But you can also make your own customized help command that forwards
// to the behaviour of either of them.
#[help]
// This replaces the information that a user can pass
// a command-name as argument to gain specific information about it.
#[individual_command_tip =
"Hello! こんにちは！Hola! Bonjour! 您好!\n\
If you want more information about a specific command, just pass the command as argument."]
// Some arguments require a `{}` in order to replace it with contextual information.
// In this case our `{}` refers to a command's name.
#[command_not_found_text = "Could not find: `{}`."]
// Define the maximum Levenshtein-distance between a searched command-name
// and commands. If the distance is lower than or equal the set distance,
// it will be displayed as a suggestion.
// Setting the distance to 0 will disable suggestions.
#[max_levenshtein_distance(3)]
// When you use sub-groups, Serenity will use the `indention_prefix` to indicate
// how deeply an item is indented.
// The default value is "-", it will be changed to "+".
#[indention_prefix = "+"]
// On another note, you can set up the help-menu-filter-behaviour.
// Here are all possible settings shown on all possible options.
// First case is if a user lacks permissions for a command, we can hide the command.
#[lacking_permissions = "Hide"]
// If the user is nothing but lacking a certain role, we just display it hence our variant is `Nothing`.
#[lacking_role = "Nothing"]
// The last `enum`-variant is `Strike`, which ~~strikes~~ a command.
#[wrong_channel = "Strike"]
// Serenity will automatically analyse and generate a hint/tip explaining the possible
// cases of ~~strikethrough-commands~~, but only if
// `strikethrough_commands_tip(Some(""))` keeps `Some()` wrapping an empty `String`, which is the default value.
// If the `String` is not empty, your given `String` will be used instead.
// If you pass in a `None`, no hint will be displayed at all.
<<<<<<< HEAD
async fn my_help(
    context: &mut Context,
=======
fn my_help(
    context: &Context,
>>>>>>> 3e4294b5
    msg: &Message,
    args: Args,
    help_options: &'static HelpOptions,
    groups: &[&'static CommandGroup],
    owners: HashSet<UserId>
) -> CommandResult {
    help_commands::with_embeds(context, msg, args, help_options, groups, owners).await
}

#[hook]
async fn before(ctx: &mut Context, msg: &Message, command_name: &str) -> bool {
    println!("Got command '{}' by user '{}'", command_name, msg.author.name);

    // Increment the number of times this command has been run once. If
    // the command's name does not exist in the counter, add a default
    // value of 0.
    let mut data = ctx.data.write().await;
    let counter = data.get_mut::<CommandCounter>().expect("Expected CommandCounter in TypeMap.");
    let entry = counter.entry(command_name.to_string()).or_insert(0);
    *entry += 1;

    true // if `before` returns false, command processing doesn't happen.
}

#[hook]
async fn after(_ctx: &mut Context, _msg: &Message, command_name: &str, command_result: CommandResult) {
    match command_result {
        Ok(()) => println!("Processed command '{}'", command_name),
        Err(why) => println!("Command '{}' returned error {:?}", command_name, why),
    }
}

#[hook]
async fn unknown_command(_ctx: &mut Context, _msg: &Message, unknown_command_name: &str) {
    println!("Could not find command named '{}'", unknown_command_name);
}

#[hook]
async fn normal_message(_ctx: &mut Context, msg: &Message) {
    println!("Message is not a command '{}'", msg.content);
}


#[hook]
async fn dispatch_error(ctx: &mut Context, msg: &Message, error: DispatchError) -> () {
    if let DispatchError::Ratelimited(seconds) = error {
        let _ = msg
            .channel_id
            .say(&ctx.http, &format!("Try this again in {} seconds.", seconds))
            .await;
    };
}

// You can construct a hook without the use of a macro, too.
// This requires some boilerplate though and the following additional import.
use serenity::{futures::future::BoxFuture, FutureExt};
fn _dispatch_error_no_macro<'fut>(ctx: &'fut mut Context, msg: &'fut Message, error: DispatchError) -> BoxFuture<'fut, ()> {
    async move {
        if let DispatchError::Ratelimited(seconds) = error {
            let _ = msg
                .channel_id
                .say(&ctx.http, &format!("Try this again in {} seconds.", seconds))
                .await;
        };
    }.boxed()
}

#[tokio::main]
async fn main() {
    // Configure the client with your Discord bot token in the environment.
    let token = env::var("DISCORD_TOKEN").expect(
        "Expected a token in the environment",
    );

    let http = Http::new_with_token(&token);

    // We will fetch your bot's owners and id
    let (owners, bot_id) = match http.get_current_application_info().await {
        Ok(info) => {
            let mut owners = HashSet::new();
            owners.insert(info.owner.id);

            (owners, info.id)
        },
        Err(why) => panic!("Could not access application info: {:?}", why),
    };

    let framework = StandardFramework::new()
    .configure(|c| c
        .with_whitespace(true)
        .on_mention(Some(bot_id))
        .prefix("~")
        // You can set multiple delimiters via delimiters()
        // or just one via delimiter(",")
        // If you set multiple delimiters, the order you list them
        // decides their priority (from first to last).
        //
        // In this case, if "," would be first, a message would never
        // be delimited at ", ", forcing you to trim your arguments if you
        // want to avoid whitespaces at the start of each.
        .delimiters(vec![", ", ","])
        // Sets the bot's owners. These will be used for commands that
        // are owners only.
        .owners(owners))

    // Set a function to be called prior to each command execution. This
    // provides the context of the command, the message that was received,
    // and the full name of the command that will be called.
    //
    // You can not use this to determine whether a command should be
    // executed. Instead, the `#[check]` macro gives you this functionality.
    //
    // **Note**: Async closures are unstable, you may use them in your
    // application if you are fine using nightly Rust.
    // If not, we need to provide the function identifiers to the
    // hook-functions (before, after, normal, ...).
    .before(before)
    // Similar to `before`, except will be called directly _after_
    // command execution.
    .after(after)
    // Set a function that's called whenever an attempted command-call's
    // command could not be found.
    .unrecognised_command(unknown_command)
    // Set a function that's called whenever a message is not a command.
    .normal_message(normal_message)
    // Set a function that's called whenever a command's execution didn't complete for one
    // reason or another. For example, when a user has exceeded a rate-limit or a command
    // can only be performed by the bot owner.
    .on_dispatch_error(dispatch_error)
    // Can't be used more than once per 5 seconds:
    .bucket("emoji", |b| b.delay(5)).await
    // Can't be used more than 2 times per 30 seconds, with a 5 second delay:
    .bucket("complicated", |b| b.delay(5).time_span(30).limit(2)).await
    // The `#[group]` macro generates `static` instances of the options set for the group.
    // They're made in the pattern: `#name_GROUP` for the group instance and `#name_GROUP_OPTIONS`.
    // #name is turned all uppercase
    .help(&MY_HELP)
    .group(&GENERAL_GROUP)
    .group(&EMOJI_GROUP)
    .group(&MATH_GROUP)
    .group(&OWNER_GROUP);

    let mut client = Client::new(&token)
        .event_handler(Handler)
        .framework(framework)
        .await
        .expect("Err creating client");

    {
        let mut data = client.data.write().await;
        data.insert::<CommandCounter>(HashMap::default());
        data.insert::<ShardManagerContainer>(Arc::clone(&client.shard_manager));
    }

    if let Err(why) = client.start().await {
        println!("Client error: {:?}", why);
    }
}

// Commands can be created via the attribute `#[command]` macro.
#[command]
// Options are passed via subsequent attributes.
// Make this command use the "complicated" bucket.
#[bucket = "complicated"]
<<<<<<< HEAD
async fn commands(ctx: &mut Context, msg: &Message) -> CommandResult {
=======
fn commands(ctx: &Context, msg: &Message) -> CommandResult {
>>>>>>> 3e4294b5
    let mut contents = "Commands used:\n".to_string();

    let _ = msg.channel_id.send_files(&ctx, vec!["C:/Users/Lake/Desktop/585749770170269717.png"],
        |m| { m.content("does sending files work?") }
    ).await;

    let data = ctx.data.read().await;
    let counter = data.get::<CommandCounter>().expect("Expected CommandCounter in ShareMap.");

    for (k, v) in counter {
        let _ = write!(contents, "- {name}: {amount}\n", name=k, amount=v);
    }

    if let Err(why) = msg.channel_id.say(&ctx.http, &contents).await {
        println!("Error sending message: {:?}", why);
    }

    Ok(())
}

// Repeats what the user passed as argument but ensures that user and role
// mentions are replaced with a safe textual alternative.
// In this example channel mentions are excluded via the `ContentSafeOptions`.
#[command]
<<<<<<< HEAD
async fn say(ctx: &mut Context, msg: &Message, args: Args) -> CommandResult {
=======
fn say(ctx: &Context, msg: &Message, args: Args) -> CommandResult {
>>>>>>> 3e4294b5
    let settings = if let Some(guild_id) = msg.guild_id {
       // By default roles, users, and channel mentions are cleaned.
       ContentSafeOptions::default()
            // We do not want to clean channal mentions as they
            // do not ping users.
            .clean_channel(false)
            // If it's a guild channel, we want mentioned users to be displayed
            // as their display name.
            .display_as_member_from(guild_id)
    } else {
        ContentSafeOptions::default()
            .clean_channel(false)
            .clean_role(false)
    };

    let content = content_safe(&ctx.cache, &args.rest(), &settings).await;

    if let Err(why) = msg.channel_id.say(&ctx.http, &content).await {
        println!("Error sending message: {:?}", why);
    }

    Ok(())
}

// A function which acts as a "check", to determine whether to call a command.
//
// In this case, this command checks to ensure you are the owner of the message
// in order for the command to be executed. If the check fails, the command is
// not called.
#[check]
#[name = "Owner"]
<<<<<<< HEAD
async fn owner_check(_: &mut Context, msg: &Message, _: &mut Args, _: &CommandOptions) -> CheckResult {
=======
fn owner_check(_: &Context, msg: &Message, _: &mut Args, _: &CommandOptions) -> CheckResult {
>>>>>>> 3e4294b5
    // Replace 7 with your ID to make this check pass.
    //
    // `true` will convert into `CheckResult::Success`,
    //
    // `false` will convert into `CheckResult::Failure(Reason::Unknown)`,
    //
    // and if you want to pass a reason alongside failure you can do:
    // `CheckResult::new_user("Lacked admin permission.")`,
    //
    // if you want to mark it as something you want to log only:
    // `CheckResult::new_log("User lacked admin permission.")`,
    //
    // and if the check's failure origin is unknown you can mark it as such (same as using `false.into`):
    // `CheckResult::new_unknown()`
    (msg.author.id == 7).into()
}

<<<<<<< HEAD

#[command]
async fn some_long_command(ctx: &mut Context, msg: &Message, args: Args) -> CommandResult {
    if let Err(why) = msg.channel_id.say(&ctx.http, &format!("Arguments: {:?}", args.rest())).await {
=======
// A function which acts as a "check", to determine whether to call a command.
//
// This check analyses whether a guild member permissions has
// administrator-permissions.
#[check]
#[name = "Admin"]
// Whether the check shall be tested in the help-system.
#[check_in_help(true)]
// Whether the check shall be displayed in the help-system.
#[display_in_help(true)]
fn admin_check(ctx: &Context, msg: &Message, _: &mut Args, _: &CommandOptions) -> CheckResult {
    if let Some(member) = msg.member(&ctx.cache) {

        if let Ok(permissions) = member.permissions(&ctx.cache) {
            return permissions.administrator().into();
        }
    }

    false.into()
}

#[command]
fn some_long_command(ctx: &Context, msg: &Message, args: Args) -> CommandResult {
    if let Err(why) = msg.channel_id.say(&ctx.http, &format!("Arguments: {:?}", args.rest())) {
>>>>>>> 3e4294b5
        println!("Error sending message: {:?}", why);
    }

    Ok(())
}

#[command]
// Limits the usage of this command to roles named:
#[allowed_roles("mods", "ultimate neko")]
<<<<<<< HEAD
async fn about_role(ctx: &mut Context, msg: &Message, args: Args) -> CommandResult {
=======
fn about_role(ctx: &Context, msg: &Message, args: Args) -> CommandResult {
>>>>>>> 3e4294b5
    let potential_role_name = args.rest();

    if let Some(guild) = msg.guild(&ctx.cache).await {
        // `role_by_name()` allows us to attempt attaining a reference to a role
        // via its name.
        if let Some(role) = guild.read().await.role_by_name(&potential_role_name) {

            if let Err(why) = msg.channel_id.say(&ctx.http, &format!("Role-ID: {}", role.id)).await {
                println!("Error sending message: {:?}", why);
            }

            return Ok(());
        }
    }

    if let Err(why) = msg.channel_id.say(&ctx.http, format!("Could not find role named: {:?}", potential_role_name)).await {
        println!("Error sending message: {:?}", why);
    }

    Ok(())
}

#[command]
// Lets us also call `~math *` instead of just `~math multiply`.
#[aliases("*")]
<<<<<<< HEAD
async fn multiply(ctx: &mut Context, msg: &Message, mut args: Args) -> CommandResult {
=======
fn multiply(ctx: &Context, msg: &Message, mut args: Args) -> CommandResult {
>>>>>>> 3e4294b5
    let first = args.single::<f64>()?;
    let second = args.single::<f64>()?;

    let res = first * second;

    if let Err(why) = msg.channel_id.say(&ctx.http, &res.to_string()).await {
        println!("Err sending product of {} and {}: {:?}", first, second, why);
    }

    Ok(())
}

#[command]
<<<<<<< HEAD
async fn about(ctx: &mut Context, msg: &Message) -> CommandResult {
    if let Err(why) = msg.channel_id.say(&ctx.http, "This is a small test-bot! : )").await {
=======
fn about(ctx: &Context, msg: &Message) -> CommandResult {
    if let Err(why) = msg.channel_id.say(&ctx.http, "This is a small test-bot! : )") {
>>>>>>> 3e4294b5
        println!("Error sending message: {:?}", why);
    }

    Ok(())
}

#[command]
<<<<<<< HEAD
async fn latency(ctx: &mut Context, msg: &Message) -> CommandResult {
=======
fn latency(ctx: &Context, msg: &Message) -> CommandResult {
>>>>>>> 3e4294b5
    // The shard manager is an interface for mutating, stopping, restarting, and
    // retrieving information about shards.
    let data = ctx.data.read().await;

    let shard_manager = match data.get::<ShardManagerContainer>() {
        Some(v) => v,
        None => {
<<<<<<< HEAD
            let _ = msg.reply(&ctx, "There was a problem getting the shard manager").await;
=======
            let _ = msg.reply(ctx, "There was a problem getting the shard manager");
>>>>>>> 3e4294b5

            return Ok(());
        },
    };

    let manager = shard_manager.lock().await;
    let runners = manager.runners.lock().await;

    // Shards are backed by a "shard runner" responsible for processing events
    // over the shard, so we'll get the information about the shard runner for
    // the shard this command was sent over.
    let runner = match runners.get(&ShardId(ctx.shard_id)) {
        Some(runner) => runner,
        None => {
<<<<<<< HEAD
            let _ = msg.reply(&ctx,  "No shard found").await;
=======
            let _ = msg.reply(ctx,  "No shard found");
>>>>>>> 3e4294b5

            return Ok(());
        },
    };

<<<<<<< HEAD
    let _ = msg.reply(&ctx, &format!("The shard latency is {:?}", runner.latency)).await;
=======
    let _ = msg.reply(ctx, &format!("The shard latency is {:?}", runner.latency));
>>>>>>> 3e4294b5

    Ok(())
}

#[command]
// Limit command usage to guilds.
#[only_in(guilds)]
#[checks(Owner)]
<<<<<<< HEAD
async fn ping(ctx: &mut Context, msg: &Message) -> CommandResult {
    if let Err(why) = msg.channel_id.say(&ctx.http, "Pong! : )").await {
=======
fn ping(ctx: &Context, msg: &Message) -> CommandResult {
    if let Err(why) = msg.channel_id.say(&ctx.http, "Pong! : )") {
>>>>>>> 3e4294b5
        println!("Error sending message: {:?}", why);
    }

    Ok(())
}

#[command]
// Adds multiple aliases
#[aliases("kitty", "neko")]
// Make this command use the "emoji" bucket.
#[bucket = "emoji"]
// Allow only administrators to call this:
#[required_permissions("ADMINISTRATOR")]
<<<<<<< HEAD
async fn cat(ctx: &mut Context, msg: &Message) -> CommandResult {
    if let Err(why) = msg.channel_id.say(&ctx.http, ":cat:").await {
=======
fn cat(ctx: &Context, msg: &Message) -> CommandResult {
    if let Err(why) = msg.channel_id.say(&ctx.http, ":cat:") {
>>>>>>> 3e4294b5
        println!("Error sending message: {:?}", why);
    }

    Ok(())
}

#[command]
#[description = "Sends an emoji with a dog."]
#[bucket = "emoji"]
<<<<<<< HEAD
async fn dog(ctx: &mut Context, msg: &Message) -> CommandResult {
    if let Err(why) = msg.channel_id.say(&ctx.http, ":dog:").await {
=======
fn dog(ctx: &Context, msg: &Message) -> CommandResult {
    if let Err(why) = msg.channel_id.say(&ctx.http, ":dog:") {
>>>>>>> 3e4294b5
        println!("Error sending message: {:?}", why);
    }

    Ok(())
}

#[command]
<<<<<<< HEAD
async fn bird(ctx: &mut Context, msg: &Message, args: Args) -> CommandResult {
=======
fn bird(ctx: &Context, msg: &Message, args: Args) -> CommandResult {
>>>>>>> 3e4294b5
    let say_content = if args.is_empty() {
        ":bird: can find animals for you.".to_string()
    } else {
        format!(":bird: could not find animal named: `{}`.", args.rest())
    };

    if let Err(why) = msg.channel_id.say(&ctx.http, say_content).await {
        println!("Error sending message: {:?}", why);
    }

    Ok(())
}

#[command]
<<<<<<< HEAD
// We could also use
// #[required_permissions(ADMINISTRATOR)]
// but that would not let us reply when it fails.
async fn am_i_admin(ctx: &mut Context, msg: &Message, _args: Args) -> CommandResult {
    if let Some(member) = &msg.member {

        for role in &member.roles {

            if role.to_role_cached(&ctx.cache).await.map_or(false, |r| r.has_permission(Permissions::ADMINISTRATOR)) {

                if let Err(why) = msg.channel_id.say(&ctx.http, "Yes, you are.").await {
                    println!("Error sending message: {:?}", why);
                }

                return Ok(());
            }
        }
    }

    if let Err(why) = msg.channel_id.say(&ctx.http, "No, you are not.").await {
=======
fn am_i_admin(ctx: &Context, msg: &Message) -> CommandResult {
    if let Err(why) = msg.channel_id.say(&ctx.http, "Yes you are.") {
>>>>>>> 3e4294b5
        println!("Error sending message: {:?}", why);
    }

    Ok(())
}

#[command]
<<<<<<< HEAD
async fn slow_mode(ctx: &mut Context, msg: &Message, mut args: Args) -> CommandResult {
=======
fn slow_mode(ctx: &Context, msg: &Message, mut args: Args) -> CommandResult {
>>>>>>> 3e4294b5
    let say_content = if let Ok(slow_mode_rate_seconds) = args.single::<u64>() {
        if let Err(why) = msg.channel_id.edit(&ctx.http, |c| c.slow_mode_rate(slow_mode_rate_seconds)).await {
            println!("Error setting channel's slow mode rate: {:?}", why);

            format!("Failed to set slow mode to `{}` seconds.", slow_mode_rate_seconds)
        } else {
            format!("Successfully set slow mode rate to `{}` seconds.", slow_mode_rate_seconds)
        }
    } else if let Some(Channel::Guild(channel)) = msg.channel_id.to_channel_cached(&ctx.cache).await {
        format!("Current slow mode rate is `{}` seconds.", channel.slow_mode_rate.unwrap_or(0))
    } else {
        "Failed to find channel in cache.".to_string()
    };

    if let Err(why) = msg.channel_id.say(&ctx.http, say_content).await {
        println!("Error sending message: {:?}", why);
    }

    Ok(())
}<|MERGE_RESOLUTION|>--- conflicted
+++ resolved
@@ -119,13 +119,8 @@
 // `strikethrough_commands_tip(Some(""))` keeps `Some()` wrapping an empty `String`, which is the default value.
 // If the `String` is not empty, your given `String` will be used instead.
 // If you pass in a `None`, no hint will be displayed at all.
-<<<<<<< HEAD
 async fn my_help(
-    context: &mut Context,
-=======
-fn my_help(
     context: &Context,
->>>>>>> 3e4294b5
     msg: &Message,
     args: Args,
     help_options: &'static HelpOptions,
@@ -290,11 +285,7 @@
 // Options are passed via subsequent attributes.
 // Make this command use the "complicated" bucket.
 #[bucket = "complicated"]
-<<<<<<< HEAD
-async fn commands(ctx: &mut Context, msg: &Message) -> CommandResult {
-=======
-fn commands(ctx: &Context, msg: &Message) -> CommandResult {
->>>>>>> 3e4294b5
+async fn commands(ctx: &Context, msg: &Message) -> CommandResult {
     let mut contents = "Commands used:\n".to_string();
 
     let _ = msg.channel_id.send_files(&ctx, vec!["C:/Users/Lake/Desktop/585749770170269717.png"],
@@ -319,11 +310,7 @@
 // mentions are replaced with a safe textual alternative.
 // In this example channel mentions are excluded via the `ContentSafeOptions`.
 #[command]
-<<<<<<< HEAD
-async fn say(ctx: &mut Context, msg: &Message, args: Args) -> CommandResult {
-=======
-fn say(ctx: &Context, msg: &Message, args: Args) -> CommandResult {
->>>>>>> 3e4294b5
+async fn say(ctx: &Context, msg: &Message, args: Args) -> CommandResult {
     let settings = if let Some(guild_id) = msg.guild_id {
        // By default roles, users, and channel mentions are cleaned.
        ContentSafeOptions::default()
@@ -355,11 +342,7 @@
 // not called.
 #[check]
 #[name = "Owner"]
-<<<<<<< HEAD
-async fn owner_check(_: &mut Context, msg: &Message, _: &mut Args, _: &CommandOptions) -> CheckResult {
-=======
-fn owner_check(_: &Context, msg: &Message, _: &mut Args, _: &CommandOptions) -> CheckResult {
->>>>>>> 3e4294b5
+async fn owner_check(_: &Context, msg: &Message, _: &mut Args, _: &CommandOptions) -> CheckResult {
     // Replace 7 with your ID to make this check pass.
     //
     // `true` will convert into `CheckResult::Success`,
@@ -377,37 +360,10 @@
     (msg.author.id == 7).into()
 }
 
-<<<<<<< HEAD
-
-#[command]
-async fn some_long_command(ctx: &mut Context, msg: &Message, args: Args) -> CommandResult {
+
+#[command]
+async fn some_long_command(ctx: &Context, msg: &Message, args: Args) -> CommandResult {
     if let Err(why) = msg.channel_id.say(&ctx.http, &format!("Arguments: {:?}", args.rest())).await {
-=======
-// A function which acts as a "check", to determine whether to call a command.
-//
-// This check analyses whether a guild member permissions has
-// administrator-permissions.
-#[check]
-#[name = "Admin"]
-// Whether the check shall be tested in the help-system.
-#[check_in_help(true)]
-// Whether the check shall be displayed in the help-system.
-#[display_in_help(true)]
-fn admin_check(ctx: &Context, msg: &Message, _: &mut Args, _: &CommandOptions) -> CheckResult {
-    if let Some(member) = msg.member(&ctx.cache) {
-
-        if let Ok(permissions) = member.permissions(&ctx.cache) {
-            return permissions.administrator().into();
-        }
-    }
-
-    false.into()
-}
-
-#[command]
-fn some_long_command(ctx: &Context, msg: &Message, args: Args) -> CommandResult {
-    if let Err(why) = msg.channel_id.say(&ctx.http, &format!("Arguments: {:?}", args.rest())) {
->>>>>>> 3e4294b5
         println!("Error sending message: {:?}", why);
     }
 
@@ -417,11 +373,7 @@
 #[command]
 // Limits the usage of this command to roles named:
 #[allowed_roles("mods", "ultimate neko")]
-<<<<<<< HEAD
-async fn about_role(ctx: &mut Context, msg: &Message, args: Args) -> CommandResult {
-=======
-fn about_role(ctx: &Context, msg: &Message, args: Args) -> CommandResult {
->>>>>>> 3e4294b5
+async fn about_role(ctx: &Context, msg: &Message, args: Args) -> CommandResult {
     let potential_role_name = args.rest();
 
     if let Some(guild) = msg.guild(&ctx.cache).await {
@@ -447,11 +399,7 @@
 #[command]
 // Lets us also call `~math *` instead of just `~math multiply`.
 #[aliases("*")]
-<<<<<<< HEAD
-async fn multiply(ctx: &mut Context, msg: &Message, mut args: Args) -> CommandResult {
-=======
-fn multiply(ctx: &Context, msg: &Message, mut args: Args) -> CommandResult {
->>>>>>> 3e4294b5
+async fn multiply(ctx: &Context, msg: &Message, mut args: Args) -> CommandResult {
     let first = args.single::<f64>()?;
     let second = args.single::<f64>()?;
 
@@ -465,25 +413,16 @@
 }
 
 #[command]
-<<<<<<< HEAD
-async fn about(ctx: &mut Context, msg: &Message) -> CommandResult {
+async fn about(ctx: &Context, msg: &Message) -> CommandResult {
     if let Err(why) = msg.channel_id.say(&ctx.http, "This is a small test-bot! : )").await {
-=======
-fn about(ctx: &Context, msg: &Message) -> CommandResult {
-    if let Err(why) = msg.channel_id.say(&ctx.http, "This is a small test-bot! : )") {
->>>>>>> 3e4294b5
-        println!("Error sending message: {:?}", why);
-    }
-
-    Ok(())
-}
-
-#[command]
-<<<<<<< HEAD
-async fn latency(ctx: &mut Context, msg: &Message) -> CommandResult {
-=======
-fn latency(ctx: &Context, msg: &Message) -> CommandResult {
->>>>>>> 3e4294b5
+        println!("Error sending message: {:?}", why);
+    }
+
+    Ok(())
+}
+
+#[command]
+async fn latency(ctx: &Context, msg: &Message) -> CommandResult {
     // The shard manager is an interface for mutating, stopping, restarting, and
     // retrieving information about shards.
     let data = ctx.data.read().await;
@@ -491,11 +430,7 @@
     let shard_manager = match data.get::<ShardManagerContainer>() {
         Some(v) => v,
         None => {
-<<<<<<< HEAD
-            let _ = msg.reply(&ctx, "There was a problem getting the shard manager").await;
-=======
-            let _ = msg.reply(ctx, "There was a problem getting the shard manager");
->>>>>>> 3e4294b5
+            let _ = msg.reply(ctx, "There was a problem getting the shard manager").await;
 
             return Ok(());
         },
@@ -510,21 +445,13 @@
     let runner = match runners.get(&ShardId(ctx.shard_id)) {
         Some(runner) => runner,
         None => {
-<<<<<<< HEAD
-            let _ = msg.reply(&ctx,  "No shard found").await;
-=======
-            let _ = msg.reply(ctx,  "No shard found");
->>>>>>> 3e4294b5
+            let _ = msg.reply(ctx,  "No shard found").await;
 
             return Ok(());
         },
     };
 
-<<<<<<< HEAD
-    let _ = msg.reply(&ctx, &format!("The shard latency is {:?}", runner.latency)).await;
-=======
-    let _ = msg.reply(ctx, &format!("The shard latency is {:?}", runner.latency));
->>>>>>> 3e4294b5
+    let _ = msg.reply(ctx, &format!("The shard latency is {:?}", runner.latency)).await;
 
     Ok(())
 }
@@ -533,13 +460,8 @@
 // Limit command usage to guilds.
 #[only_in(guilds)]
 #[checks(Owner)]
-<<<<<<< HEAD
-async fn ping(ctx: &mut Context, msg: &Message) -> CommandResult {
+async fn ping(ctx: &Context, msg: &Message) -> CommandResult {
     if let Err(why) = msg.channel_id.say(&ctx.http, "Pong! : )").await {
-=======
-fn ping(ctx: &Context, msg: &Message) -> CommandResult {
-    if let Err(why) = msg.channel_id.say(&ctx.http, "Pong! : )") {
->>>>>>> 3e4294b5
         println!("Error sending message: {:?}", why);
     }
 
@@ -553,13 +475,8 @@
 #[bucket = "emoji"]
 // Allow only administrators to call this:
 #[required_permissions("ADMINISTRATOR")]
-<<<<<<< HEAD
-async fn cat(ctx: &mut Context, msg: &Message) -> CommandResult {
+async fn cat(ctx: &Context, msg: &Message) -> CommandResult {
     if let Err(why) = msg.channel_id.say(&ctx.http, ":cat:").await {
-=======
-fn cat(ctx: &Context, msg: &Message) -> CommandResult {
-    if let Err(why) = msg.channel_id.say(&ctx.http, ":cat:") {
->>>>>>> 3e4294b5
         println!("Error sending message: {:?}", why);
     }
 
@@ -569,25 +486,16 @@
 #[command]
 #[description = "Sends an emoji with a dog."]
 #[bucket = "emoji"]
-<<<<<<< HEAD
-async fn dog(ctx: &mut Context, msg: &Message) -> CommandResult {
+async fn dog(ctx: &Context, msg: &Message) -> CommandResult {
     if let Err(why) = msg.channel_id.say(&ctx.http, ":dog:").await {
-=======
-fn dog(ctx: &Context, msg: &Message) -> CommandResult {
-    if let Err(why) = msg.channel_id.say(&ctx.http, ":dog:") {
->>>>>>> 3e4294b5
-        println!("Error sending message: {:?}", why);
-    }
-
-    Ok(())
-}
-
-#[command]
-<<<<<<< HEAD
-async fn bird(ctx: &mut Context, msg: &Message, args: Args) -> CommandResult {
-=======
-fn bird(ctx: &Context, msg: &Message, args: Args) -> CommandResult {
->>>>>>> 3e4294b5
+        println!("Error sending message: {:?}", why);
+    }
+
+    Ok(())
+}
+
+#[command]
+async fn bird(ctx: &Context, msg: &Message, args: Args) -> CommandResult {
     let say_content = if args.is_empty() {
         ":bird: can find animals for you.".to_string()
     } else {
@@ -602,11 +510,10 @@
 }
 
 #[command]
-<<<<<<< HEAD
 // We could also use
 // #[required_permissions(ADMINISTRATOR)]
 // but that would not let us reply when it fails.
-async fn am_i_admin(ctx: &mut Context, msg: &Message, _args: Args) -> CommandResult {
+async fn am_i_admin(ctx: &Context, msg: &Message, _args: Args) -> CommandResult {
     if let Some(member) = &msg.member {
 
         for role in &member.roles {
@@ -623,22 +530,14 @@
     }
 
     if let Err(why) = msg.channel_id.say(&ctx.http, "No, you are not.").await {
-=======
-fn am_i_admin(ctx: &Context, msg: &Message) -> CommandResult {
-    if let Err(why) = msg.channel_id.say(&ctx.http, "Yes you are.") {
->>>>>>> 3e4294b5
-        println!("Error sending message: {:?}", why);
-    }
-
-    Ok(())
-}
-
-#[command]
-<<<<<<< HEAD
-async fn slow_mode(ctx: &mut Context, msg: &Message, mut args: Args) -> CommandResult {
-=======
-fn slow_mode(ctx: &Context, msg: &Message, mut args: Args) -> CommandResult {
->>>>>>> 3e4294b5
+        println!("Error sending message: {:?}", why);
+    }
+
+    Ok(())
+}
+
+#[command]
+async fn slow_mode(ctx: &Context, msg: &Message, mut args: Args) -> CommandResult {
     let say_content = if let Ok(slow_mode_rate_seconds) = args.single::<u64>() {
         if let Err(why) = msg.channel_id.edit(&ctx.http, |c| c.slow_mode_rate(slow_mode_rate_seconds)).await {
             println!("Error setting channel's slow mode rate: {:?}", why);
