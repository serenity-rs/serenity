--- conflicted
+++ resolved
@@ -72,17 +72,16 @@
         );
     }
 
-<<<<<<< HEAD
     fn client_connect(&mut self, _ssrc: u32, _user_id: u64) {
         // You can implement your own logic here to handle a user who has joined the
         // voice channel e.g., allocate structures, map their SSRC to User ID.
-=======
+    }
+  
     fn client_disconnect(&mut self, _user_id: u64) {
         // You can implement your own logic here to handle a user who has left the
         // voice channel e.g., finalise processing of statistics etc.
         // You will typically need to map the User ID to their SSRC; observed when
         // speaking or connecting.
->>>>>>> 0e048cf9
     }
 }
 
