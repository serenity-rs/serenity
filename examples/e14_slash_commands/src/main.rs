mod commands;

use std::env;

use serenity::async_trait;
use serenity::builder::{CreateInteractionResponse, CreateInteractionResponseMessage};
use serenity::model::application::command::Command;
use serenity::model::application::interaction::Interaction;
use serenity::model::gateway::Ready;
use serenity::model::id::GuildId;
use serenity::prelude::*;

struct Handler;

#[async_trait]
impl EventHandler for Handler {
    async fn interaction_create(&self, ctx: Context, interaction: Interaction) {
        if let Interaction::Command(command) = interaction {
            println!("Received command interaction: {:#?}", command);

            let content = match command.data.name.as_str() {
                "ping" => Some(commands::ping::run(&command.data.options())),
                "id" => Some(commands::id::run(&command.data.options())),
                "attachmentinput" => Some(commands::attachmentinput::run(&command.data.options())),
                "modal" => {
                    commands::modal::run(&ctx, &command).await.unwrap();
                    None
                },
                _ => Some("not implemented :(".to_string()),
            };

<<<<<<< HEAD
            if let Some(content) = content {
                let data = CreateInteractionResponseMessage::new().content(content);
                let builder = CreateInteractionResponse::Message(data);
                if let Err(why) = command.create_interaction_response(&ctx.http, builder).await {
                    println!("Cannot respond to slash command: {}", why);
                }
=======
            let data = CreateInteractionResponseMessage::new().content(content);
            let builder = CreateInteractionResponse::Message(data);
            if let Err(why) = command.create_response(&ctx.http, builder).await {
                println!("Cannot respond to slash command: {}", why);
>>>>>>> 1d0fa598
            }
        }
    }

    async fn ready(&self, ctx: Context, ready: Ready) {
        println!("{} is connected!", ready.user.name);

        let guild_id = GuildId::new(
            env::var("GUILD_ID")
                .expect("Expected GUILD_ID in environment")
                .parse()
                .expect("GUILD_ID must be an integer"),
        );

        let commands = guild_id
            .set_application_commands(&ctx.http, vec![
                commands::ping::register(),
                commands::id::register(),
                commands::welcome::register(),
                commands::numberinput::register(),
                commands::attachmentinput::register(),
                commands::modal::register(),
            ])
            .await;

        println!("I now have the following guild slash commands: {:#?}", commands);

        let guild_command = Command::create_global_application_command(
            &ctx.http,
            commands::wonderful_command::register(),
        )
        .await;

        println!("I created the following global slash command: {:#?}", guild_command);
    }
}

#[tokio::main]
async fn main() {
    // Configure the client with your Discord bot token in the environment.
    let token = env::var("DISCORD_TOKEN").expect("Expected a token in the environment");

    // Build our client.
    let mut client = Client::builder(token, GatewayIntents::empty())
        .event_handler(Handler)
        .await
        .expect("Error creating client");

    // Finally, start a single shard, and start listening to events.
    //
    // Shards will automatically attempt to reconnect, and will perform exponential backoff until
    // it reconnects.
    if let Err(why) = client.start().await {
        println!("Client error: {:?}", why);
    }
}<|MERGE_RESOLUTION|>--- conflicted
+++ resolved
@@ -29,19 +29,12 @@
                 _ => Some("not implemented :(".to_string()),
             };
 
-<<<<<<< HEAD
             if let Some(content) = content {
                 let data = CreateInteractionResponseMessage::new().content(content);
                 let builder = CreateInteractionResponse::Message(data);
-                if let Err(why) = command.create_interaction_response(&ctx.http, builder).await {
+                if let Err(why) = command.create_response(&ctx.http, builder).await {
                     println!("Cannot respond to slash command: {}", why);
                 }
-=======
-            let data = CreateInteractionResponseMessage::new().content(content);
-            let builder = CreateInteractionResponse::Message(data);
-            if let Err(why) = command.create_response(&ctx.http, builder).await {
-                println!("Cannot respond to slash command: {}", why);
->>>>>>> 1d0fa598
             }
         }
     }
