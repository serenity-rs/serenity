[package]
name = "testing"
version = "0.1.0"
authors = ["my name <my@email.address>"]
edition = "2018"

[dependencies]
<<<<<<< HEAD
serenity = { path = "../../", default-features = false, features = ["client", "gateway", "rustls_backend", "model", "collector"] }
tokio = { version = "1.0", features = ["macros", "rt-multi-thread"] }
env_logger = "0.9.1"
=======
serenity = { path = "../../", default-features = false, features = ["client", "gateway", "rustls_backend", "model", "cache"] }
tokio = { version = "1.0", features = ["macros", "rt-multi-thread"] }
>>>>>>> 8cd0b3a2
<|MERGE_RESOLUTION|>--- conflicted
+++ resolved
@@ -5,11 +5,6 @@
 edition = "2018"
 
 [dependencies]
-<<<<<<< HEAD
-serenity = { path = "../../", default-features = false, features = ["client", "gateway", "rustls_backend", "model", "collector"] }
+serenity = { path = "../../", default-features = false, features = ["client", "gateway", "rustls_backend", "model", "cache", "collector"] }
 tokio = { version = "1.0", features = ["macros", "rt-multi-thread"] }
-env_logger = "0.9.1"
-=======
-serenity = { path = "../../", default-features = false, features = ["client", "gateway", "rustls_backend", "model", "cache"] }
-tokio = { version = "1.0", features = ["macros", "rt-multi-thread"] }
->>>>>>> 8cd0b3a2
+env_logger = "0.9.1"