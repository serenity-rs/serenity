use serenity::builder::*;
use serenity::model::prelude::component::ButtonStyle;
use serenity::model::prelude::interaction::application_command::*;
use serenity::model::prelude::*;
use serenity::prelude::*;

mod model_type_sizes;

const IMAGE_URL: &str = "https://raw.githubusercontent.com/serenity-rs/serenity/current/logo.png";
const IMAGE_URL_2: &str = "https://rustacean.net/assets/rustlogo.png";

async fn message(ctx: &Context, msg: Message) -> Result<(), serenity::Error> {
    let guild_id = msg.guild_id.unwrap();
    let channel_id = msg.channel_id;
    if msg.content == "register" {
        guild_id
            .create_application_command(
                &ctx,
                CreateApplicationCommand::new("editattachments").description("test command"),
            )
            .await?;
        guild_id
            .create_application_command(
                &ctx,
                CreateApplicationCommand::new("unifiedattachments1").description("test command"),
            )
            .await?;
        guild_id
            .create_application_command(
                &ctx,
                CreateApplicationCommand::new("unifiedattachments2").description("test command"),
            )
            .await?;
        guild_id
            .create_application_command(
                &ctx,
                CreateApplicationCommand::new("editembeds").description("test command"),
            )
            .await?;
        guild_id
            .create_application_command(
                &ctx,
                CreateApplicationCommand::new("newselectmenu").description("test command"),
            )
            .await?;
    } else if msg.content == "edit" {
        let mut msg = channel_id
            .send_message(
                &ctx,
                CreateMessage::new().add_file(CreateAttachment::url(ctx, IMAGE_URL).await?),
            )
            .await?;
        // Pre-PR, this falsely triggered a MODEL_TYPE_CONVERT Discord error
        msg.edit(&ctx, EditMessage::new().add_existing_attachment(msg.attachments[0].id)).await?;
    } else if msg.content == "unifiedattachments" {
        let mut msg = channel_id.send_message(ctx, CreateMessage::new().content("works")).await?;
        msg.edit(ctx, EditMessage::new().content("works still")).await?;

        let mut msg = channel_id
            .send_message(
                ctx,
                CreateMessage::new().add_file(CreateAttachment::url(ctx, IMAGE_URL).await?),
            )
            .await?;
        msg.edit(
            ctx,
            EditMessage::new()
                .attachment(CreateAttachment::url(ctx, IMAGE_URL_2).await?)
                .add_existing_attachment(msg.attachments[0].id),
        )
        .await?;
    } else if msg.content == "ranking" {
        model_type_sizes::print_ranking();
    } else if msg.content == "auditlog" {
        // Test special characters in audit log reason
        msg.channel_id
            .edit(
                ctx,
                EditChannel::new().name("new-channel-name").audit_log_reason("hello\nworld\n🙂"),
            )
            .await?;
    } else if msg.content == "actionrow" {
        channel_id
            .send_message(
                ctx,
<<<<<<< HEAD
                CreateMessage::new().components(
                    CreateComponents::new()
                        .add_action_row(CreateActionRow::Buttons(vec![
                            CreateButton::new("foo", ButtonStyle::Primary, "0"),
                            CreateButton::new("bar", ButtonStyle::Secondary, "1"),
                            CreateButton::new_link("baz", "https://google.com"),
                        ]))
                        // ONLY VALID IN MODALS
                        // .add_action_row(CreateActionRow::InputText(CreateInputText::new(
                        //     InputTextStyle::Short,
                        //     "hi",
                        //     "2",
                        // )))
                        .add_action_row(CreateActionRow::SelectMenu(CreateSelectMenu::new(
                            "3",
                            CreateSelectMenuKind::String { options:
                                vec![
                                CreateSelectMenuOption::new("foo", "foo"),
                                CreateSelectMenuOption::new("bar", "bar"),
                            ] }
                            ,
                        ))),
                ),
=======
                CreateMessage::new().components(vec![
                    CreateActionRow::Buttons(vec![
                        CreateButton::new("foo", ButtonStyle::Primary, "0"),
                        CreateButton::new("bar", ButtonStyle::Secondary, "1"),
                        CreateButton::new_link("baz", "https://google.com"),
                    ]),
                    // ONLY VALID IN MODALS
                    // CreateActionRow::InputText(CreateInputText::new(
                    //     InputTextStyle::Short,
                    //     "hi",
                    //     "2",
                    // )),
                    CreateActionRow::SelectMenu(CreateSelectMenu::new("3", vec![
                        CreateSelectMenuOption::new("foo", "foo"),
                        CreateSelectMenuOption::new("bar", "bar"),
                    ])),
                ]),
>>>>>>> 7b3d6bb2
            )
            .await?;
    } else {
        return Ok(());
    }

    msg.react(&ctx, '✅').await?;
    Ok(())
}

async fn interaction(
    ctx: &Context,
    interaction: ApplicationCommandInteraction,
) -> Result<(), serenity::Error> {
    if interaction.data.name == "editattachments" {
        // Respond with an image
        interaction
            .create_interaction_response(
                &ctx,
                CreateInteractionResponse::Message(
                    CreateInteractionResponseMessage::new()
                        .add_file(CreateAttachment::url(ctx, IMAGE_URL).await?),
                ),
            )
            .await?;

        // We need to know the attachments' IDs in order to not lose them in the subsequent edit
        let msg = interaction.get_interaction_response(ctx).await?;

        // Add another image
        let msg = interaction
            .edit_original_interaction_response(
                &ctx,
                EditInteractionResponse::new()
                    .new_attachment(CreateAttachment::url(ctx, IMAGE_URL_2).await?)
                    .keep_existing_attachment(msg.attachments[0].id),
            )
            .await?;

        tokio::time::sleep(tokio::time::Duration::from_secs(1)).await;

        // Only keep the new image, removing the first image
        let _msg = interaction
            .edit_original_interaction_response(
                &ctx,
                EditInteractionResponse::new()
                    .clear_existing_attachments()
                    .keep_existing_attachment(msg.attachments[1].id),
            )
            .await?;
    } else if interaction.data.name == "unifiedattachments1" {
        interaction
            .create_interaction_response(
                ctx,
                CreateInteractionResponse::Message(
                    CreateInteractionResponseMessage::new().content("works"),
                ),
            )
            .await?;

        interaction
            .edit_original_interaction_response(
                ctx,
                EditInteractionResponse::new().content("works still"),
            )
            .await?;

        interaction
            .create_followup_message(
                ctx,
                CreateInteractionResponseFollowup::new().content("still works still"),
            )
            .await?;
    } else if interaction.data.name == "unifiedattachments2" {
        interaction
            .create_interaction_response(
                ctx,
                CreateInteractionResponse::Message(
                    CreateInteractionResponseMessage::new()
                        .add_file(CreateAttachment::url(ctx, IMAGE_URL).await?),
                ),
            )
            .await?;

        interaction
            .edit_original_interaction_response(
                ctx,
                EditInteractionResponse::new()
                    .new_attachment(CreateAttachment::url(ctx, IMAGE_URL_2).await?),
            )
            .await?;

        interaction
            .create_followup_message(
                ctx,
                CreateInteractionResponseFollowup::new()
                    .add_file(CreateAttachment::url(ctx, IMAGE_URL).await?),
            )
            .await?;
    } else if interaction.data.name == "editembeds" {
        interaction
            .create_interaction_response(
                &ctx,
                CreateInteractionResponse::Message(
                    CreateInteractionResponseMessage::new()
                        .content("hi")
                        .embed(CreateEmbed::new().description("hi")),
                ),
            )
            .await?;

        // Pre-PR, this falsely deleted the embed
        interaction
            .edit_original_interaction_response(&ctx, EditInteractionResponse::new())
            .await?;
    } else if interaction.data.name == "newselectmenu" {
        interaction
            .create_interaction_response(
                &ctx,
                CreateInteractionResponse::Message(
                    CreateInteractionResponseMessage::new().components(
                        // Make one action row for each kind of select menu
                        CreateComponents::new().set_action_rows(
                            vec![
                                CreateSelectMenuKind::String {
                                    options: vec![
                                        CreateSelectMenuOption::new("foo", "foo"),
                                        CreateSelectMenuOption::new("bar", "bar"),
                                    ],
                                },
                                CreateSelectMenuKind::Mentionable,
                                CreateSelectMenuKind::Role,
                                CreateSelectMenuKind::User,
                                CreateSelectMenuKind::Channel {
                                    channel_types: None,
                                },
                            ]
                            .into_iter()
                            .enumerate()
                            .map(|(i, kind)| {
                                CreateActionRow::SelectMenu(CreateSelectMenu::new(
                                    i.to_string(),
                                    kind,
                                ))
                            })
                            .collect(),
                        ),
                    ),
                ),
            )
            .await?;
    }

    Ok(())
}

struct Handler;
#[serenity::async_trait]
impl EventHandler for Handler {
    async fn message(&self, ctx: Context, msg: Message) {
        message(&ctx, msg).await.unwrap();
    }

    async fn interaction_create(&self, ctx: Context, i: Interaction) {
        match i {
            Interaction::ApplicationCommand(i) => interaction(&ctx, i).await.unwrap(),
            Interaction::MessageComponent(i) => println!("{:#?}", i.data),
            _ => {},
        }
    }
}

#[tokio::main]
async fn main() -> Result<(), serenity::Error> {
    env_logger::init();
    let token = std::env::var("DISCORD_TOKEN").expect("Expected a token in the environment");
    let intents = GatewayIntents::non_privileged() | GatewayIntents::MESSAGE_CONTENT;
    Client::builder(token, intents).event_handler(Handler).await?.start().await
}<|MERGE_RESOLUTION|>--- conflicted
+++ resolved
@@ -83,31 +83,6 @@
         channel_id
             .send_message(
                 ctx,
-<<<<<<< HEAD
-                CreateMessage::new().components(
-                    CreateComponents::new()
-                        .add_action_row(CreateActionRow::Buttons(vec![
-                            CreateButton::new("foo", ButtonStyle::Primary, "0"),
-                            CreateButton::new("bar", ButtonStyle::Secondary, "1"),
-                            CreateButton::new_link("baz", "https://google.com"),
-                        ]))
-                        // ONLY VALID IN MODALS
-                        // .add_action_row(CreateActionRow::InputText(CreateInputText::new(
-                        //     InputTextStyle::Short,
-                        //     "hi",
-                        //     "2",
-                        // )))
-                        .add_action_row(CreateActionRow::SelectMenu(CreateSelectMenu::new(
-                            "3",
-                            CreateSelectMenuKind::String { options:
-                                vec![
-                                CreateSelectMenuOption::new("foo", "foo"),
-                                CreateSelectMenuOption::new("bar", "bar"),
-                            ] }
-                            ,
-                        ))),
-                ),
-=======
                 CreateMessage::new().components(vec![
                     CreateActionRow::Buttons(vec![
                         CreateButton::new("foo", ButtonStyle::Primary, "0"),
@@ -120,12 +95,16 @@
                     //     "hi",
                     //     "2",
                     // )),
-                    CreateActionRow::SelectMenu(CreateSelectMenu::new("3", vec![
-                        CreateSelectMenuOption::new("foo", "foo"),
-                        CreateSelectMenuOption::new("bar", "bar"),
-                    ])),
+                    CreateActionRow::SelectMenu(CreateSelectMenu::new(
+                        "3",
+                        CreateSelectMenuKind::String {
+                            options: vec![
+                                CreateSelectMenuOption::new("foo", "foo"),
+                                CreateSelectMenuOption::new("bar", "bar"),
+                            ],
+                        },
+                    )),
                 ]),
->>>>>>> 7b3d6bb2
             )
             .await?;
     } else {
@@ -248,31 +227,26 @@
                 CreateInteractionResponse::Message(
                     CreateInteractionResponseMessage::new().components(
                         // Make one action row for each kind of select menu
-                        CreateComponents::new().set_action_rows(
-                            vec![
-                                CreateSelectMenuKind::String {
-                                    options: vec![
-                                        CreateSelectMenuOption::new("foo", "foo"),
-                                        CreateSelectMenuOption::new("bar", "bar"),
-                                    ],
-                                },
-                                CreateSelectMenuKind::Mentionable,
-                                CreateSelectMenuKind::Role,
-                                CreateSelectMenuKind::User,
-                                CreateSelectMenuKind::Channel {
-                                    channel_types: None,
-                                },
-                            ]
-                            .into_iter()
-                            .enumerate()
-                            .map(|(i, kind)| {
-                                CreateActionRow::SelectMenu(CreateSelectMenu::new(
-                                    i.to_string(),
-                                    kind,
-                                ))
-                            })
-                            .collect(),
-                        ),
+                        vec![
+                            CreateSelectMenuKind::String {
+                                options: vec![
+                                    CreateSelectMenuOption::new("foo", "foo"),
+                                    CreateSelectMenuOption::new("bar", "bar"),
+                                ],
+                            },
+                            CreateSelectMenuKind::Mentionable,
+                            CreateSelectMenuKind::Role,
+                            CreateSelectMenuKind::User,
+                            CreateSelectMenuKind::Channel {
+                                channel_types: None,
+                            },
+                        ]
+                        .into_iter()
+                        .enumerate()
+                        .map(|(i, kind)| {
+                            CreateActionRow::SelectMenu(CreateSelectMenu::new(i.to_string(), kind))
+                        })
+                        .collect(),
                     ),
                 ),
             )
