--- conflicted
+++ resolved
@@ -25,17 +25,9 @@
 use std::env;
 use std::time::Duration;
 
-<<<<<<< HEAD
-use serenity::{
-    async_trait,
-    model::gateway::{GatewayIntents, Ready},
-    prelude::*,
-};
-=======
 use serenity::async_trait;
 use serenity::model::gateway::Ready;
 use serenity::prelude::*;
->>>>>>> 2bb9a01b
 use tokio::time::sleep;
 
 struct Handler;
