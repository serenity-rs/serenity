--- conflicted
+++ resolved
@@ -20,8 +20,6 @@
 [dependencies.audiopus]
 optional = true
 version = "0.2"
-<<<<<<< HEAD
-=======
 
 [dependencies.command_attr]
 path = "./command_attr"
@@ -35,7 +33,6 @@
 [dependencies.uwl]
 optional = true
 version = "0.6.0"
->>>>>>> a7e2f746
 
 [dependencies.base64]
 optional = true
@@ -73,27 +70,7 @@
 optional = true
 version = "0.7"
 
-<<<<<<< HEAD
-[dependencies.rustls]
-optional = true
-version = "0.17"
-
-[dependencies.serde]
-version = "1"
-features = ["derive"]
-
-[dependencies.static_assertions]
-optional = true
-version = "1.1"
-
-[dependencies.threadpool]
-optional = true
-version = "1"
-
-[dependencies.tungstenite]
-=======
 [dependencies.async-tungstenite]
->>>>>>> a7e2f746
 default-features = false
 features = ["tokio-runtime"]
 optional = true
@@ -107,15 +84,7 @@
 optional = true
 version = "^2.1"
 
-<<<<<<< HEAD
-[dependencies.uwl]
-optional = true
-version = "0.6.0"
-
-[dependencies.webpki]
-=======
 [dependencies.bytes]
->>>>>>> a7e2f746
 optional = true
 version = "0.5"
 
@@ -182,18 +151,15 @@
 model = ["builder", "http"]
 standard_framework = ["framework", "uwl", "command_attr", "static_assertions"]
 utils = ["base64"]
-<<<<<<< HEAD
 voice = [
     "audiopus",
     "byteorder",
     "discortp",
     "gateway",
     "rand",
+    "tokio/process",
     "xsalsa20poly1305",
 ]
-=======
-voice = ["byteorder", "gateway", "audiopus", "rand", "xsalsa20poly1305", "tokio/process"]
->>>>>>> a7e2f746
 
 [package.metadata.docs.rs]
 all-features = true