[package]
authors = ["alex <acdenissk69@gmail.com>", "Zeyla Hellyer <hi@zeyla.me>"]
description = "A Rust library for the Discord API."
documentation = "https://docs.rs/serenity"
homepage = "https://github.com/serenity-rs/serenity"
keywords = ["discord", "api"]
license = "ISC"
name = "serenity"
readme = "README.md"
repository = "https://github.com/serenity-rs/serenity.git"
version = "0.5.11"
edition = "2018"

[dependencies]
bitflags = "^1.0"
log = "~0.4"
parking_lot = "^0.6"
serde = "^1.0"
serde_derive = "^1.0"
serde_json = "^1.0"

[dependencies.base64]
optional = true
version = "0.10"

[dependencies.byteorder]
optional = true
version = "^1.2"

[dependencies.chrono]
features = ["serde"]
version = "~0.4"

[dependencies.flate2]
optional = true
version = "^1.0"

[dependencies.reqwest]
default-features = false
optional = true
version = "0.9"

[dependencies.lazy_static]
optional = true
version = "^1.0"

[dependencies.opus]
optional = true
version = "0.2"

[dependencies.rand]
optional = true
version = "^0.4"

[dependencies.rustls]
optional = true
version = "0.14.0"

[dependencies.sodiumoxide]
default-features = false
features = ["std"]
optional = true
version = "0.2"

[dependencies.threadpool]
optional = true
version = "~1.7"

[dependencies.tungstenite]
default-features = false
optional = true
version = "0.6"

[dependencies.typemap]
optional = true
version = "~0.3"

[dependencies.url]
optional = true
version = "^1.0"

<<<<<<< HEAD
[dependencies.webpki]
optional = true
version = "0.18.1"

[dependencies.webpki-roots]
optional = true
version = "0.15.0"
=======
[dependencies.uwl]
optional = true
version = "^0.2"
>>>>>>> 348647bc

[dev-dependencies.matches]
version = "0.1.6"

[features]
default = [
    "builder",
    "cache",
    "client",
    "framework",
    "gateway",
    "model",
    "http",
    "standard_framework",
    "utils",
]
builder = ["utils"]
cache = []
client = [
    "gateway",
    "http",
    "lazy_static",
    "threadpool",
    "typemap",
]
extras = []
framework = ["client", "model", "utils"]
gateway = [
    "flate2",
    "http",
    "url",
    "utils",
    "rustls",
    "webpki",
    "webpki-roots",
    "tungstenite",
]
http = ["lazy_static", "reqwest/rustls-tls"]
model = ["builder", "http"]
<<<<<<< HEAD
standard_framework = ["framework"]
native_tls = ["reqwest/default-tls", "tungstenite/tls"]
=======
standard_framework = ["framework", "uwl"]
>>>>>>> 348647bc
utils = ["base64"]
voice = ["byteorder", "gateway", "opus", "rand", "sodiumoxide"]

[package.metadata.docs.rs]
all-features = true<|MERGE_RESOLUTION|>--- conflicted
+++ resolved
@@ -79,7 +79,10 @@
 optional = true
 version = "^1.0"
 
-<<<<<<< HEAD
+[dependencies.uwl]
+optional = true
+version = "^0.2"
+
 [dependencies.webpki]
 optional = true
 version = "0.18.1"
@@ -87,11 +90,6 @@
 [dependencies.webpki-roots]
 optional = true
 version = "0.15.0"
-=======
-[dependencies.uwl]
-optional = true
-version = "^0.2"
->>>>>>> 348647bc
 
 [dev-dependencies.matches]
 version = "0.1.6"
@@ -131,12 +129,8 @@
 ]
 http = ["lazy_static", "reqwest/rustls-tls"]
 model = ["builder", "http"]
-<<<<<<< HEAD
-standard_framework = ["framework"]
 native_tls = ["reqwest/default-tls", "tungstenite/tls"]
-=======
 standard_framework = ["framework", "uwl"]
->>>>>>> 348647bc
 utils = ["base64"]
 voice = ["byteorder", "gateway", "opus", "rand", "sodiumoxide"]
 
