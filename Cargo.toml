--- conflicted
+++ resolved
@@ -96,11 +96,8 @@
 default-features = false
 features = ["tokio-runtime"]
 optional = true
-<<<<<<< HEAD
 version = "0.15"
-=======
-version = "0.13"
->>>>>>> 5ba5506c
+
 
 # Tokio v0.2
 [dependencies.async-tungstenite_compat]
@@ -218,11 +215,7 @@
 # - Rustls Backends
 rustls_backend = [
     "reqwest/rustls-tls",
-<<<<<<< HEAD
     "async-tungstenite/tokio-rustls-webpki-roots",
-=======
-    "async-tungstenite/tokio-rustls",
->>>>>>> 5ba5506c
     "tokio",
     "rustls_backend_marker",
     "bytes",
