--- conflicted
+++ resolved
@@ -175,13 +175,8 @@
 
 builder = ["utils"]
 cache = ["dashmap", "parking_lot"]
-<<<<<<< HEAD
 collector = ["gateway", "model", "derivative", "nougat"]
-client = ["http", "typemap_rev"]
-=======
-collector = ["gateway", "model"]
 client = ["http", "typemap_rev", "dashmap"]
->>>>>>> 80ab20e6
 extras = []
 framework = ["client", "model", "utils"]
 gateway = ["flate2", "http", "utils"]
