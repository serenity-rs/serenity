--- conflicted
+++ resolved
@@ -62,12 +62,9 @@
             format!("Bot {}", token)
         };
 
-<<<<<<< HEAD
         Self::new(Arc::new(built), &token)
     }
-
-=======
->>>>>>> 7a9506ed
+  
     /// Adds a single [`Role`] to a [`Member`] in a [`Guild`].
     ///
     /// **Note**: Requires the [Manage Roles] permission and respect of role
@@ -1381,17 +1378,8 @@
         self.wind(204, Request {
             body: None,
             headers: None,
-<<<<<<< HEAD
             route: RouteInfo::KickMember { guild_id, user_id, reason },
         }).await
-=======
-            route: RouteInfo::KickMember {
-                guild_id,
-                user_id,
-                reason,
-            },
-        })
->>>>>>> 7a9506ed
     }
 
     /// Leaves a guild.
@@ -1400,11 +1388,7 @@
             body: None,
             headers: None,
             route: RouteInfo::LeaveGuild { guild_id },
-<<<<<<< HEAD
-        }).await
-=======
-        })
->>>>>>> 7a9506ed
+        }).await
     }
 
     /// Sends file(s) to a channel.
