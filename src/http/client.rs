use crate::constants;
use reqwest::{
    multipart::Part,
    Client,
    ClientBuilder,
    Response as ReqwestResponse,
};
use reqwest::{
    header::{AUTHORIZATION, USER_AGENT, CONTENT_TYPE, HeaderValue, HeaderMap as Headers},
    StatusCode,
    Url,
};
use crate::internal::prelude::*;
use crate::model::prelude::*;
use super::{
    ratelimiting::{Ratelimiter, RatelimitedRequest},
    request::Request,
    routing::RouteInfo,
    AttachmentType,
    GuildPagination,
    HttpError,
};
use bytes::buf::Buf;
use serde::de::DeserializeOwned;
use serde_json::json;
use log::{debug, trace};
use std::{
    collections::BTreeMap,
    sync::Arc,
    borrow::Cow,
};
use std::io::Read;
use tokio::{
    io::AsyncReadExt,
    fs::File,
};

pub struct Http {
    client: Arc<Client>,
    pub ratelimiter: Ratelimiter,
    pub token: String,
}

impl Http {
    pub fn new(client: Arc<Client>, token: &str) -> Self {
        let client2 = Arc::clone(&client);

        Http {
            client,
            ratelimiter: Ratelimiter::new(client2, token.to_string()),
            token: token.to_string(),
        }
    }

    pub fn new_with_token(token: &str) -> Self {
        let builder = configure_client_backend(Client::builder());
        let built = builder.build().expect("Cannot build reqwest::Client");

        let token = if token.trim().starts_with("Bot ") {
            token.to_string()
        } else {
            format!("Bot {}", token)
        };

        Self::new(Arc::new(built), &token)
    }

<<<<<<< HEAD
    /// Adds a [`User`] as a recipient to a [`Group`].
    ///
    /// **Note**: Groups have a limit of 10 recipients, including the current user.
    ///
    /// [`Group`]: ../../model/channel/struct.Group.html
    /// [`Group::add_recipient`]: ../../model/channel/struct.Group.html#method.add_recipient
    /// [`User`]: ../../model/user/struct.User.html
    pub async fn add_group_recipient(&self, group_id: u64, user_id: u64) -> Result<()> {
        self.wind(204, Request {
            body: None,
            headers: None,
            route: RouteInfo::AddGroupRecipient { group_id, user_id },
        }).await
    }

=======
>>>>>>> b3196ebb
    /// Adds a single [`Role`] to a [`Member`] in a [`Guild`].
    ///
    /// **Note**: Requires the [Manage Roles] permission and respect of role
    /// hierarchy.
    ///
    /// [`Guild`]: ../../model/guild/struct.Guild.html
    /// [`Member`]: ../../model/guild/struct.Member.html
    /// [`Role`]: ../../model/guild/struct.Role.html
    /// [Manage Roles]: ../../model/permissions/struct.Permissions.html#associatedconstant.MANAGE_ROLES
    pub async fn add_member_role(&self, guild_id: u64, user_id: u64, role_id: u64) -> Result<()> {
        self.wind(204, Request {
            body: None,
            headers: None,
            route: RouteInfo::AddMemberRole { guild_id, role_id, user_id },
        }).await
    }

    /// Bans a [`User`] from a [`Guild`], removing their messages sent in the last
    /// X number of days.
    ///
    /// Passing a `delete_message_days` of `0` is equivalent to not removing any
    /// messages. Up to `7` days' worth of messages may be deleted.
    ///
    /// **Note**: Requires that you have the [Ban Members] permission.
    ///
    /// [`Guild`]: ../../model/guild/struct.Guild.html
    /// [`User`]: ../../model/user/struct.User.html
    /// [Ban Members]: ../../model/permissions/struct.Permissions.html#associatedconstant.BAN_MEMBERS
    pub async fn ban_user(&self, guild_id: u64, user_id: u64, delete_message_days: u8, reason: &str) -> Result<()> {
        self.wind(204, Request {
            body: None,
            headers: None,
            route: RouteInfo::GuildBanUser {
                delete_message_days: Some(delete_message_days),
                reason: Some(reason),
                guild_id,
                user_id,
            },
        }).await
    }

    /// Broadcasts that the current user is typing in the given [`Channel`].
    ///
    /// This lasts for about 10 seconds, and will then need to be renewed to
    /// indicate that the current user is still typing.
    ///
    /// This should rarely be used for bots, although it is a good indicator that a
    /// long-running command is still being processed.
    ///
    /// [`Channel`]: ../../model/channel/enum.Channel.html
    pub async fn broadcast_typing(&self, channel_id: u64) -> Result<()> {
        self.wind(204, Request {
            body: None,
            headers: None,
            route: RouteInfo::BroadcastTyping { channel_id },
        }).await
    }

    /// Creates a [`GuildChannel`] in the [`Guild`] given its Id.
    ///
    /// Refer to the Discord's [docs] for information on what fields this requires.
    ///
    /// **Note**: Requires the [Manage Channels] permission.
    ///
    /// [`Guild`]: ../../model/guild/struct.Guild.html
    /// [`GuildChannel`]: ../../model/channel/struct.GuildChannel.html
    /// [docs]: https://discordapp.com/developers/docs/resources/guild#create-guild-channel
    /// [Manage Channels]: ../../model/permissions/struct.Permissions.html#associatedconstant.MANAGE_CHANNELS
    pub async fn create_channel(&self, guild_id: u64, map: &JsonMap) -> Result<GuildChannel> {
        let body = serde_json::to_vec(map)?;

        self.fire(Request {
            body: Some(&body),
            headers: None,
            route: RouteInfo::CreateChannel { guild_id },
        }).await
    }

    /// Creates an emoji in the given [`Guild`] with the given data.
    ///
    /// View the source code for [`Guild`]'s [`create_emoji`] method to see what
    /// fields this requires.
    ///
    /// **Note**: Requires the [Manage Emojis] permission.
    ///
    /// [`create_emoji`]: ../../model/guild/struct.Guild.html#method.create_emoji
    /// [`Guild`]: ../../model/guild/struct.Guild.html
    /// [Manage Emojis]: ../../model/permissions/struct.Permissions.html#associatedconstant.MANAGE_EMOJIS
    pub async fn create_emoji(&self, guild_id: u64, map: &Value) -> Result<Emoji> {
        self.fire(Request {
            body: Some(map.to_string().as_bytes()),
            headers: None,
            route: RouteInfo::CreateEmoji { guild_id },
        }).await
    }

    /// Creates a guild with the data provided.
    ///
    /// Only a [`PartialGuild`] will be immediately returned, and a full [`Guild`]
    /// will be received over a [`Shard`], if at least one is running.
    ///
    /// **Note**: This endpoint is currently limited to 10 active guilds. The
    /// limits are raised for whitelisted [GameBridge] applications. See the
    /// [documentation on this endpoint] for more info.
    ///
    /// # Examples
    ///
    /// Create a guild called `"test"` in the [US West region]:
    ///
    /// ```rust,no_run
    /// use serde_json::json;
    /// use serenity::http::Http;
    ///
    /// # async fn run() -> Result<(), Box<dyn std::error::Error>> {
    /// #    let http = Http::default();
    /// let map = json!({
    ///     "name": "test",
    ///     "region": "us-west",
    /// });
    ///
    /// let _result = http.create_guild(&map).await?;
    /// #     Ok(())
    /// # }
    /// ```
    ///
    /// [`Guild`]: ../../model/guild/struct.Guild.html
    /// [`PartialGuild`]: ../../model/guild/struct.PartialGuild.html
    /// [`Shard`]: ../../gateway/struct.Shard.html
    /// [GameBridge]: https://discordapp.com/developers/docs/topics/gamebridge
    /// [US West Region]: ../../model/guild/enum.Region.html#variant.UsWest
    /// [documentation on this endpoint]:
    /// https://discordapp.com/developers/docs/resources/guild#create-guild
    /// [whitelist]: https://discordapp.com/developers/docs/resources/guild#create-guild
    pub async fn create_guild(&self, map: &Value) -> Result<PartialGuild> {
        self.fire(Request {
            body: Some(map.to_string().as_bytes()),
            headers: None,
            route: RouteInfo::CreateGuild,
        }).await
    }

    /// Creates an [`Integration`] for a [`Guild`].
    ///
    /// Refer to Discord's [docs] for field information.
    ///
    /// **Note**: Requires the [Manage Guild] permission.
    ///
    /// [`Guild`]: ../../model/guild/struct.Guild.html
    /// [`Integration`]: ../../model/guild/struct.Integration.html
    /// [Manage Guild]: ../../model/permissions/struct.Permissions.html#associatedconstant.MANAGE_GUILD
    /// [docs]: https://discordapp.com/developers/docs/resources/guild#create-guild-integration
    pub async fn create_guild_integration(&self, guild_id: u64, integration_id: u64, map: &Value) -> Result<()> {
        self.wind(204, Request {
            body: Some(map.to_string().as_bytes()),
            headers: None,
            route: RouteInfo::CreateGuildIntegration { guild_id, integration_id },
        }).await
    }

    /// Creates a [`RichInvite`] for the given [channel][`GuildChannel`].
    ///
    /// Refer to Discord's [docs] for field information.
    ///
    /// All fields are optional.
    ///
    /// **Note**: Requires the [Create Invite] permission.
    ///
    /// [`GuildChannel`]: ../../model/channel/struct.GuildChannel.html
    /// [`RichInvite`]: ../../model/invite/struct.RichInvite.html
    /// [Create Invite]: ../../model/permissions/struct.Permissions.html#associatedconstant.CREATE_INVITE
    /// [docs]: https://discordapp.com/developers/docs/resources/channel#create-channel-invite
    pub async fn create_invite(&self, channel_id: u64, map: &JsonMap) -> Result<RichInvite> {
        let body = serde_json::to_vec(map)?;

        self.fire(Request {
            body: Some(&body),
            headers: None,
            route: RouteInfo::CreateInvite { channel_id },
        }).await
    }

    /// Creates a permission override for a member or a role in a channel.
    pub async fn create_permission(&self, channel_id: u64, target_id: u64, map: &Value) -> Result<()> {
        let body = serde_json::to_vec(map)?;

        self.wind(204, Request {
            body: Some(&body),
            headers: None,
            route: RouteInfo::CreatePermission { channel_id, target_id },
        }).await
    }

    /// Creates a private channel with a user.
    pub async fn create_private_channel(&self, map: &Value) -> Result<PrivateChannel> {
        let body = serde_json::to_vec(map)?;

        self.fire(Request {
            body: Some(&body),
            headers: None,
            route: RouteInfo::CreatePrivateChannel,
        }).await
    }

    /// Reacts to a message.
    pub async fn create_reaction(&self,
                        channel_id: u64,
                        message_id: u64,
                        reaction_type: &ReactionType)
                        -> Result<()> {
        self.wind(204, Request {
            body: None,
            headers: None,
            route: RouteInfo::CreateReaction {
                reaction: &reaction_type.as_data(),
                channel_id,
                message_id,
            },
        }).await
    }

    /// Creates a role.
    pub async fn create_role(&self, guild_id: u64, map: &JsonMap) -> Result<Role> {
        let body = serde_json::to_vec(map)?;

        self.fire(Request {
            body: Some(&body),
            headers: None,
            route: RouteInfo::CreateRole {guild_id },
        }).await
    }

    /// Creates a webhook for the given [channel][`GuildChannel`]'s Id, passing in
    /// the given data.
    ///
    /// This method requires authentication.
    ///
    /// The Value is a map with the values of:
    ///
    /// - **avatar**: base64-encoded 128x128 image for the webhook's default avatar
    ///   (_optional_);
    /// - **name**: the name of the webhook, limited to between 2 and 100 characters
    ///   long.
    ///
    /// # Examples
    ///
    /// Creating a webhook named `test`:
    ///
    /// ```rust,no_run
    /// use serde_json::json;
    /// use serenity::http::Http;
    ///
    /// # async fn run() -> Result<(), Box<dyn std::error::Error>> {
    /// #    let http = Http::default();
    /// let channel_id = 81384788765712384;
    /// let map = json!({"name": "test"});
    ///
    /// let webhook = http.create_webhook(channel_id, &map).await?;
    /// #     Ok(())
    /// # }
    /// ```
    ///
    /// [`GuildChannel`]: ../../model/channel/struct.GuildChannel.html
    pub async fn create_webhook(&self, channel_id: u64, map: &Value) -> Result<Webhook> {
        let body = serde_json::to_vec(map)?;

        self.fire(Request {
            body: Some(&body),
            headers: None,
            route: RouteInfo::CreateWebhook { channel_id },
        }).await
    }

    /// Deletes a private channel or a channel in a guild.
    pub async fn delete_channel(&self, channel_id: u64) -> Result<Channel> {
        self.fire(Request {
            body: None,
            headers: None,
            route: RouteInfo::DeleteChannel { channel_id },
        }).await
    }

    /// Deletes an emoji from a server.
    pub async fn delete_emoji(&self, guild_id: u64, emoji_id: u64) -> Result<()> {
        self.wind(204, Request {
            body: None,
            headers: None,
            route: RouteInfo::DeleteEmoji { guild_id, emoji_id },
        }).await
    }

    /// Deletes a guild, only if connected account owns it.
    pub async fn delete_guild(&self, guild_id: u64) -> Result<PartialGuild> {
        self.fire(Request {
            body: None,
            headers: None,
            route: RouteInfo::DeleteGuild { guild_id },
        }).await
    }

    /// Removes an integration from a guild.
    pub async fn delete_guild_integration(&self, guild_id: u64, integration_id: u64) -> Result<()> {
        self.wind(204, Request {
            body: None,
            headers: None,
            route: RouteInfo::DeleteGuildIntegration { guild_id, integration_id },
        }).await
    }

    /// Deletes an invite by code.
    pub async fn delete_invite(&self, code: &str) -> Result<Invite> {
        self.fire(Request {
            body: None,
            headers: None,
            route: RouteInfo::DeleteInvite { code },
        }).await
    }

    /// Deletes a message if created by us or we have
    /// specific permissions.
    pub async fn delete_message(&self, channel_id: u64, message_id: u64) -> Result<()> {
        self.wind(204, Request {
            body: None,
            headers: None,
            route: RouteInfo::DeleteMessage { channel_id, message_id },
        }).await
    }

    /// Deletes a bunch of messages, only works for bots.
    pub async fn delete_messages(&self, channel_id: u64, map: &Value) -> Result<()> {
        self.wind(204, Request {
            body: Some(map.to_string().as_bytes()),
            headers: None,
            route: RouteInfo::DeleteMessages { channel_id },
        }).await
    }

    /// Deletes all of the [`Reaction`]s associated with a [`Message`].
    ///
    /// # Examples
    ///
    /// ```rust,no_run
    /// # use serenity::http::Http;
    /// #
    /// use serenity::model::id::{ChannelId, MessageId};
    ///
    /// # async fn run() -> Result<(), Box<dyn std::error::Error>> {
    /// # let http = Http::default();
    /// let channel_id = ChannelId(7);
    /// let message_id = MessageId(8);
    ///
    /// http.delete_message_reactions(channel_id.0, message_id.0).await?;
    /// #     Ok(())
    /// # }
    /// ```
    ///
    /// [`Message`]: ../../model/channel/struct.Message.html
    /// [`Reaction`]: ../../model/channel/struct.Reaction.html
    pub async fn delete_message_reactions(&self, channel_id: u64, message_id: u64) -> Result<()> {
        self.wind(204, Request {
            body: None,
            headers: None,
            route: RouteInfo::DeleteMessageReactions { channel_id, message_id },
        }).await
    }

    /// Deletes a permission override from a role or a member in a channel.
    pub async fn delete_permission(&self, channel_id: u64, target_id: u64) -> Result<()> {
        self.wind(204, Request {
            body: None,
            headers: None,
            route: RouteInfo::DeletePermission { channel_id, target_id },
        }).await
    }

    /// Deletes a reaction from a message if owned by us or
    /// we have specific permissions.
    pub async fn delete_reaction(&self,
                        channel_id: u64,
                        message_id: u64,
                        user_id: Option<u64>,
                        reaction_type: &ReactionType)
                        -> Result<()> {
        let user = user_id
            .map(|uid| uid.to_string())
            .unwrap_or_else(|| "@me".to_string());

        self.wind(204, Request {
            body: None,
            headers: None,
            route: RouteInfo::DeleteReaction {
                reaction: &reaction_type.as_data(),
                user: &user,
                channel_id,
                message_id,
            },
        }).await
    }

    /// Deletes a role from a server. Can't remove the default everyone role.
    pub async fn delete_role(&self, guild_id: u64, role_id: u64) -> Result<()> {
        self.wind(204, Request {
            body: None,
            headers: None,
            route: RouteInfo::DeleteRole { guild_id, role_id },
        }).await
    }

    /// Deletes a [`Webhook`] given its Id.
    ///
    /// This method requires authentication, whereas [`delete_webhook_with_token`]
    /// does not.
    ///
    /// # Examples
    ///
    /// Deletes a webhook given its Id:
    ///
    /// ```rust,no_run
    /// use serenity::http::Http;
    ///
    /// # async fn run() -> Result<(), Box<dyn std::error::Error>> {
    /// // Due to the `delete_webhook` function requiring you to authenticate, you
    /// // must have set the token first.
    /// let http = Http::default();
    ///
    /// http.delete_webhook(245037420704169985).await?;
    ///       Ok(())
    /// # }
    /// ```
    ///
    /// [`Webhook`]: ../../model/webhook/struct.Webhook.html
    /// [`delete_webhook_with_token`]: fn.delete_webhook_with_token.html
    pub async fn delete_webhook(&self, webhook_id: u64) -> Result<()> {
        self.wind(204, Request {
            body: None,
            headers: None,
            route: RouteInfo::DeleteWebhook { webhook_id },
        }).await
    }

    /// Deletes a [`Webhook`] given its Id and unique token.
    ///
    /// This method does _not_ require authentication.
    ///
    /// # Examples
    ///
    /// Deletes a webhook given its Id and unique token:
    ///
    /// ```rust,no_run
    /// # use serenity::http::Http;
    /// #
    /// # async fn run() -> Result<(), Box<dyn std::error::Error>> {
    /// # let http = Http::default();
    /// let id = 245037420704169985;
    /// let token = "ig5AO-wdVWpCBtUUMxmgsWryqgsW3DChbKYOINftJ4DCrUbnkedoYZD0VOH1QLr-S3sV";
    ///
    /// http.delete_webhook_with_token(id, token).await?;
    /// #     Ok(())
    /// # }
    /// ```
    ///
    /// [`Webhook`]: ../../model/webhook/struct.Webhook.html
    pub async fn delete_webhook_with_token(&self, webhook_id: u64, token: &str) -> Result<()> {
        self.wind(204, Request {
            body: None,
            headers: None,
            route: RouteInfo::DeleteWebhookWithToken { token, webhook_id },
        }).await
    }

    /// Changes channel information.
    pub async fn edit_channel(&self, channel_id: u64, map: &JsonMap) -> Result<GuildChannel> {
        let body = serde_json::to_vec(map)?;

        self.fire(Request {
            body: Some(&body),
            headers: None,
            route: RouteInfo::EditChannel {channel_id },
        }).await
    }

    /// Changes emoji information.
    pub async fn edit_emoji(&self, guild_id: u64, emoji_id: u64, map: &Value) -> Result<Emoji> {
        let body = serde_json::to_vec(map)?;

        self.fire(Request {
            body: Some(&body),
            headers: None,
            route: RouteInfo::EditEmoji { guild_id, emoji_id },
        }).await
    }

    /// Changes guild information.
    pub async fn edit_guild(&self, guild_id: u64, map: &JsonMap) -> Result<PartialGuild> {
        let body = serde_json::to_vec(map)?;

        self.fire(Request {
            body: Some(&body),
            headers: None,
            route: RouteInfo::EditGuild { guild_id },
        }).await
    }

    /// Edits the positions of a guild's channels.
    pub async fn edit_guild_channel_positions(&self, guild_id: u64, value: &Value)
                                        -> Result<()> {
        let body = serde_json::to_vec(value)?;

        self.wind(204, Request {
            body: Some(&body),
            headers: None,
            route: RouteInfo::EditGuildChannels { guild_id },
        }).await
    }

    /// Edits a [`Guild`]'s embed setting.
    ///
    /// [`Guild`]: ../../model/guild/struct.Guild.html
    pub async fn edit_guild_embed(&self, guild_id: u64, map: &Value) -> Result<GuildEmbed> {
        let body = serde_json::to_vec(map)?;

        self.fire(Request {
            body: Some(&body),
            headers: None,
            route: RouteInfo::EditGuildEmbed { guild_id },
        }).await
    }

    /// Does specific actions to a member.
    pub async fn edit_member(&self, guild_id: u64, user_id: u64, map: &JsonMap) -> Result<()> {
        let body = serde_json::to_vec(map)?;

        self.wind(204, Request {
            body: Some(&body),
            headers: None,
            route: RouteInfo::EditMember { guild_id, user_id },
        }).await
    }

    /// Edits a message by Id.
    ///
    /// **Note**: Only the author of a message can modify it.
    pub async fn edit_message(&self, channel_id: u64, message_id: u64, map: &Value) -> Result<Message> {
        let body = serde_json::to_vec(map)?;

        self.fire(Request {
            body: Some(&body),
            headers: None,
            route: RouteInfo::EditMessage { channel_id, message_id },
        }).await
    }

    /// Edits the current user's nickname for the provided [`Guild`] via its Id.
    ///
    /// Pass `None` to reset the nickname.
    ///
    /// [`Guild`]: ../../model/guild/struct.Guild.html
    pub async fn edit_nickname(&self, guild_id: u64, new_nickname: Option<&str>) -> Result<()> {
        let map = json!({ "nick": new_nickname });
        let body = serde_json::to_vec(&map)?;

        self.wind(200, Request {
            body: Some(&body),
            headers: None,
            route: RouteInfo::EditNickname { guild_id },
        }).await
    }

    /// Edits the current user's profile settings.
    pub async fn edit_profile(&self, map: &JsonMap) -> Result<CurrentUser> {
        let body = serde_json::to_vec(map)?;

        Ok(self.request(Request {
            body: Some(&body),
            headers: None,
            route: RouteInfo::EditProfile,
        })
        .await?
        .json::<CurrentUser>()
        .await?)
    }

    /// Changes a role in a guild.
    pub async fn edit_role(&self, guild_id: u64, role_id: u64, map: &JsonMap) -> Result<Role> {
        let body = serde_json::to_vec(&map)?;

        self.fire(Request {
            body: Some(&body),
            headers: None,
            route: RouteInfo::EditRole { guild_id, role_id },
        }).await
    }

    /// Changes the position of a role in a guild.
    pub async fn edit_role_position(&self, guild_id: u64, role_id: u64, position: u64) -> Result<Vec<Role>> {
        let body = serde_json::to_vec(&json!([{
            "id": role_id,
            "position": position,
        }]))?;

        self.fire(Request {
            body: Some(&body),
            headers: None,
            route: RouteInfo::EditRolePosition { guild_id },
        }).await
    }

    /// Edits a the webhook with the given data.
    ///
    /// The Value is a map with optional values of:
    ///
    /// - **avatar**: base64-encoded 128x128 image for the webhook's default avatar
    ///   (_optional_);
    /// - **name**: the name of the webhook, limited to between 2 and 100 characters
    ///   long.
    ///
    /// Note that, unlike with [`create_webhook`], _all_ values are optional.
    ///
    /// This method requires authentication, whereas [`edit_webhook_with_token`]
    /// does not.
    ///
    /// # Examples
    ///
    /// Edit the image of a webhook given its Id:
    ///
    /// ```rust,no_run
    /// use serde_json::json;
    /// use serenity::http::Http;
    ///
    /// # async fn run() -> Result<(), Box<dyn std::error::Error>> {
    /// #     let http = Http::default();
    /// let id = 245037420704169985;
    /// let image = serenity::utils::read_image("./webhook_img.png")?;
    /// let map = json!({
    ///     "avatar": image,
    /// });
    ///
    /// let edited = http.edit_webhook(id, &map).await?;
    /// #     Ok(())
    /// # }
    /// ```
    ///
    /// [`create_webhook`]: fn.create_webhook.html
    /// [`edit_webhook_with_token`]: fn.edit_webhook_with_token.html
    pub async fn edit_webhook(&self, webhook_id: u64, map: &Value) -> Result<Webhook> {
        self.fire(Request {
            body: Some(map.to_string().as_bytes()),
            headers: None,
            route: RouteInfo::EditWebhook { webhook_id },
        }).await
    }

    /// Edits the webhook with the given data.
    ///
    /// Refer to the documentation for [`edit_webhook`] for more information.
    ///
    /// This method does _not_ require authentication.
    ///
    /// # Examples
    ///
    /// Edit the name of a webhook given its Id and unique token:
    ///
    /// ```rust,no_run
    /// use serde_json::json;
    /// use serenity::http::Http;
    ///
    /// # async fn run() -> Result<(), Box<dyn std::error::Error>> {
    /// #     let http = Http::default();
    /// let id = 245037420704169985;
    /// let token = "ig5AO-wdVWpCBtUUMxmgsWryqgsW3DChbKYOINftJ4DCrUbnkedoYZD0VOH1QLr-S3sV";
    /// let value = json!({"name": "new name"});
    /// let map = value.as_object().unwrap();
    ///
    /// let edited = http.edit_webhook_with_token(id, token, map).await?;
    /// #     Ok(())
    /// # }
    /// ```
    ///
    /// [`edit_webhook`]: fn.edit_webhook.html
    pub async fn edit_webhook_with_token(&self, webhook_id: u64, token: &str, map: &JsonMap) -> Result<Webhook> {
        let body = serde_json::to_vec(map)?;

        self.fire(Request {
            body: Some(&body),
            headers: None,
            route: RouteInfo::EditWebhookWithToken { token, webhook_id },
        }).await
    }

    /// Executes a webhook, posting a [`Message`] in the webhook's associated
    /// [`Channel`].
    ///
    /// This method does _not_ require authentication.
    ///
    /// Pass `true` to `wait` to wait for server confirmation of the message sending
    /// before receiving a response. From the [Discord docs]:
    ///
    /// > waits for server confirmation of message send before response, and returns
    /// > the created message body (defaults to false; when false a message that is
    /// > not saved does not return an error)
    ///
    /// The map can _optionally_ contain the following data:
    ///
    /// - `avatar_url`: Override the default avatar of the webhook with a URL.
    /// - `tts`: Whether this is a text-to-speech message (defaults to `false`).
    /// - `username`: Override the default username of the webhook.
    ///
    /// Additionally, _at least one_ of the following must be given:
    ///
    /// - `content`: The content of the message.
    /// - `embeds`: An array of rich embeds.
    ///
    /// **Note**: For embed objects, all fields are registered by Discord except for
    /// `height`, `provider`, `proxy_url`, `type` (it will always be `rich`),
    /// `video`, and `width`. The rest will be determined by Discord.
    ///
    /// # Examples
    ///
    /// Sending a webhook with message content of `test`:
    ///
    /// ```rust
    /// use serde_json::json;
    /// use serenity::http::Http;
    ///
    /// # async fn run() -> Result<(), Box<dyn std::error::Error>> {
    /// #     let http = Http::default();
    /// let id = 245037420704169985;
    /// let token = "ig5AO-wdVWpCBtUUMxmgsWryqgsW3DChbKYOINftJ4DCrUbnkedoYZD0VOH1QLr-S3sV";
    /// let value = json!({"content": "test"});
    /// let map = value.as_object().unwrap();
    ///
    /// let message = http.execute_webhook(id, token, true, map).await?;
    /// #     Ok(())
    /// # }
    /// ```
    ///
    /// [`Channel`]: ../../model/channel/enum.Channel.html
    /// [`Message`]: ../../model/channel/struct.Message.html
    /// [Discord docs]: https://discordapp.com/developers/docs/resources/webhook#querystring-params
    pub async fn execute_webhook(&self,
                        webhook_id: u64,
                        token: &str,
                        wait: bool,
                        map: &JsonMap)
                        -> Result<Option<Message>> {
        let body = serde_json::to_vec(map)?;

        let mut headers = Headers::new();
        headers.insert(CONTENT_TYPE, HeaderValue::from_static(&"application/json"));

        let response = self.request(Request {
            body: Some(&body),
            headers: Some(headers),
            route: RouteInfo::ExecuteWebhook { token, wait, webhook_id },
        }).await?;

        if response.status() == StatusCode::NO_CONTENT {
            return Ok(None);
        }

        response
            .json::<Message>()
            .await
            .map(Some)
            .map_err(From::from)
    }

    /// Gets the active maintenances from Discord's Status API.
    ///
    /// Does not require authentication.
    pub async fn get_active_maintenances(&self) -> Result<Vec<Maintenance>> {
        let response = self.request(Request {
            body: None,
            headers: None,
            route: RouteInfo::GetActiveMaintenance,
        }).await?;

        let mut map: BTreeMap<String, Value> = response
            .json::<BTreeMap<String, Value>>()
            .await?;

        match map.remove("scheduled_maintenances") {
            Some(v) => serde_json::from_value::<Vec<Maintenance>>(v)
                .map_err(From::from),
            None => Ok(vec![]),
        }
    }

    /// Gets all the users that are banned in specific guild.
    pub async fn get_bans(&self, guild_id: u64) -> Result<Vec<Ban>> {
        self.fire(Request {
            body: None,
            headers: None,
            route: RouteInfo::GetBans { guild_id },
        }).await
    }

    /// Gets all audit logs in a specific guild.
    pub async fn get_audit_logs(&self,
                        guild_id: u64,
                        action_type: Option<u8>,
                        user_id: Option<u64>,
                        before: Option<u64>,
                        limit: Option<u8>) -> Result<AuditLogs> {
        self.fire(Request {
            body: None,
            headers: None,
            route: RouteInfo::GetAuditLogs {
                action_type,
                before,
                guild_id,
                limit,
                user_id,
            },
        }).await
    }

    /// Gets current bot gateway.
    pub async fn get_bot_gateway(&self) -> Result<BotGateway> {
        self.fire(Request {
            body: None,
            headers: None,
            route: RouteInfo::GetBotGateway,
        }).await
    }

    /// Gets all invites for a channel.
    pub async fn get_channel_invites(&self, channel_id: u64) -> Result<Vec<RichInvite>> {
        self.fire(Request {
            body: None,
            headers: None,
            route: RouteInfo::GetChannelInvites { channel_id },
        }).await
    }

    /// Retrieves the webhooks for the given [channel][`GuildChannel`]'s Id.
    ///
    /// This method requires authentication.
    ///
    /// # Examples
    ///
    /// Retrieve all of the webhooks owned by a channel:
    ///
    /// ```rust,no_run
    /// # use serenity::http::Http;
    /// #
    /// # async fn run() -> Result<(), Box<dyn std::error::Error>> {
    /// # let http = Http::default();
    /// let channel_id = 81384788765712384;
    ///
    /// let webhooks = http.get_channel_webhooks(channel_id).await?;
    /// #     Ok(())
    /// # }
    /// ```
    ///
    /// [`GuildChannel`]: ../../model/channel/struct.GuildChannel.html
    pub async fn get_channel_webhooks(&self, channel_id: u64) -> Result<Vec<Webhook>> {
        self.fire(Request {
            body: None,
            headers: None,
            route: RouteInfo::GetChannelWebhooks { channel_id },
        }).await
    }

    /// Gets channel information.
    pub async fn get_channel(&self, channel_id: u64) -> Result<Channel> {
        self.fire(Request {
            body: None,
            headers: None,
            route: RouteInfo::GetChannel { channel_id },
        }).await
    }

    /// Gets all channels in a guild.
    pub async fn get_channels(&self, guild_id: u64) -> Result<Vec<GuildChannel>> {
        self.fire(Request {
            body: None,
            headers: None,
            route: RouteInfo::GetChannels { guild_id },
        }).await
    }

    /// Gets information about the current application.
    ///
    /// **Note**: Only applications may use this endpoint.
    pub async fn get_current_application_info(&self) -> Result<CurrentApplicationInfo> {
        self.fire(Request {
            body: None,
            headers: None,
            route: RouteInfo::GetCurrentApplicationInfo,
        }).await
    }

    /// Gets information about the user we're connected with.
    pub async fn get_current_user(&self) -> Result<CurrentUser> {
        self.fire(Request {
            body: None,
            headers: None,
            route: RouteInfo::GetCurrentUser,
        }).await
    }

    /// Gets current gateway.
    pub async fn get_gateway(&self) -> Result<Gateway> {
        self.fire(Request {
            body: None,
            headers: None,
            route: RouteInfo::GetGateway,
        }).await
    }

    /// Gets guild information.
    pub async fn get_guild(&self, guild_id: u64) -> Result<PartialGuild> {
        self.fire(Request {
            body: None,
            headers: None,
            route: RouteInfo::GetGuild { guild_id },
        }).await
    }

    /// Gets a guild embed information.
    pub async fn get_guild_embed(&self, guild_id: u64) -> Result<GuildEmbed> {
        self.fire(Request {
            body: None,
            headers: None,
            route: RouteInfo::GetGuildEmbed { guild_id },
        }).await
    }

    /// Gets integrations that a guild has.
    pub async fn get_guild_integrations(&self, guild_id: u64) -> Result<Vec<Integration>> {
        self.fire(Request {
            body: None,
            headers: None,
            route: RouteInfo::GetGuildIntegrations { guild_id },
        }).await
    }

    /// Gets all invites to a guild.
    pub async fn get_guild_invites(&self, guild_id: u64) -> Result<Vec<RichInvite>> {
        self.fire(Request {
            body: None,
            headers: None,
            route: RouteInfo::GetGuildInvites { guild_id },
        }).await
    }

    /// Gets a guild's vanity URL if it has one.
    pub async fn get_guild_vanity_url(&self, guild_id: u64) -> Result<String> {
        #[derive(Deserialize)]
        struct GuildVanityUrl {
            code: String,
        }

        self.request(Request {
            body: None,
            headers: None,
            route: RouteInfo::GetGuildVanityUrl { guild_id },
        })
        .await?
        .json::<GuildVanityUrl>()
        .await
        .map(|x| x.code)
        .map_err(From::from)
    }

    /// Gets the members of a guild. Optionally pass a `limit` and the Id of the
    /// user to offset the result by.
    pub async fn get_guild_members(&self,
                            guild_id: u64,
                            limit: Option<u64>,
                            after: Option<u64>)
                            -> Result<Vec<Member>> {
        let response = self.request(Request {
            body: None,
            headers: None,
            route: RouteInfo::GetGuildMembers { after, guild_id, limit },
        }).await?;

        let mut v = response.json::<Value>().await?;

        if let Some(values) = v.as_array_mut() {
            let num = Value::Number(Number::from(guild_id));

            for value in values {
                if let Some(element) = value.as_object_mut() {
                    element.insert("guild_id".to_string(), num.clone());
                }
            }
        }

        serde_json::from_value::<Vec<Member>>(v).map_err(From::from)
    }

    /// Gets the amount of users that can be pruned.
    pub async fn get_guild_prune_count(&self, guild_id: u64, map: &Value) -> Result<GuildPrune> {
        // Note for 0.6.x: turn this into a function parameter.
        #[derive(Deserialize)]
        struct GetGuildPruneCountRequest {
            days: u64,
        }

        let req = serde_json::from_value::<GetGuildPruneCountRequest>(map.clone())?;

        self.fire(Request {
            body: None,
            headers: None,
            route: RouteInfo::GetGuildPruneCount {
                days: req.days,
                guild_id,
            },
        }).await
    }

    /// Gets regions that a guild can use. If a guild has the `VIP_REGIONS` feature
    /// enabled, then additional VIP-only regions are returned.
    pub async fn get_guild_regions(&self, guild_id: u64) -> Result<Vec<VoiceRegion>> {
        self.fire(Request {
            body: None,
            headers: None,
            route: RouteInfo::GetGuildRegions { guild_id },
        }).await
    }

    /// Retrieves a list of roles in a [`Guild`].
    ///
    /// [`Guild`]: ../../model/guild/struct.Guild.html
    pub async fn get_guild_roles(&self, guild_id: u64) -> Result<Vec<Role>> {
        self.fire(Request {
            body: None,
            headers: None,
            route: RouteInfo::GetGuildRoles { guild_id },
        }).await
    }

    /// Retrieves the webhooks for the given [guild][`Guild`]'s Id.
    ///
    /// This method requires authentication.
    ///
    /// # Examples
    ///
    /// Retrieve all of the webhooks owned by a guild:
    ///
    /// ```rust,no_run
    /// # use serenity::http::Http;
    /// #
    /// # async fn run() -> Result<(), Box<dyn std::error::Error>> {
    /// #     let http = Http::default();
    /// let guild_id = 81384788765712384;
    ///
    /// let webhooks = http.get_guild_webhooks(guild_id).await?;
    /// #     Ok(())
    /// # }
    /// ```
    ///
    /// [`Guild`]: ../../model/guild/struct.Guild.html
    pub async fn get_guild_webhooks(&self, guild_id: u64) -> Result<Vec<Webhook>> {
        self.fire(Request {
            body: None,
            headers: None,
            route: RouteInfo::GetGuildWebhooks { guild_id },
        }).await
    }

    /// Gets a paginated list of the current user's guilds.
    ///
    /// The `limit` has a maximum value of 100.
    ///
    /// [Discord's documentation][docs]
    ///
    /// # Examples
    ///
    /// Get the first 10 guilds after a certain guild's Id:
    ///
    /// ```rust,no_run
    /// # use serenity::http::Http;
    /// #
    /// # async fn run() -> Result<(), Box<dyn std::error::Error>> {
    /// #     let http = Http::default();
    /// use serenity::{http::GuildPagination, model::id::GuildId};
    ///
    /// let guild_id = GuildId(81384788765712384);
    ///
    /// let guilds = http.get_guilds(&GuildPagination::After(guild_id), 10).await?;
    /// #     Ok(())
    /// # }
    /// ```
    ///
    /// [docs]: https://discordapp.com/developers/docs/resources/user#get-current-user-guilds
    pub async fn get_guilds(&self, target: &GuildPagination, limit: u64) -> Result<Vec<GuildInfo>> {
        let (after, before) = match *target {
            GuildPagination::After(id) => (Some(id.0), None),
            GuildPagination::Before(id) => (None, Some(id.0)),
            GuildPagination::__Nonexhaustive => unreachable!(),
        };

        self.fire(Request {
            body: None,
            headers: None,
            route: RouteInfo::GetGuilds { after, before, limit },
        }).await
    }

    /// Gets information about a specific invite.
    pub async fn get_invite(&self, mut code: &str, stats: bool) -> Result<Invite> {
        #[cfg(feature = "utils")]
            {
                code = crate::utils::parse_invite(code);
            }

        self.fire(Request {
            body: None,
            headers: None,
            route: RouteInfo::GetInvite { code, stats },
        }).await
    }

    /// Gets member of a guild.
    pub async fn get_member(&self, guild_id: u64, user_id: u64) -> Result<Member> {
        let response = self.request(Request {
            body: None,
            headers: None,
            route: RouteInfo::GetMember { guild_id, user_id },
        }).await?;

        let mut v = response.json::<Value>().await?;

        if let Some(map) = v.as_object_mut() {
            map.insert("guild_id".to_string(), Value::Number(Number::from(guild_id)));
        }

        serde_json::from_value::<Member>(v).map_err(From::from)
    }

    /// Gets a message by an Id, bots only.
    pub async fn get_message(&self, channel_id: u64, message_id: u64) -> Result<Message> {
        self.fire(Request {
            body: None,
            headers: None,
            route: RouteInfo::GetMessage { channel_id, message_id },
        }).await
    }

    /// Gets X messages from a channel.
    pub async fn get_messages(&self, channel_id: u64, query: &str) -> Result<Vec<Message>> {
        self.fire(Request {
            body: None,
            headers: None,
            route: RouteInfo::GetMessages {
                query: query.to_owned(),
                channel_id,
            },
        }).await
    }

    /// Gets all pins of a channel.
    pub async fn get_pins(&self, channel_id: u64) -> Result<Vec<Message>> {
        self.fire(Request {
            body: None,
            headers: None,
            route: RouteInfo::GetPins { channel_id },
        }).await
    }

    /// Gets user Ids based on their reaction to a message. This endpoint is dumb.
    pub async fn get_reaction_users(&self,
                            channel_id: u64,
                            message_id: u64,
                            reaction_type: &ReactionType,
                            limit: u8,
                            after: Option<u64>)
                            -> Result<Vec<User>> {
        let reaction = reaction_type.as_data();

        self.fire(Request {
            body: None,
            headers: None,
            route: RouteInfo::GetReactionUsers {
                after,
                channel_id,
                limit,
                message_id,
                reaction,
            },
        }).await
    }

    /// Gets the current unresolved incidents from Discord's Status API.
    ///
    /// Does not require authentication.
    pub async fn get_unresolved_incidents(&self) -> Result<Vec<Incident>> {
        let response = self.request(Request {
            body: None,
            headers: None,
            route: RouteInfo::GetUnresolvedIncidents,
        }).await?;

        let mut map = response.json::<BTreeMap<String, Value>>().await?;

        match map.remove("incidents") {
            Some(v) => serde_json::from_value::<Vec<Incident>>(v)
                .map_err(From::from),
            None => Ok(vec![]),
        }
    }

    /// Gets the upcoming (planned) maintenances from Discord's Status API.
    ///
    /// Does not require authentication.
    pub async fn get_upcoming_maintenances(&self) -> Result<Vec<Maintenance>> {
        let response = self.request(Request {
            body: None,
            headers: None,
            route: RouteInfo::GetUpcomingMaintenances,
        }).await?;

        let mut map = response.json::<BTreeMap<String, Value>>().await?;

        match map.remove("scheduled_maintenances") {
            Some(v) => serde_json::from_value::<Vec<Maintenance>>(v)
                .map_err(From::from),
            None => Ok(vec![]),
        }
    }

    /// Gets a user by Id.
    pub async fn get_user(&self, user_id: u64) -> Result<User> {
        self.fire(Request {
            body: None,
            headers: None,
            route: RouteInfo::GetUser { user_id },
        }).await
    }

    /// Gets our DM channels.
    pub async fn get_user_dm_channels(&self) -> Result<Vec<PrivateChannel>> {
        self.fire(Request {
            body: None,
            headers: None,
            route: RouteInfo::GetUserDmChannels,
        }).await
    }

    /// Gets all voice regions.
    pub async fn get_voice_regions(&self) -> Result<Vec<VoiceRegion>> {
        self.fire(Request {
            body: None,
            headers: None,
            route: RouteInfo::GetVoiceRegions,
        }).await
    }

    /// Retrieves a webhook given its Id.
    ///
    /// This method requires authentication, whereas [`get_webhook_with_token`] does
    /// not.
    ///
    /// # Examples
    ///
    /// Retrieve a webhook by Id:
    ///
    /// ```rust,no_run
    /// # use serenity::http::Http;
    /// #
    /// # async fn run() -> Result<(), Box<dyn std::error::Error>> {
    /// #     let http = Http::default();
    /// let id = 245037420704169985;
    /// let webhook = http.get_webhook(id).await?;
    /// #     Ok(())
    /// # }
    /// ```
    ///
    /// [`get_webhook_with_token`]: fn.get_webhook_with_token.html
    pub async fn get_webhook(&self, webhook_id: u64) -> Result<Webhook> {
        self.fire(Request {
            body: None,
            headers: None,
            route: RouteInfo::GetWebhook { webhook_id },
        }).await
    }

    /// Retrieves a webhook given its Id and unique token.
    ///
    /// This method does _not_ require authentication.
    ///
    /// # Examples
    ///
    /// Retrieve a webhook by Id and its unique token:
    ///
    /// ```rust,no_run
    /// # use serenity::http::Http;
    /// #
    /// # async fn run() -> Result<(), Box<dyn std::error::Error>> {
    /// #     let http = Http::default();
    /// let id = 245037420704169985;
    /// let token = "ig5AO-wdVWpCBtUUMxmgsWryqgsW3DChbKYOINftJ4DCrUbnkedoYZD0VOH1QLr-S3sV";
    ///
    /// let webhook = http.get_webhook_with_token(id, token).await?;
    /// #     Ok(())
    /// # }
    /// ```
    pub async fn get_webhook_with_token(&self, webhook_id: u64, token: &str) -> Result<Webhook> {
        self.fire(Request {
            body: None,
            headers: None,
            route: RouteInfo::GetWebhookWithToken { token, webhook_id },
        }).await
    }

    /// Kicks a member from a guild.
<<<<<<< HEAD
    pub async fn kick_member(&self, guild_id: u64, user_id: u64) -> Result<()> {
        self.wind(204, Request {
            body: None,
            headers: None,
            route: RouteInfo::KickMember { guild_id, user_id },
        }).await
    }

    /// Leaves a group DM.
    pub async fn leave_group(&self, group_id: u64) -> Result<Group> {
        self.fire(Request {
            body: None,
            headers: None,
            route: RouteInfo::LeaveGroup { group_id },
        }).await
=======
    pub fn kick_member(&self, guild_id: u64, user_id: u64) -> Result<()> {
        self.kick_member_with_reason(guild_id, user_id, "")
    }

    /// Kicks a member from a guild with a provided reason.
    pub fn kick_member_with_reason(&self, guild_id: u64, user_id: u64, reason: &str) -> Result<()> {

        self.wind(204, Request {
            body: None,
            headers: None,
            route: RouteInfo::KickMember {
                guild_id,
                user_id,
                reason,
            },
        })
>>>>>>> b3196ebb
    }

    /// Leaves a guild.
    pub async fn leave_guild(&self, guild_id: u64) -> Result<()> {
        self.wind(204, Request {
            body: None,
            headers: None,
            route: RouteInfo::LeaveGuild { guild_id },
        }).await
    }

<<<<<<< HEAD
    /// Deletes a user from group DM.
    pub async fn remove_group_recipient(&self, group_id: u64, user_id: u64) -> Result<()> {
        self.wind(204, Request {
            body: None,
            headers: None,
            route: RouteInfo::RemoveGroupRecipient { group_id, user_id },
        }).await
    }

=======
>>>>>>> b3196ebb
    /// Sends file(s) to a channel.
    ///
    /// # Errors
    ///
    /// Returns an
    /// [`HttpError::InvalidRequest(PayloadTooLarge)`][`HttpError::InvalidRequest`]
    /// if the file is too large to send.
    ///
    /// [`HttpError::InvalidRequest`]: enum.HttpError.html#variant.InvalidRequest
    pub async fn send_files<'a, T, It: IntoIterator<Item=T>>(&self, channel_id: u64, files: It, map: JsonMap) -> Result<Message>
        where T: Into<AttachmentType<'a>> {
        let uri = api!("/channels/{}/messages", channel_id);
        let url = match Url::parse(&uri) {
            Ok(url) => url,
            Err(_) => return Err(Error::Url(uri)),
        };

        let mut multipart = reqwest::multipart::Form::new();
        let mut file_num = "0".to_string();

        for file in files {

            match file.into() {
                AttachmentType::Bytes{ data, filename } => {
                    multipart = multipart
                        .part(file_num.to_string(), Part::bytes(data.into_owned())
                            .file_name(filename));
                },
                AttachmentType::File{ file, filename } => {
                    let mut buf = Vec::new();
                    file.try_clone()?.read_to_end(&mut buf)?;

                    multipart = multipart
                        .part(file_num.to_string(),
                            Part::stream(buf)
                                .file_name(filename));
                },
                AttachmentType::Path(path) => {
                    let filename = path
                        .file_name()
                        .map(|filename| filename.to_string_lossy().into_owned());
                    let mut file = File::open(path).await?;
                    let mut buf = vec![];
                    file.read_to_end(&mut buf).await?;

                    let part = match filename {
                        Some(filename) => Part::bytes(buf).file_name(filename),
                        None => Part::bytes(buf),
                    };

                    multipart = multipart.part(file_num.to_string(), part);
                },
                AttachmentType::Image(url) => {
                    let url = Url::parse(url).map_err(|_| Error::Url(url.to_string()))?;
                    let filename = url.path_segments()
                      .and_then(|segments| segments.last().map(ToString::to_string))
                      .ok_or_else(|| Error::Url(url.to_string()))?;
                    let mut picture: Vec<u8> = vec![];
                    let mut req_bytes = self.client.get(url).send().await?.bytes().await?;
                    req_bytes.copy_to_slice(&mut picture);
                    multipart = multipart
                        .part(file_num.to_string(), Part::bytes(Cow::Borrowed(&picture[..]).into_owned())
                            .file_name(filename.to_string()));
                },
                AttachmentType::__Nonexhaustive => unreachable!(),
            }

            unsafe {
                let vec = file_num.as_mut_vec();
                vec[0] += 1;
            }
        }

        for (k, v) in map {
            match v {
                Value::Bool(false) => multipart = multipart.text(k.clone(), "false"),
                Value::Bool(true) => multipart = multipart.text(k.clone(), "true"),
                Value::Number(inner) => multipart = multipart.text(k.clone(), inner.to_string()),
                Value::String(inner) => multipart = multipart.text(k.clone(), inner),
                Value::Object(inner) =>multipart =  multipart.text(k.clone(), serde_json::to_string(&inner)?),
                _ => continue,
            };
        }

        let response = self.client
            .post(url)
            .header(AUTHORIZATION, HeaderValue::from_str(&self.token)?)
            .header(USER_AGENT, HeaderValue::from_static(&constants::USER_AGENT))
            .multipart(multipart)
            .send()
            .await?;

        if !response.status().is_success() {
            return Err(HttpError::from_response(response).await)?;
        }

        response
            .json::<Message>()
            .await
            .map_err(From::from)
    }

    /// Sends a message to a channel.
    pub async fn send_message(&self, channel_id: u64, map: &Value) -> Result<Message> {
        let body = serde_json::to_vec(map)?;

        self.fire(Request {
            body: Some(&body),
            headers: None,
            route: RouteInfo::CreateMessage { channel_id },
        }).await
    }

    /// Pins a message in a channel.
    pub async fn pin_message(&self, channel_id: u64, message_id: u64) -> Result<()> {
        self.wind(204, Request {
            body: None,
            headers: None,
            route: RouteInfo::PinMessage { channel_id, message_id },
        }).await
    }

    /// Unbans a user from a guild.
    pub async fn remove_ban(&self, guild_id: u64, user_id: u64) -> Result<()> {
        self.wind(204, Request {
            body: None,
            headers: None,
            route: RouteInfo::RemoveBan { guild_id, user_id },
        }).await
    }

    /// Deletes a single [`Role`] from a [`Member`] in a [`Guild`].
    ///
    /// **Note**: Requires the [Manage Roles] permission and respect of role
    /// hierarchy.
    ///
    /// [`Guild`]: ../../model/guild/struct.Guild.html
    /// [`Member`]: ../../model/guild/struct.Member.html
    /// [`Role`]: ../../model/guild/struct.Role.html
    /// [Manage Roles]: ../../model/permissions/struct.Permissions.html#associatedconstant.MANAGE_ROLES
    pub async fn remove_member_role(&self, guild_id: u64, user_id: u64, role_id: u64) -> Result<()> {
        self.wind(204, Request {
            body: None,
            headers: None,
            route: RouteInfo::RemoveMemberRole { guild_id, user_id, role_id },
        }).await
    }

    /// Starts removing some members from a guild based on the last time they've been online.
    pub async fn start_guild_prune(&self, guild_id: u64, map: &Value) -> Result<GuildPrune> {
        // Note for 0.6.x: turn this into a function parameter.
        #[derive(Deserialize)]
        struct StartGuildPruneRequest {
            days: u64,
        }

        let req = serde_json::from_value::<StartGuildPruneRequest>(map.clone())?;

        self.fire(Request {
            body: None,
            headers: None,
            route: RouteInfo::StartGuildPrune {
                days: req.days,
                guild_id,
            },
        }).await
    }

    /// Starts syncing an integration with a guild.
    pub async fn start_integration_sync(&self, guild_id: u64, integration_id: u64) -> Result<()> {
        self.wind(204, Request {
            body: None,
            headers: None,
            route: RouteInfo::StartIntegrationSync { guild_id, integration_id },
        }).await
    }

    /// Unpins a message from a channel.
    pub async fn unpin_message(&self, channel_id: u64, message_id: u64) -> Result<()> {
        self.wind(204, Request {
            body: None,
            headers: None,
            route: RouteInfo::UnpinMessage { channel_id, message_id },
        }).await
    }

    /// Fires off a request, deserializing the response reader via the given type
    /// bound.
    ///
    /// If you don't need to deserialize the response and want the response instance
    /// itself, use [`request`].
    ///
    /// # Examples
    ///
    /// Create a new message via the [`RouteInfo::CreateMessage`] endpoint and
    /// deserialize the response into a [`Message`]:
    ///
    /// ```rust,no_run
    /// # async fn run() -> Result<(), Box<dyn std::error::Error>> {
    /// # use serenity::http::Http;
    /// #
    /// # let http = Http::default();
    /// use serenity::{
    ///     http::{
    ///         routing::RouteInfo,
    ///         request::RequestBuilder,
    ///     },
    ///     model::channel::Message,
    /// };
    ///
    /// let bytes = vec![
    ///     // payload bytes here
    /// ];
    /// let channel_id = 381880193700069377;
    /// let route_info = RouteInfo::CreateMessage { channel_id };
    ///
    /// let mut request = RequestBuilder::new(route_info);
    /// request.body(Some(&bytes));
    ///
    /// let message = http.fire::<Message>(request.build()).await?;
    ///
    /// println!("Message content: {}", message.content);
    /// #
    /// #     Ok(())
    /// # }
    /// ```
    ///
    /// [`request`]: fn.request.html
    pub async fn fire<T: DeserializeOwned>(&self, req: Request<'_>) -> Result<T> {
        let response = self.request(req).await?;

        response
            .json::<T>()
            .await
            .map_err(From::from)
    }

    /// Performs a request, ratelimiting it if necessary.
    ///
    /// Returns the raw reqwest Response. Use [`fire`] to deserialize the response
    /// into some type.
    ///
    /// # Examples
    ///
    /// Send a body of bytes over the [`RouteInfo::CreateMessage`] endpoint:
    ///
    /// ```rust,no_run
    /// # use serenity::http::Http;
    /// #
    /// # async fn run() -> Result<(), Box<dyn std::error::Error>> {
    /// #     let http = Http::default();
    /// use serenity::http::{
    ///     request::RequestBuilder,
    ///     routing::RouteInfo,
    /// };
    ///
    /// let bytes = vec![
    ///     // payload bytes here
    /// ];
    /// let channel_id = 381880193700069377;
    /// let route_info = RouteInfo::CreateMessage { channel_id };
    ///
    /// let mut request = RequestBuilder::new(route_info);
    /// request.body(Some(&bytes));
    ///
    /// let response = http.request(request.build()).await?;
    ///
    /// println!("Response successful?: {}", response.status().is_success());
    /// #
    /// #     Ok(())
    /// # }
    /// ```
    ///
    /// [`fire`]: fn.fire.html
    pub async fn request(&self, req: Request<'_>) -> Result<ReqwestResponse> {
        let ratelimiting_req = RatelimitedRequest::from(req);
        let response = self
            .ratelimiter
            .perform(ratelimiting_req)
            .await?;

        if response.status().is_success() {
            Ok(response)
        } else {
            Err(Error::Http(Box::new(HttpError::from_response(response).await)))
        }
    }

    /// Performs a request and then verifies that the response status code is equal
    /// to the expected value.
    ///
    /// This is a function that performs a light amount of work and returns an
    /// empty tuple, so it's called "self.wind" to denote that it's lightweight.
    pub(super) async fn wind(&self, expected: u16, req: Request<'_>) -> Result<()> {
        let response = self.request(req).await?;

        if response.status().as_u16() == expected {
            return Ok(());
        }

        debug!("Expected {}, got {}", expected, response.status());
        trace!("Unsuccessful response: {:?}", response);

        Err(Error::Http(Box::new(HttpError::from_response(response).await)))
    }
}

#[cfg(not(feature = "native_tls_backend"))]
fn configure_client_backend(builder: ClientBuilder) -> ClientBuilder {
    builder.use_rustls_tls()
}

#[cfg(feature = "native_tls_backend")]
fn configure_client_backend(builder: ClientBuilder) -> ClientBuilder {
    builder.use_native_tls()
}

impl AsRef<Http> for Http {
    fn as_ref(&self) -> &Http { &self }
}

impl Default for Http {
    fn default() -> Self {
        let built = Client::builder().build().expect("Cannot build Reqwest::Client.");
        let client = Arc::new(built);
        let client2 = Arc::clone(&client);

        Self {
            client,
            ratelimiter: Ratelimiter::new(client2, ""),
            token: "".to_string(),
        }
    }
}<|MERGE_RESOLUTION|>--- conflicted
+++ resolved
@@ -65,24 +65,6 @@
         Self::new(Arc::new(built), &token)
     }
 
-<<<<<<< HEAD
-    /// Adds a [`User`] as a recipient to a [`Group`].
-    ///
-    /// **Note**: Groups have a limit of 10 recipients, including the current user.
-    ///
-    /// [`Group`]: ../../model/channel/struct.Group.html
-    /// [`Group::add_recipient`]: ../../model/channel/struct.Group.html#method.add_recipient
-    /// [`User`]: ../../model/user/struct.User.html
-    pub async fn add_group_recipient(&self, group_id: u64, user_id: u64) -> Result<()> {
-        self.wind(204, Request {
-            body: None,
-            headers: None,
-            route: RouteInfo::AddGroupRecipient { group_id, user_id },
-        }).await
-    }
-
-=======
->>>>>>> b3196ebb
     /// Adds a single [`Role`] to a [`Member`] in a [`Guild`].
     ///
     /// **Note**: Requires the [Manage Roles] permission and respect of role
@@ -1392,40 +1374,12 @@
     }
 
     /// Kicks a member from a guild.
-<<<<<<< HEAD
-    pub async fn kick_member(&self, guild_id: u64, user_id: u64) -> Result<()> {
-        self.wind(204, Request {
-            body: None,
-            headers: None,
-            route: RouteInfo::KickMember { guild_id, user_id },
-        }).await
-    }
-
-    /// Leaves a group DM.
-    pub async fn leave_group(&self, group_id: u64) -> Result<Group> {
-        self.fire(Request {
-            body: None,
-            headers: None,
-            route: RouteInfo::LeaveGroup { group_id },
-        }).await
-=======
-    pub fn kick_member(&self, guild_id: u64, user_id: u64) -> Result<()> {
-        self.kick_member_with_reason(guild_id, user_id, "")
-    }
-
-    /// Kicks a member from a guild with a provided reason.
-    pub fn kick_member_with_reason(&self, guild_id: u64, user_id: u64, reason: &str) -> Result<()> {
-
-        self.wind(204, Request {
-            body: None,
-            headers: None,
-            route: RouteInfo::KickMember {
-                guild_id,
-                user_id,
-                reason,
-            },
-        })
->>>>>>> b3196ebb
+    pub async fn kick_member(&self, guild_id: u64, user_id: u64, reason: &str) -> Result<()> {
+        self.wind(204, Request {
+            body: None,
+            headers: None,
+            route: RouteInfo::KickMember { guild_id, user_id, reason },
+        }).await
     }
 
     /// Leaves a guild.
@@ -1437,18 +1391,6 @@
         }).await
     }
 
-<<<<<<< HEAD
-    /// Deletes a user from group DM.
-    pub async fn remove_group_recipient(&self, group_id: u64, user_id: u64) -> Result<()> {
-        self.wind(204, Request {
-            body: None,
-            headers: None,
-            route: RouteInfo::RemoveGroupRecipient { group_id, user_id },
-        }).await
-    }
-
-=======
->>>>>>> b3196ebb
     /// Sends file(s) to a channel.
     ///
     /// # Errors
