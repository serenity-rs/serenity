--- conflicted
+++ resolved
@@ -251,8 +251,21 @@
     }
 
     #[cfg(feature = "unstable_discord_api")]
-    pub fn new_with_application_id(application_id: u64) -> Self {
+    pub fn new_with_application_id(
+        application_id: u64,
+        timeout: Option<std::time::Duration>,
+        connect_timeout: Option<std::time::Duration>,
+    ) -> Self {
         let builder = configure_client_backend(Client::builder());
+      
+        if let Some(t) = timeout {
+            builder = builder.timeout(t);
+        }
+
+        if let Some(t) = connect_timeout {
+            builder = builder.connect_timeout(t);
+        }
+
         let built = builder.build().expect("Cannot build reqwest::Client");
 
         let mut data = Self::new(Arc::new(built), "");
@@ -275,7 +288,6 @@
         Self::new(Arc::new(built), &token)
     }
 
-<<<<<<< HEAD
     /// Create an instance of [`Http`] with support for request and connect timeouts.
     /// The timeout is applied from when the request starts connecting until the response body has finished.
     /// The connect_timeout is applied for only the connect phase.
@@ -301,15 +313,21 @@
         };
 
         Self::new(Arc::new(built), &token)
-=======
+    }
+  
     #[cfg(feature = "unstable_discord_api")]
-    pub fn new_with_token_application_id(token: &str, application_id: u64) -> Self {
-        let mut base = Self::new_with_token(token);
+    pub fn new_with_token_application_id(
+        token: &str,
+        application_id: u64,
+        timeout: Option<std::time::Duration>,
+        connect_timeout: Option<std::time::Duration>,
+    ) -> Self {
+        let mut base = Self::new_with_timeouts(timeout, connect_timeout, token);
 
         base.application_id = application_id;
 
         base
->>>>>>> f7907ed7
+
     }
 
     /// Adds a single [`Role`] to a [`Member`] in a [`Guild`].
