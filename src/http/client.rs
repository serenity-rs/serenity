--- conflicted
+++ resolved
@@ -309,11 +309,7 @@
         self.wind(204, Request {
             body: None,
             multipart: None,
-<<<<<<< HEAD
-            headers: None,
-=======
             headers: audit_log_reason.map(reason_into_header),
->>>>>>> 30eabebc
             route: RouteInfo::AddMemberRole {
                 guild_id,
                 role_id,
@@ -383,26 +379,18 @@
     ///
     /// [docs]: https://discord.com/developers/docs/resources/guild#create-guild-channel
     /// [Manage Channels]: Permissions::MANAGE_CHANNELS
-<<<<<<< HEAD
-    pub async fn create_channel(&self, guild_id: u64, map: &JsonMap) -> Result<GuildChannel> {
-=======
     pub async fn create_channel(
         &self,
         guild_id: u64,
         map: &JsonMap,
         audit_log_reason: Option<&str>,
     ) -> Result<GuildChannel> {
->>>>>>> 30eabebc
         let body = to_vec(map)?;
 
         self.fire(Request {
             body: Some(&body),
             multipart: None,
-<<<<<<< HEAD
-            headers: None,
-=======
             headers: audit_log_reason.map(reason_into_header),
->>>>>>> 30eabebc
             route: RouteInfo::CreateChannel {
                 guild_id,
             },
@@ -428,14 +416,6 @@
     ///
     /// **Note**: Requires the [Manage Emojis and Stickers] permission.
     ///
-<<<<<<< HEAD
-    /// [Manage Emojis and Stickers]: Permissions::MANAGE_EMOJIS_AND_STICKERS
-    pub async fn create_emoji(&self, guild_id: u64, map: &Value) -> Result<Emoji> {
-        self.fire(Request {
-            body: Some(map.to_string().as_bytes()),
-            multipart: None,
-            headers: None,
-=======
     /// [Manage Emojis]: Permissions::MANAGE_EMOJIS
     pub async fn create_emoji(
         &self,
@@ -447,7 +427,6 @@
             body: Some(map.to_string().as_bytes()),
             multipart: None,
             headers: audit_log_reason.map(reason_into_header),
->>>>>>> 30eabebc
             route: RouteInfo::CreateEmoji {
                 guild_id,
             },
@@ -632,11 +611,7 @@
         self.wind(204, Request {
             body: Some(map.to_string().as_bytes()),
             multipart: None,
-<<<<<<< HEAD
-            headers: None,
-=======
             headers: audit_log_reason.map(reason_into_header),
->>>>>>> 30eabebc
             route: RouteInfo::CreateGuildIntegration {
                 guild_id,
                 integration_id,
@@ -680,26 +655,18 @@
     ///
     /// [Create Invite]: Permissions::CREATE_INVITE
     /// [docs]: https://discord.com/developers/docs/resources/channel#create-channel-invite
-<<<<<<< HEAD
-    pub async fn create_invite(&self, channel_id: u64, map: &JsonMap) -> Result<RichInvite> {
-=======
     pub async fn create_invite(
         &self,
         channel_id: u64,
         map: &JsonMap,
         audit_log_reason: Option<&str>,
     ) -> Result<RichInvite> {
->>>>>>> 30eabebc
         let body = to_vec(map)?;
 
         self.fire(Request {
             body: Some(&body),
             multipart: None,
-<<<<<<< HEAD
-            headers: None,
-=======
             headers: audit_log_reason.map(reason_into_header),
->>>>>>> 30eabebc
             route: RouteInfo::CreateInvite {
                 channel_id,
             },
@@ -763,26 +730,18 @@
     }
 
     /// Creates a role.
-<<<<<<< HEAD
-    pub async fn create_role(&self, guild_id: u64, map: &JsonMap) -> Result<Role> {
-=======
     pub async fn create_role(
         &self,
         guild_id: u64,
         map: &JsonMap,
         audit_log_reason: Option<&str>,
     ) -> Result<Role> {
->>>>>>> 30eabebc
         let body = to_vec(map)?;
         let mut value = self
             .request(Request {
                 body: Some(&body),
                 multipart: None,
-<<<<<<< HEAD
-                headers: None,
-=======
                 headers: audit_log_reason.map(reason_into_header),
->>>>>>> 30eabebc
                 route: RouteInfo::CreateRole {
                     guild_id,
                 },
@@ -796,7 +755,6 @@
         }
 
         from_value(value).map_err(From::from)
-<<<<<<< HEAD
     }
 
     /// Creates a sticker.
@@ -825,8 +783,6 @@
             },
         })
         .await
-=======
->>>>>>> 30eabebc
     }
 
     /// Creates a webhook for the given [channel][`GuildChannel`]'s Id, passing in
@@ -858,26 +814,18 @@
     /// #     Ok(())
     /// # }
     /// ```
-<<<<<<< HEAD
-    pub async fn create_webhook(&self, channel_id: u64, map: &Value) -> Result<Webhook> {
-=======
     pub async fn create_webhook(
         &self,
         channel_id: u64,
         map: &Value,
         audit_log_reason: Option<&str>,
     ) -> Result<Webhook> {
->>>>>>> 30eabebc
         let body = to_vec(map)?;
 
         self.fire(Request {
             body: Some(&body),
             multipart: None,
-<<<<<<< HEAD
-            headers: None,
-=======
             headers: audit_log_reason.map(reason_into_header),
->>>>>>> 30eabebc
             route: RouteInfo::CreateWebhook {
                 channel_id,
             },
@@ -1260,26 +1208,18 @@
     }
 
     /// Changes channel information.
-<<<<<<< HEAD
-    pub async fn edit_channel(&self, channel_id: u64, map: &JsonMap) -> Result<GuildChannel> {
-=======
     pub async fn edit_channel(
         &self,
         channel_id: u64,
         map: &JsonMap,
         audit_log_reason: Option<&str>,
     ) -> Result<GuildChannel> {
->>>>>>> 30eabebc
         let body = to_vec(map)?;
 
         self.fire(Request {
             body: Some(&body),
             multipart: None,
-<<<<<<< HEAD
-            headers: None,
-=======
             headers: audit_log_reason.map(reason_into_header),
->>>>>>> 30eabebc
             route: RouteInfo::EditChannel {
                 channel_id,
             },
@@ -1301,9 +1241,6 @@
     }
 
     /// Changes emoji information.
-<<<<<<< HEAD
-    pub async fn edit_emoji(&self, guild_id: u64, emoji_id: u64, map: &Value) -> Result<Emoji> {
-=======
     pub async fn edit_emoji(
         &self,
         guild_id: u64,
@@ -1311,17 +1248,12 @@
         map: &Value,
         audit_log_reason: Option<&str>,
     ) -> Result<Emoji> {
->>>>>>> 30eabebc
         let body = to_vec(map)?;
 
         self.fire(Request {
             body: Some(&body),
             multipart: None,
-<<<<<<< HEAD
-            headers: None,
-=======
             headers: audit_log_reason.map(reason_into_header),
->>>>>>> 30eabebc
             route: RouteInfo::EditEmoji {
                 guild_id,
                 emoji_id,
@@ -1383,26 +1315,18 @@
     }
 
     /// Changes guild information.
-<<<<<<< HEAD
-    pub async fn edit_guild(&self, guild_id: u64, map: &JsonMap) -> Result<PartialGuild> {
-=======
     pub async fn edit_guild(
         &self,
         guild_id: u64,
         map: &JsonMap,
         audit_log_reason: Option<&str>,
     ) -> Result<PartialGuild> {
->>>>>>> 30eabebc
         let body = to_vec(map)?;
 
         self.fire(Request {
             body: Some(&body),
             multipart: None,
-<<<<<<< HEAD
-            headers: None,
-=======
             headers: audit_log_reason.map(reason_into_header),
->>>>>>> 30eabebc
             route: RouteInfo::EditGuild {
                 guild_id,
             },
@@ -1542,9 +1466,6 @@
     }
 
     /// Does specific actions to a member.
-<<<<<<< HEAD
-    pub async fn edit_member(&self, guild_id: u64, user_id: u64, map: &JsonMap) -> Result<Member> {
-=======
     pub async fn edit_member(
         &self,
         guild_id: u64,
@@ -1552,18 +1473,13 @@
         map: &JsonMap,
         audit_log_reason: Option<&str>,
     ) -> Result<Member> {
->>>>>>> 30eabebc
         let body = to_vec(map)?;
 
         let mut value = self
             .request(Request {
                 body: Some(&body),
                 multipart: None,
-<<<<<<< HEAD
-                headers: None,
-=======
                 headers: audit_log_reason.map(reason_into_header),
->>>>>>> 30eabebc
                 route: RouteInfo::EditMember {
                     guild_id,
                     user_id,
@@ -1737,9 +1653,6 @@
     }
 
     /// Changes a role in a guild.
-<<<<<<< HEAD
-    pub async fn edit_role(&self, guild_id: u64, role_id: u64, map: &JsonMap) -> Result<Role> {
-=======
     pub async fn edit_role(
         &self,
         guild_id: u64,
@@ -1747,17 +1660,12 @@
         map: &JsonMap,
         audit_log_reason: Option<&str>,
     ) -> Result<Role> {
->>>>>>> 30eabebc
         let body = to_vec(&map)?;
         let mut value = self
             .request(Request {
                 body: Some(&body),
                 multipart: None,
-<<<<<<< HEAD
-                headers: None,
-=======
                 headers: audit_log_reason.map(reason_into_header),
->>>>>>> 30eabebc
                 route: RouteInfo::EditRole {
                     guild_id,
                     role_id,
@@ -1791,11 +1699,7 @@
             .request(Request {
                 body: Some(&body),
                 multipart: None,
-<<<<<<< HEAD
-                headers: None,
-=======
                 headers: audit_log_reason.map(reason_into_header),
->>>>>>> 30eabebc
                 route: RouteInfo::EditRolePosition {
                     guild_id,
                 },
@@ -1813,7 +1717,6 @@
         }
 
         from_value(value).map_err(From::from)
-<<<<<<< HEAD
     }
 
     /// Changes a sticker in a guild.
@@ -1847,8 +1750,6 @@
         }
 
         from_value(value).map_err(From::from)
-=======
->>>>>>> 30eabebc
     }
 
     /// Changes another user's voice state in a stage channel.
@@ -1995,11 +1896,7 @@
         self.fire(Request {
             body: Some(map.to_string().as_bytes()),
             multipart: None,
-<<<<<<< HEAD
-            headers: None,
-=======
             headers: audit_log_reason.map(reason_into_header),
->>>>>>> 30eabebc
             route: RouteInfo::EditWebhook {
                 webhook_id,
             },
@@ -2794,7 +2691,6 @@
         }
 
         from_value(value).map_err(From::from)
-<<<<<<< HEAD
     }
 
     /// Retrieves a single sticker in a [`Guild`].
@@ -2818,8 +2714,6 @@
         }
 
         from_value(value).map_err(From::from)
-=======
->>>>>>> 30eabebc
     }
 
     /// Retrieves the webhooks for the given [guild][`Guild`]'s Id.
@@ -3216,11 +3110,7 @@
         self.wind(204, Request {
             body: None,
             multipart: None,
-<<<<<<< HEAD
-            headers: None,
-=======
             headers: audit_log_reason.map(reason_into_header),
->>>>>>> 30eabebc
             route: RouteInfo::KickMember {
                 guild_id,
                 user_id,
@@ -3298,11 +3188,7 @@
         self.wind(204, Request {
             body: None,
             multipart: None,
-<<<<<<< HEAD
-            headers: None,
-=======
             headers: audit_log_reason.map(reason_into_header),
->>>>>>> 30eabebc
             route: RouteInfo::PinMessage {
                 channel_id,
                 message_id,
@@ -3321,11 +3207,7 @@
         self.wind(204, Request {
             body: None,
             multipart: None,
-<<<<<<< HEAD
-            headers: None,
-=======
             headers: audit_log_reason.map(reason_into_header),
->>>>>>> 30eabebc
             route: RouteInfo::RemoveBan {
                 guild_id,
                 user_id,
@@ -3350,11 +3232,7 @@
         self.wind(204, Request {
             body: None,
             multipart: None,
-<<<<<<< HEAD
-            headers: None,
-=======
             headers: audit_log_reason.map(reason_into_header),
->>>>>>> 30eabebc
             route: RouteInfo::RemoveMemberRole {
                 guild_id,
                 user_id,
@@ -3395,12 +3273,8 @@
             }
         }
 
-<<<<<<< HEAD
-        let req = from_value::<StartGuildPruneRequest>(map.clone())?;
-=======
         from_value(value).map_err(From::from)
     }
->>>>>>> 30eabebc
 
     /// Starts removing some members from a guild based on the last time they've been online.
     pub async fn start_guild_prune(
@@ -3412,11 +3286,7 @@
         self.fire(Request {
             body: None,
             multipart: None,
-<<<<<<< HEAD
-            headers: None,
-=======
             headers: audit_log_reason.map(reason_into_header),
->>>>>>> 30eabebc
             route: RouteInfo::StartGuildPrune {
                 days,
                 guild_id,
@@ -3487,11 +3357,7 @@
         self.wind(204, Request {
             body: None,
             multipart: None,
-<<<<<<< HEAD
-            headers: None,
-=======
             headers: audit_log_reason.map(reason_into_header),
->>>>>>> 30eabebc
             route: RouteInfo::UnpinMessage {
                 channel_id,
                 message_id,
