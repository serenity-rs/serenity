--- conflicted
+++ resolved
@@ -1876,8 +1876,7 @@
         }
 
         from_value(value).map_err(From::from)
-<<<<<<< HEAD
-=======
+
     }
 
     /// Edits a thread channel in the [`GuildChannel`] given its Id.
@@ -1893,7 +1892,6 @@
             },
         })
         .await
->>>>>>> 5ba5506c
     }
 
     /// Changes another user's voice state in a stage channel.
