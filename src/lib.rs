--- conflicted
+++ resolved
@@ -110,13 +110,8 @@
 extern crate chrono;
 extern crate future_utils;
 extern crate futures;
-extern crate owning_ref;
 extern crate serde;
 extern crate tokio;
-<<<<<<< HEAD
-=======
-extern crate tokio_timer;
->>>>>>> c9f90043
 extern crate tokio_tls;
 extern crate url;
 
@@ -129,11 +124,7 @@
 #[cfg(feature = "flate2")]
 extern crate flate2;
 #[cfg(feature = "http")]
-<<<<<<< HEAD
-extern crate http as http_lib;
-=======
 extern crate http as http_crate;
->>>>>>> c9f90043
 #[cfg(feature = "hyper")]
 extern crate hyper;
 #[cfg(feature = "hyper-multipart-rfc7578")]
@@ -184,11 +175,7 @@
 pub mod framework;
 #[cfg(feature = "gateway")]
 pub mod gateway;
-<<<<<<< HEAD
-#[cfg(feature = "http_base")]
-=======
 #[cfg(feature = "http-client")]
->>>>>>> c9f90043
 pub mod http;
 #[cfg(feature = "utils")]
 pub mod utils;
