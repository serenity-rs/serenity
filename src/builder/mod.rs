//! A set of builders used to make using methods on certain structs simpler to
//! use.
//!
//! These are used when not all parameters are required, all parameters are
//! optional, and/or sane default values for required parameters can be applied
//! by a builder.

mod create_channel;
mod create_embed;

#[cfg(feature = "unstable_discord_api")]
#[cfg_attr(docsrs, doc(cfg(feature = "unstable_discord_api")))]
mod create_application_command;
#[cfg(feature = "unstable_discord_api")]
#[cfg_attr(docsrs, doc(cfg(feature = "unstable_discord_api")))]
mod create_application_command_permission;

mod bot_auth_parameters;
mod create_allowed_mentions;
#[cfg(feature = "unstable_discord_api")]
#[cfg_attr(docsrs, doc(cfg(feature = "unstable_discord_api")))]
mod create_components;
#[cfg(feature = "unstable_discord_api")]
#[cfg_attr(docsrs, doc(cfg(feature = "unstable_discord_api")))]
mod create_interaction_response;
#[cfg(feature = "unstable_discord_api")]
#[cfg_attr(docsrs, doc(cfg(feature = "unstable_discord_api")))]
mod create_interaction_response_followup;
mod create_invite;
mod create_message;
mod create_stage_instance;
mod create_sticker;
mod create_thread;
mod edit_channel;
mod edit_guild;
mod edit_guild_welcome_screen;
mod edit_guild_widget;
#[cfg(feature = "unstable_discord_api")]
#[cfg_attr(docsrs, doc(cfg(feature = "unstable_discord_api")))]
mod edit_interaction_response;
mod edit_member;
mod edit_message;
mod edit_profile;
mod edit_role;
mod edit_stage_instance;
mod edit_sticker;
<<<<<<< HEAD
=======
mod edit_thread;
>>>>>>> 5ba5506c
mod edit_voice_state;
mod edit_webhook_message;
mod execute_webhook;
mod get_messages;

pub use self::{
    bot_auth_parameters::CreateBotAuthParameters,
    create_allowed_mentions::CreateAllowedMentions,
    create_allowed_mentions::ParseValue,
    create_channel::CreateChannel,
    create_embed::{CreateEmbed, CreateEmbedAuthor, CreateEmbedFooter, Timestamp},
    create_invite::CreateInvite,
    create_message::CreateMessage,
    create_stage_instance::CreateStageInstance,
    create_sticker::CreateSticker,
    create_thread::CreateThread,
    edit_channel::EditChannel,
    edit_guild::EditGuild,
    edit_guild_welcome_screen::EditGuildWelcomeScreen,
    edit_guild_widget::EditGuildWidget,
    edit_member::EditMember,
    edit_message::EditMessage,
    edit_profile::EditProfile,
    edit_role::EditRole,
    edit_stage_instance::EditStageInstance,
    edit_sticker::EditSticker,
<<<<<<< HEAD
=======
    edit_thread::EditThread,
>>>>>>> 5ba5506c
    edit_voice_state::EditVoiceState,
    edit_webhook_message::EditWebhookMessage,
    execute_webhook::ExecuteWebhook,
    get_messages::GetMessages,
};
#[cfg(feature = "unstable_discord_api")]
#[cfg_attr(docsrs, doc(cfg(feature = "unstable_discord_api")))]
pub use self::{
    create_application_command::{
        CreateApplicationCommand,
        CreateApplicationCommandOption,
        CreateApplicationCommands,
    },
    create_application_command_permission::{
        CreateApplicationCommandPermissionData,
        CreateApplicationCommandPermissions,
        CreateApplicationCommandPermissionsData,
        CreateApplicationCommandsPermissions,
    },
    create_components::{
        CreateActionRow,
        CreateButton,
        CreateComponents,
        CreateSelectMenu,
        CreateSelectMenuOption,
        CreateSelectMenuOptions,
    },
    create_interaction_response::{CreateInteractionResponse, CreateInteractionResponseData},
    create_interaction_response_followup::CreateInteractionResponseFollowup,
    edit_interaction_response::EditInteractionResponse,
};<|MERGE_RESOLUTION|>--- conflicted
+++ resolved
@@ -44,10 +44,7 @@
 mod edit_role;
 mod edit_stage_instance;
 mod edit_sticker;
-<<<<<<< HEAD
-=======
 mod edit_thread;
->>>>>>> 5ba5506c
 mod edit_voice_state;
 mod edit_webhook_message;
 mod execute_webhook;
@@ -74,10 +71,7 @@
     edit_role::EditRole,
     edit_stage_instance::EditStageInstance,
     edit_sticker::EditSticker,
-<<<<<<< HEAD
-=======
     edit_thread::EditThread,
->>>>>>> 5ba5506c
     edit_voice_state::EditVoiceState,
     edit_webhook_message::EditWebhookMessage,
     execute_webhook::ExecuteWebhook,
