//! A set of builders used to make using methods on certain structs simpler to
//! use.
//!
//! These are used when not all parameters are required, all parameters are
//! optional, and/or sane default values for required parameters can be applied
//! by a builder.

mod create_embed;
mod create_channel;

#[cfg(feature = "unstable_discord_api")]
#[cfg_attr(docsrs, doc(cfg(feature = "unstable_discord_api")))]
mod create_interaction;

mod create_invite;
#[cfg(feature = "unstable_discord_api")]
#[cfg_attr(docsrs, doc(feature = "unstable_discord_api"))]
mod create_interaction_response_followup;
#[cfg(feature = "unstable_discord_api")]
#[cfg_attr(docsrs, doc(feature = "unstable_discord_api"))]
mod create_interaction_response;
mod create_message;
mod create_allowed_mentions;
mod edit_channel;
mod edit_guild;
#[cfg(feature = "unstable_discord_api")]
#[cfg_attr(docsrs, doc(feature = "unstable_discord_api"))]
mod edit_interaction_response;
mod edit_member;
mod edit_message;
mod edit_profile;
mod edit_role;
mod execute_webhook;
mod get_messages;


pub use self::{
    create_embed::{CreateEmbed, CreateEmbedAuthor, CreateEmbedFooter, Timestamp},
    create_channel::CreateChannel,
    create_invite::CreateInvite,
    create_message::CreateMessage,
    create_allowed_mentions::CreateAllowedMentions,
    create_allowed_mentions::ParseValue,
    edit_channel::EditChannel,
    edit_guild::EditGuild,
    edit_member::EditMember,
    edit_message::EditMessage,
    edit_profile::EditProfile,
    edit_role::EditRole,
    execute_webhook::ExecuteWebhook,
    get_messages::GetMessages
};

#[cfg(feature = "unstable_discord_api")]
<<<<<<< HEAD
#[cfg_attr(docsrs, doc(cfg(feature = "unstable_discord_api")))]
pub use self::create_interaction::{
    CreateInteraction,
    CreateInteractionOption,
=======
pub use self::{
    create_interaction_response_followup::CreateInteractionResponseFollowup,
    create_interaction_response::{CreateInteractionResponse, CreateInteractionResponseData},
    edit_interaction_response::EditInteractionResponse,
>>>>>>> e1c34703
};<|MERGE_RESOLUTION|>--- conflicted
+++ resolved
@@ -52,15 +52,13 @@
 };
 
 #[cfg(feature = "unstable_discord_api")]
-<<<<<<< HEAD
 #[cfg_attr(docsrs, doc(cfg(feature = "unstable_discord_api")))]
-pub use self::create_interaction::{
-    CreateInteraction,
-    CreateInteractionOption,
-=======
 pub use self::{
+    create_interaction::{
+        CreateInteraction,
+        CreateInteractionOption
+    },
     create_interaction_response_followup::CreateInteractionResponseFollowup,
     create_interaction_response::{CreateInteractionResponse, CreateInteractionResponseData},
     edit_interaction_response::EditInteractionResponse,
->>>>>>> e1c34703
 };