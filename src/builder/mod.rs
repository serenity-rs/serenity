--- conflicted
+++ resolved
@@ -27,11 +27,8 @@
 mod create_interaction_response_followup;
 mod create_invite;
 mod create_message;
-<<<<<<< HEAD
 mod create_sticker;
-=======
 mod create_stage_instance;
->>>>>>> 30eabebc
 mod edit_channel;
 mod edit_guild;
 mod edit_guild_welcome_screen;
@@ -43,11 +40,8 @@
 mod edit_message;
 mod edit_profile;
 mod edit_role;
-<<<<<<< HEAD
 mod edit_sticker;
-=======
 mod edit_stage_instance;
->>>>>>> 30eabebc
 mod edit_voice_state;
 mod edit_webhook_message;
 mod execute_webhook;
@@ -60,11 +54,8 @@
     create_embed::{CreateEmbed, CreateEmbedAuthor, CreateEmbedFooter, Timestamp},
     create_invite::CreateInvite,
     create_message::CreateMessage,
-<<<<<<< HEAD
     create_sticker::CreateSticker,
-=======
     create_stage_instance::CreateStageInstance,
->>>>>>> 30eabebc
     edit_channel::EditChannel,
     edit_guild::EditGuild,
     edit_guild_welcome_screen::EditGuildWelcomeScreen,
@@ -73,11 +64,8 @@
     edit_message::EditMessage,
     edit_profile::EditProfile,
     edit_role::EditRole,
-<<<<<<< HEAD
     edit_sticker::EditSticker,
-=======
     edit_stage_instance::EditStageInstance,
->>>>>>> 30eabebc
     edit_voice_state::EditVoiceState,
     edit_webhook_message::EditWebhookMessage,
     execute_webhook::ExecuteWebhook,
