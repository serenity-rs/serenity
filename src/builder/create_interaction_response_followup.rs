use std::collections::HashMap;

#[cfg(feature = "simd-json")]
use simd_json::Mutable;

use super::{CreateAllowedMentions, CreateEmbed};
<<<<<<< HEAD
=======
use crate::builder::CreateComponents;
>>>>>>> 30eabebc
use crate::json::{from_number, Value};
use crate::model::interactions::InteractionApplicationCommandCallbackDataFlags;
use crate::{http::AttachmentType, utils};

#[derive(Clone, Debug, Default)]
pub struct CreateInteractionResponseFollowup<'a>(
    pub HashMap<&'static str, Value>,
    pub Vec<AttachmentType<'a>>,
);

impl<'a> CreateInteractionResponseFollowup<'a> {
    /// Set the content of the message.
    ///
    /// **Note**: Message contents must be under 2000 unicode code points.
    #[inline]
    pub fn content<D: ToString>(&mut self, content: D) -> &mut Self {
        self._content(content.to_string())
    }

    fn _content(&mut self, content: String) -> &mut Self {
        self.0.insert("content", Value::from(content));
        self
    }

    /// Override the default username of the webhook
    #[inline]
    pub fn username<D: ToString>(&mut self, username: D) -> &mut Self {
        self._username(username.to_string())
    }

    fn _username(&mut self, username: String) -> &mut Self {
        self.0.insert("username", Value::from(username));
        self
    }

    /// Override the default avatar of the webhook
    #[inline]
    pub fn avatar<D: ToString>(&mut self, avatar_url: D) -> &mut Self {
        self._avatar(avatar_url.to_string())
    }

    fn _avatar(&mut self, avatar_url: String) -> &mut Self {
        self.0.insert("avatar_url", Value::from(avatar_url));
        self
    }
    /// Set whether the message is text-to-speech.
    ///
    /// Think carefully before setting this to `true`.
    ///
    /// Defaults to `false`.
    pub fn tts(&mut self, tts: bool) -> &mut Self {
        self.0.insert("tts", Value::from(tts));
        self
    }

    /// Appends a file to the message.
    pub fn add_file<T: Into<AttachmentType<'a>>>(&mut self, file: T) -> &mut Self {
        self.1.push(file.into());
        self
    }

    /// Appends a list of files to the message.
    pub fn add_files<T: Into<AttachmentType<'a>>, It: IntoIterator<Item = T>>(
        &mut self,
        files: It,
    ) -> &mut Self {
        self.1.extend(files.into_iter().map(|f| f.into()));
        self
    }

    /// Sets a list of files to include in the message.
    ///
    /// Calling this multiple times will overwrite the file list.
    /// To append files, call [`Self::add_file`] or [`Self::add_files`] instead.
    pub fn files<T: Into<AttachmentType<'a>>, It: IntoIterator<Item = T>>(
        &mut self,
        files: It,
    ) -> &mut Self {
        self.1 = files.into_iter().map(|f| f.into()).collect();
        self
    }

    /// Create an embed for the message.
    pub fn create_embed<F>(&mut self, f: F) -> &mut Self
    where
        F: FnOnce(&mut CreateEmbed) -> &mut CreateEmbed,
    {
        let mut embed = CreateEmbed::default();
        f(&mut embed);
        self.add_embed(embed)
    }

    /// Adds an embed to the message.
    pub fn add_embed(&mut self, embed: CreateEmbed) -> &mut Self {
        let map = utils::hashmap_to_json_map(embed.0);
        let embed = Value::from(map);

        self.0
            .entry("embeds")
            .or_insert_with(|| Value::from(Vec::<Value>::new()))
            .as_array_mut()
            .unwrap()
            .push(embed);

        self
    }

    /// Sets a list of embeds to include in the message.
    ///
    /// Calling this multiple times will overwrite the embed list.
    /// To append embeds, call [`Self::add_embed`] instead.
    pub fn embeds(&mut self, embeds: impl IntoIterator<Item = CreateEmbed>) -> &mut Self {
        let embeds = embeds
            .into_iter()
            .map(|embed| utils::hashmap_to_json_map(embed.0).into())
            .collect::<Vec<Value>>();

        self.0.insert("embeds", Value::from(embeds));
        self
    }

    /// Set the allowed mentions for the message.
    pub fn allowed_mentions<F>(&mut self, f: F) -> &mut Self
    where
        F: FnOnce(&mut CreateAllowedMentions) -> &mut CreateAllowedMentions,
    {
        let mut allowed_mentions = CreateAllowedMentions::default();
        f(&mut allowed_mentions);
        let map = utils::hashmap_to_json_map(allowed_mentions.0);
        let allowed_mentions = Value::from(map);

        self.0.insert("allowed_mentions", allowed_mentions);
        self
    }

    /// Sets the flags for the response.
    pub fn flags(&mut self, flags: InteractionApplicationCommandCallbackDataFlags) -> &mut Self {
        self.0.insert("flags", from_number(flags.bits()));
<<<<<<< HEAD
=======
        self
    }

    /// Sets the components of this message.
    #[cfg(feature = "unstable_discord_api")]
    pub fn components<F>(&mut self, f: F) -> &mut Self
    where
        F: FnOnce(&mut CreateComponents) -> &mut CreateComponents,
    {
        let mut components = CreateComponents::default();
        f(&mut components);

        self.0.insert("components", Value::from(components.0));
>>>>>>> 30eabebc
        self
    }
}<|MERGE_RESOLUTION|>--- conflicted
+++ resolved
@@ -4,10 +4,7 @@
 use simd_json::Mutable;
 
 use super::{CreateAllowedMentions, CreateEmbed};
-<<<<<<< HEAD
-=======
 use crate::builder::CreateComponents;
->>>>>>> 30eabebc
 use crate::json::{from_number, Value};
 use crate::model::interactions::InteractionApplicationCommandCallbackDataFlags;
 use crate::{http::AttachmentType, utils};
@@ -146,8 +143,6 @@
     /// Sets the flags for the response.
     pub fn flags(&mut self, flags: InteractionApplicationCommandCallbackDataFlags) -> &mut Self {
         self.0.insert("flags", from_number(flags.bits()));
-<<<<<<< HEAD
-=======
         self
     }
 
@@ -161,7 +156,6 @@
         f(&mut components);
 
         self.0.insert("components", Value::from(components.0));
->>>>>>> 30eabebc
         self
     }
 }