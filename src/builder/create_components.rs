--- conflicted
+++ resolved
@@ -1,63 +1,15 @@
 use crate::model::application::component::{ButtonStyle, InputTextStyle};
 use crate::model::channel::ReactionType;
-<<<<<<< HEAD
 use crate::model::prelude::component::{
     ActionRow,
     ActionRowComponent,
     Button,
+    ButtonKind,
     ComponentType,
     InputText,
     SelectMenu,
     SelectMenuOption,
 };
-=======
-use crate::model::prelude::component::{Button, ButtonKind, ComponentType};
-
-/// A builder for creating several [`ActionRow`]s.
-///
-/// [`ActionRow`]: crate::model::application::component::ActionRow
-#[derive(Clone, Debug, Default, Serialize)]
-#[must_use]
-pub struct CreateComponents(pub Vec<CreateActionRow>);
-
-impl CreateComponents {
-    /// Equivalent to [`Self::default`].
-    pub fn new() -> Self {
-        Self::default()
-    }
-
-    /// Adds an action row.
-    pub fn add_action_row(mut self, row: CreateActionRow) -> Self {
-        self.0.push(row);
-        self
-    }
-
-    pub fn add_action_rows(mut self, rows: Vec<CreateActionRow>) -> Self {
-        self.0.extend(rows);
-        self
-    }
-
-    /// Set a single action row. Calling this will overwrite all action rows.
-    pub fn set_action_row(mut self, row: CreateActionRow) -> Self {
-        self.0 = vec![row];
-        self
-    }
-
-    /// Sets all the action rows. Calling this will overwrite all action rows.
-    pub fn set_action_rows(mut self, rows: Vec<CreateActionRow>) -> Self {
-        self.0 = rows;
-        self
-    }
-}
-
-#[derive(Clone, Debug, Serialize)]
-#[serde(untagged)]
-enum ComponentBuilder {
-    Button(CreateButton),
-    SelectMenu(CreateSelectMenu),
-    InputText(CreateInputText),
-}
->>>>>>> a3d172a3
 
 /// A builder for creating an [`ActionRow`].
 ///
@@ -107,13 +59,6 @@
 #[must_use]
 pub struct CreateButton(Button);
 
-<<<<<<< HEAD
-impl Default for CreateButton {
-    /// Creates a primary button.
-    fn default() -> Self {
-        Self(Button {
-            style: ButtonStyle::Primary,
-=======
 impl CreateButton {
     /// Creates a link button to the given URL.
     pub fn new_link(url: impl Into<String>) -> Self {
@@ -122,27 +67,9 @@
             data: ButtonKind::Link {
                 url: url.into(),
             },
->>>>>>> a3d172a3
             label: None,
             emoji: None,
             disabled: false,
-<<<<<<< HEAD
-            kind: ComponentType::Button,
-        })
-    }
-}
-
-impl CreateButton {
-    /// Creates a primary button. Equivalent to [`Self::default`].
-    pub fn new() -> Self {
-        Self::default()
-    }
-
-    /// Sets the style of the button.
-    pub fn style(mut self, kind: ButtonStyle) -> Self {
-        self.0.style = kind;
-        self
-=======
         })
     }
 
@@ -158,27 +85,11 @@
             emoji: None,
             disabled: false,
         })
->>>>>>> a3d172a3
     }
 
     /// The label of the button.
     pub fn label(mut self, label: impl Into<String>) -> Self {
         self.0.label = Some(label.into());
-<<<<<<< HEAD
-        self
-    }
-
-    /// Sets the custom id of the button, a developer-defined identifier.
-    pub fn custom_id(mut self, id: impl Into<String>) -> Self {
-        self.0.custom_id = Some(id.into());
-        self
-    }
-
-    /// The url for url style button.
-    pub fn url(mut self, url: impl Into<String>) -> Self {
-        self.0.url = Some(url.into());
-=======
->>>>>>> a3d172a3
         self
     }
 
