--- conflicted
+++ resolved
@@ -4,10 +4,6 @@
 #[cfg(feature = "http")]
 use crate::internal::prelude::*;
 use crate::model::prelude::*;
-<<<<<<< HEAD
-use crate::utils::encode_image;
-=======
->>>>>>> 531ee4a3
 
 /// A builder to create or edit a [`Role`] for use via a number of model methods.
 ///
@@ -180,33 +176,8 @@
     }
 
     /// Set the role icon to a custom image.
-<<<<<<< HEAD
     pub fn icon(mut self, icon: &CreateAttachment<'_>) -> Self {
-        self.icon = Some(encode_image(&icon.data));
-=======
-    ///
-    /// # Errors
-    ///
-    /// May error if the icon is a URL and the HTTP request fails, or if the icon is a file
-    /// on a path that doesn't exist.
-    #[cfg(feature = "http")]
-    pub async fn icon(
-        mut self,
-        http: impl AsRef<Http>,
-        icon: impl Into<AttachmentType<'a>>,
-    ) -> Result<EditRole<'a>> {
-        self.icon = Some(icon.into().to_base64(&http.as_ref().client).await?);
-        self.unicode_emoji = None;
-
-        Ok(self)
-    }
-
-    /// Set the role icon to custom image. Requires the input be a base64-encoded image that is in
-    /// either JPG, GIF, or PNG format.
-    #[cfg(not(feature = "http"))]
-    pub fn icon(mut self, icon: String) -> Self {
-        self.icon = Some(icon);
->>>>>>> 531ee4a3
+        self.icon = Some(icon.to_base64());
         self.unicode_emoji = None;
         self
     }
