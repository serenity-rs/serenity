use std::collections::HashMap;

#[cfg(feature = "simd-json")]
use simd_json::Mutable;

use crate::json::from_number;
use crate::json::prelude::*;
use crate::json::Value;
use crate::{model::interactions::ApplicationCommandOptionType, utils};

/// A builder for creating a new [`ApplicationCommandOption`].
///
/// [`Self::kind`], [`Self::name`], and [`Self::description`] are required fields.
///
/// [`ApplicationCommandOption`]: crate::model::interactions::ApplicationCommandOption
/// [`kind`]: Self::kind
/// [`name`]: Self::name
/// [`description`]: Self::description
#[derive(Clone, Debug, Default)]
pub struct CreateApplicationCommandOption(pub HashMap<&'static str, Value>);

impl CreateApplicationCommandOption {
    /// Sets the ApplicationCommandOptionType.
    pub fn kind(&mut self, kind: ApplicationCommandOptionType) -> &mut Self {
        self.0.insert("type", from_number(kind as u8));
        self
    }

    /// Sets the name of the option.
    ///
    /// **Note**: The option name must be between 1 and 32 characters.
    pub fn name<D: ToString>(&mut self, name: D) -> &mut Self {
        self.0.insert("name", Value::from(name.to_string()));
        self
    }

    /// Sets the description for the option.
    ///
    /// **Note**: The description must be between 1 and 100 characters.
    pub fn description<D: ToString>(&mut self, description: D) -> &mut Self {
        self.0.insert("description", Value::from(description.to_string()));
        self
    }

    /// The first required option for the user to complete.
    ///
    /// **Note**: Only one option can be `default`.
    pub fn default_option(&mut self, default: bool) -> &mut Self {
        self.0.insert("default", Value::from(default));
        self
    }

    /// Sets if this option is required or optional.
    ///
    /// **Note**: This defaults to `false`.
    pub fn required(&mut self, required: bool) -> &mut Self {
        self.0.insert("required", Value::from(required));
        self
    }

    /// Application commands can optionally have a limited
    /// number of integer or string choices.
    ///
    /// **Note**: There can be no more than 10 choices set.
    pub fn add_int_choice<D: ToString>(&mut self, name: D, value: i32) -> &mut Self {
        let choice = json!({
            "name": name.to_string(),
            "value" : value
        });
        self.add_choice(choice)
    }

    pub fn add_string_choice<D: ToString, E: ToString>(&mut self, name: D, value: E) -> &mut Self {
        let choice = json!({
            "name": name.to_string(),
            "value": value.to_string()
        });
        self.add_choice(choice)
    }

    fn add_choice(&mut self, value: Value) -> &mut Self {
        let choices = self.0.entry("choices").or_insert_with(|| Value::from(Vec::<Value>::new()));
        let choices_arr = choices.as_array_mut().expect("Must be an array");
        choices_arr.push(value);

        self
    }

    /// If the option is a [`SubCommand`] or [`SubCommandGroup`] nested options are its parameters.
    ///
    /// [`SubCommand`]: crate::model::interactions::ApplicationCommandOptionType::SubCommand
    /// [`SubCommandGroup`]: crate::model::interactions::ApplicationCommandOptionType::SubCommandGroup
    pub fn create_sub_option<F>(&mut self, f: F) -> &mut Self
    where
        F: FnOnce(&mut CreateApplicationCommandOption) -> &mut CreateApplicationCommandOption,
    {
        let mut data = CreateApplicationCommandOption::default();
        f(&mut data);
        self.add_sub_option(data)
    }

    pub fn add_sub_option(&mut self, sub_option: CreateApplicationCommandOption) -> &mut Self {
        let new_option = utils::hashmap_to_json_map(sub_option.0);
        let options = self.0.entry("options").or_insert_with(|| Value::from(Vec::<Value>::new()));
        let opt_arr = options.as_array_mut().expect("Must be an array");
        opt_arr.push(Value::from(new_option));

        self
    }
}

/// A builder for creating a new [`ApplicationCommand`].
///
/// [`Self::name`] and [`Self::description`] are required fields.
///
/// [`ApplicationCommand`]: crate::model::interactions::ApplicationCommand
#[derive(Clone, Debug, Default)]
pub struct CreateApplicationCommand(pub HashMap<&'static str, Value>);

impl CreateApplicationCommand {
    /// Specify the name of the application command.
    ///
    /// **Note**: Must be between 1 and 32 characters long,
    /// and cannot start with a space.
    pub fn name<D: ToString>(&mut self, name: D) -> &mut Self {
        self.0.insert("name", Value::from(name.to_string()));
        self
    }

    /// Specify if the command should not be usable by default
    ///
    /// **Note**: Setting it to false will disable it for anyone,
    /// including administrators and guild owners.
    pub fn default_permission(&mut self, default_permission: bool) -> &mut Self {
        self.0.insert("default_permission", Value::from(default_permission));

        self
    }

    /// Specify the description of the application command.
    ///
    /// **Note**: Must be between 1 and 100 characters long.
    pub fn description<D: ToString>(&mut self, description: D) -> &mut Self {
        self.0.insert("description", Value::from(description.to_string()));
        self
    }

    /// Create an application command option for the application command.
    ///
    /// **Note**: Application commands can only have up to 10 options.
    pub fn create_option<F>(&mut self, f: F) -> &mut Self
    where
        F: FnOnce(&mut CreateApplicationCommandOption) -> &mut CreateApplicationCommandOption,
    {
        let mut data = CreateApplicationCommandOption::default();
        f(&mut data);
        self.add_option(data)
    }

    /// Add an application command option for the application command.
    ///
    /// **Note**: Application commands can only have up to 10 options.
    pub fn add_option(&mut self, option: CreateApplicationCommandOption) -> &mut Self {
        let new_option = utils::hashmap_to_json_map(option.0);
        let options = self.0.entry("options").or_insert_with(|| Value::from(Vec::<Value>::new()));
        let opt_arr = options.as_array_mut().expect("Must be an array");
        opt_arr.push(Value::from(new_option));

        self
    }

    /// Sets all the application command options for the application command.
    ///
    /// **Note**: Application commands can only have up to 10 options.
    pub fn set_options(&mut self, options: Vec<CreateApplicationCommandOption>) -> &mut Self {
        let new_options = options
            .into_iter()
            .map(|f| Value::from(utils::hashmap_to_json_map(f.0)))
            .collect::<Vec<Value>>();

        self.0.insert("options", Value::from(new_options));
        self
    }
}

#[derive(Clone, Debug, Default)]
pub struct CreateApplicationCommands(pub Vec<Value>);

impl CreateApplicationCommands {
    /// Creates a new application command.
    pub fn create_application_command<F>(&mut self, f: F) -> &mut Self
    where
        F: FnOnce(&mut CreateApplicationCommand) -> &mut CreateApplicationCommand,
    {
        let mut data = CreateApplicationCommand::default();
        f(&mut data);

        self.add_application_command(data);

        self
    }

    /// Adds a new application command.
<<<<<<< HEAD
    pub fn add_application_command(&mut self, interaction: CreateApplicationCommand) -> &mut Self {
        let new_data = Value::from(utils::hashmap_to_json_map(interaction.0));
=======
    pub fn add_application_command(&mut self, command: CreateApplicationCommand) -> &mut Self {
        let new_data = Value::from(utils::hashmap_to_json_map(command.0));
>>>>>>> 30eabebc

        self.0.push(new_data);

        self
    }

    /// Sets all the application commands.
    pub fn set_application_commands(
        &mut self,
        commands: Vec<CreateApplicationCommand>,
    ) -> &mut Self {
        let new_application_command = commands
            .into_iter()
            .map(|f| Value::from(utils::hashmap_to_json_map(f.0)))
            .collect::<Vec<Value>>();

        for application_command in new_application_command {
            self.0.push(application_command);
        }

        self
    }
}<|MERGE_RESOLUTION|>--- conflicted
+++ resolved
@@ -201,13 +201,8 @@
     }
 
     /// Adds a new application command.
-<<<<<<< HEAD
-    pub fn add_application_command(&mut self, interaction: CreateApplicationCommand) -> &mut Self {
-        let new_data = Value::from(utils::hashmap_to_json_map(interaction.0));
-=======
     pub fn add_application_command(&mut self, command: CreateApplicationCommand) -> &mut Self {
         let new_data = Value::from(utils::hashmap_to_json_map(command.0));
->>>>>>> 30eabebc
 
         self.0.push(new_data);
 
