use crate::internal::prelude::*;
use std::collections::HashMap;
use serde_json::Value;

/// A builder to create a [`RichInvite`] for use via [`GuildChannel::create_invite`].
///
/// This is a structured and cleaner way of creating an invite, as all
/// parameters are optional.
///
/// # Examples
///
/// Create an invite with a max age of 3600 seconds and 10 max uses:
///
/// ```rust,no_run
/// # #[cfg(all(feature = "cache", feature = "client"))]
/// # async fn run() -> Result<(), Box<dyn std::error::Error>> {
/// # use serenity::prelude::*;
/// # use serenity::model::prelude::*;
/// # use serenity::model::channel::Channel;
///
/// struct Handler;
///
/// #[serenity::async_trait]
/// impl EventHandler for Handler {
///    async fn message(&self, context: Context, msg: Message) {
///         if msg.content == "!createinvite" {
///             let channel = match context.cache.read().await.guild_channel(msg.channel_id) {
///                 Some(channel) => channel,
///                 None => {
///                     let _ = msg.channel_id.say(&context, "Error creating invite").await;
///                     return;
///                 },
///             };
///
///             let channel = channel.read().await;
///             let creation = channel.create_invite(&context, |i| {
///                 i.max_age(3600).max_uses(10)
///             })
///             .await;
///
///             let invite = match creation {
///                 Ok(invite) => invite,
///                 Err(why) => {
///                     println!("Err creating invite: {:?}", why);
///                     if let Err(why) = msg
///                         .channel_id
///                         .say(&context, "Error creating invite")
///                         .await {
///                         println!("Err sending err msg: {:?}", why);
///                     }
///
///                     return;
///                 },
///             };
///
///             let content = format!("Here's your invite: {}", invite.url());
///             let _ = msg.channel_id.say(&context, &content).await;
///         }
///     }
/// }
///
/// let mut client = Client::new("token", Handler).await?;
///
/// client.start().await?;
/// #     Ok(())
/// # }
/// ```
///
/// [`GuildChannel::create_invite`]: ../model/channel/struct.GuildChannel.html#method.create_invite
/// [`RichInvite`]: ../model/invite/struct.RichInvite.html
#[derive(Clone, Debug)]
pub struct CreateInvite(pub HashMap<&'static str, Value>);

impl CreateInvite {
    /// The duration that the invite will be valid for.
    ///
    /// Set to `0` for an invite which does not expire after an amount of time.
    ///
    /// Defaults to `86400`, or 24 hours.
    ///
    /// # Examples
    ///
    /// Create an invite with a max age of `3600` seconds, or 1 hour:
    ///
    /// ```rust,no_run
    /// # #[cfg(all(feature = "cache", feature = "client"))]
    /// # use serenity::client::Context;
    /// # #[cfg(feature = "framework")]
    /// # use serenity::framework::standard::{CommandResult, macros::command};
    /// # use serenity::model::id::ChannelId;
    /// #
    /// # #[cfg(all(feature = "cache", feature = "client", feature = "framework", feature = "http"))]
    /// # #[command]
<<<<<<< HEAD
    /// # async fn example(context: &mut Context) -> CommandResult {
    /// #     let channel = context.cache.read().await.guild_channel(81384788765712384).unwrap();
    /// #     let channel = channel.read().await;
=======
    /// # fn example(context: &Context) -> CommandResult {
    /// #     let channel = context.cache.read().guild_channel(81384788765712384).unwrap();
    /// #     let channel = channel.read();
>>>>>>> 3e4294b5
    /// #
    /// let invite = channel.create_invite(context, |i| {
    ///     i.max_age(3600)
    /// })
    /// .await?;
    /// #     Ok(())
    /// # }
    /// ```
    pub fn max_age(&mut self, max_age: u64) -> &mut Self {
        self.0
            .insert("max_age", Value::Number(Number::from(max_age)));
        self
    }

    /// The number of uses that the invite will be valid for.
    ///
    /// Set to `0` for an invite which does not expire after a number of uses.
    ///
    /// Defaults to `0`.
    ///
    /// # Examples
    ///
    /// Create an invite with a max use limit of `5`:
    ///
    /// ```rust,no_run
    /// # #[cfg(all(feature = "cache", feature = "client"))]
    /// # use serenity::client::Context;
    /// # #[cfg(feature = "framework")]
    /// # use serenity::framework::standard::{CommandResult, macros::command};
    /// # use serenity::model::id::ChannelId;
    /// #
    /// # #[cfg(all(feature = "cache", feature = "client", feature = "framework", feature = "http"))]
    /// # #[command]
<<<<<<< HEAD
    /// # async fn example(context: &mut Context) -> CommandResult {
    /// #     let channel = context.cache.read().await.guild_channel(81384788765712384).unwrap();
    /// #     let channel = channel.read().await;
=======
    /// # fn example(context: &Context) -> CommandResult {
    /// #     let channel = context.cache.read().guild_channel(81384788765712384).unwrap();
    /// #     let channel = channel.read();
>>>>>>> 3e4294b5
    /// #
    /// let invite = channel.create_invite(context, |i| {
    ///     i.max_uses(5)
    /// })
    /// .await?;
    /// #     Ok(())
    /// # }
    /// ```
    pub fn max_uses(&mut self, max_uses: u64) -> &mut Self {
        self.0
            .insert("max_uses", Value::Number(Number::from(max_uses)));
        self
    }

    /// Whether an invite grants a temporary membership.
    ///
    /// Defaults to `false`.
    ///
    /// # Examples
    ///
    /// Create an invite which is temporary:
    ///
    /// ```rust,no_run
    /// # #[cfg(all(feature = "cache", feature = "client"))]
    /// # use serenity::client::Context;
    /// # #[cfg(feature = "framework")]
    /// # use serenity::framework::standard::{CommandResult, macros::command};
    /// # use serenity::model::id::ChannelId;
    /// #
    /// # #[cfg(all(feature = "cache", feature = "client", feature = "framework", feature = "http"))]
    /// # #[command]
<<<<<<< HEAD
    /// # async fn example(context: &mut Context) -> CommandResult {
    /// #     let channel = context.cache.read().await.guild_channel(81384788765712384).unwrap();
    /// #     let channel = channel.read().await;
=======
    /// # fn example(context: &Context) -> CommandResult {
    /// #     let channel = context.cache.read().guild_channel(81384788765712384).unwrap();
    /// #     let channel = channel.read();
>>>>>>> 3e4294b5
    /// #
    /// let invite = channel.create_invite(context, |i| {
    ///     i.temporary(true)
    /// })
    /// .await?;
    /// #     Ok(())
    /// # }
    /// #
    /// # fn main() {}
    /// ```
    pub fn temporary(&mut self, temporary: bool) -> &mut Self {
        self.0.insert("temporary", Value::Bool(temporary));
        self
    }

    /// Whether or not to try to reuse a similar invite.
    ///
    /// Defaults to `false`.
    ///
    /// # Examples
    ///
    /// Create an invite which is unique:
    ///
    /// ```rust,no_run
    /// # #[cfg(all(feature = "cache", feature = "client"))]
    /// # use serenity::client::Context;
    /// # #[cfg(feature = "framework")]
    /// # use serenity::framework::standard::{CommandResult, macros::command};
    /// # use serenity::model::id::ChannelId;
    /// #
    /// # #[cfg(all(feature = "cache", feature = "client", feature = "framework", feature = "http"))]
    /// # #[command]
<<<<<<< HEAD
    /// # async fn example(context: &mut Context) -> CommandResult {
    /// #     let channel = context.cache.read().await.guild_channel(81384788765712384).unwrap();
    /// #     let channel = channel.read().await;
=======
    /// # fn example(context: &Context) -> CommandResult {
    /// #     let channel = context.cache.read().guild_channel(81384788765712384).unwrap();
    /// #     let channel = channel.read();
>>>>>>> 3e4294b5
    /// #
    /// let invite = channel.create_invite(context, |i| {
    ///     i.unique(true)
    /// })
    /// .await?;
    /// #     Ok(())
    /// # }
    /// ```
    pub fn unique(&mut self, unique: bool) -> &mut Self {
        self.0.insert("unique", Value::Bool(unique));
        self
    }
}

impl Default for CreateInvite {
    /// Creates a builder with default values, setting `validate` to `null`.
    ///
    /// # Examples
    ///
    /// Create a default `CreateInvite` builder:
    ///
    /// ```rust
    /// use serenity::builder::CreateInvite;
    ///
    /// let invite_builder = CreateInvite::default();
    /// ```
    fn default() -> CreateInvite {
        let mut map = HashMap::new();
        map.insert("validate", Value::Null);

        CreateInvite(map)
    }
}<|MERGE_RESOLUTION|>--- conflicted
+++ resolved
@@ -91,15 +91,9 @@
     /// #
     /// # #[cfg(all(feature = "cache", feature = "client", feature = "framework", feature = "http"))]
     /// # #[command]
-<<<<<<< HEAD
-    /// # async fn example(context: &mut Context) -> CommandResult {
-    /// #     let channel = context.cache.read().await.guild_channel(81384788765712384).unwrap();
-    /// #     let channel = channel.read().await;
-=======
-    /// # fn example(context: &Context) -> CommandResult {
-    /// #     let channel = context.cache.read().guild_channel(81384788765712384).unwrap();
-    /// #     let channel = channel.read();
->>>>>>> 3e4294b5
+    /// # async fn example(context: &Context) -> CommandResult {
+    /// #     let channel = context.cache.read().await.guild_channel(81384788765712384).unwrap();
+    /// #     let channel = channel.read().await;
     /// #
     /// let invite = channel.create_invite(context, |i| {
     ///     i.max_age(3600)
@@ -133,15 +127,9 @@
     /// #
     /// # #[cfg(all(feature = "cache", feature = "client", feature = "framework", feature = "http"))]
     /// # #[command]
-<<<<<<< HEAD
-    /// # async fn example(context: &mut Context) -> CommandResult {
-    /// #     let channel = context.cache.read().await.guild_channel(81384788765712384).unwrap();
-    /// #     let channel = channel.read().await;
-=======
-    /// # fn example(context: &Context) -> CommandResult {
-    /// #     let channel = context.cache.read().guild_channel(81384788765712384).unwrap();
-    /// #     let channel = channel.read();
->>>>>>> 3e4294b5
+    /// # async fn example(context: &Context) -> CommandResult {
+    /// #     let channel = context.cache.read().await.guild_channel(81384788765712384).unwrap();
+    /// #     let channel = channel.read().await;
     /// #
     /// let invite = channel.create_invite(context, |i| {
     ///     i.max_uses(5)
@@ -173,15 +161,9 @@
     /// #
     /// # #[cfg(all(feature = "cache", feature = "client", feature = "framework", feature = "http"))]
     /// # #[command]
-<<<<<<< HEAD
-    /// # async fn example(context: &mut Context) -> CommandResult {
-    /// #     let channel = context.cache.read().await.guild_channel(81384788765712384).unwrap();
-    /// #     let channel = channel.read().await;
-=======
-    /// # fn example(context: &Context) -> CommandResult {
-    /// #     let channel = context.cache.read().guild_channel(81384788765712384).unwrap();
-    /// #     let channel = channel.read();
->>>>>>> 3e4294b5
+    /// # async fn example(context: &Context) -> CommandResult {
+    /// #     let channel = context.cache.read().await.guild_channel(81384788765712384).unwrap();
+    /// #     let channel = channel.read().await;
     /// #
     /// let invite = channel.create_invite(context, |i| {
     ///     i.temporary(true)
@@ -214,15 +196,9 @@
     /// #
     /// # #[cfg(all(feature = "cache", feature = "client", feature = "framework", feature = "http"))]
     /// # #[command]
-<<<<<<< HEAD
-    /// # async fn example(context: &mut Context) -> CommandResult {
-    /// #     let channel = context.cache.read().await.guild_channel(81384788765712384).unwrap();
-    /// #     let channel = channel.read().await;
-=======
-    /// # fn example(context: &Context) -> CommandResult {
-    /// #     let channel = context.cache.read().guild_channel(81384788765712384).unwrap();
-    /// #     let channel = channel.read();
->>>>>>> 3e4294b5
+    /// # async fn example(context: &Context) -> CommandResult {
+    /// #     let channel = context.cache.read().await.guild_channel(81384788765712384).unwrap();
+    /// #     let channel = channel.read().await;
     /// #
     /// let invite = channel.create_invite(context, |i| {
     ///     i.unique(true)
