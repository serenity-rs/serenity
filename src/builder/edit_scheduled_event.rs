--- conflicted
+++ resolved
@@ -4,10 +4,6 @@
 #[cfg(feature = "http")]
 use crate::internal::prelude::*;
 use crate::model::prelude::*;
-<<<<<<< HEAD
-use crate::utils::encode_image;
-=======
->>>>>>> 531ee4a3
 
 #[derive(Clone, Debug, Default, Serialize)]
 #[must_use]
@@ -181,31 +177,8 @@
     }
 
     /// Sets the cover image for the scheduled event.
-<<<<<<< HEAD
     pub fn image(mut self, image: &CreateAttachment<'_>) -> Self {
-        self.image = Some(encode_image(&image.data));
-=======
-    ///
-    /// # Errors
-    ///
-    /// May error if the input is a URL and the HTTP request fails, or if it is a path to a file
-    /// that does not exist.
-    #[cfg(feature = "http")]
-    pub async fn image(
-        mut self,
-        http: impl AsRef<Http>,
-        image: impl Into<AttachmentType<'a>>,
-    ) -> Result<EditScheduledEvent<'a>> {
-        self.image = Some(image.into().to_base64(&http.as_ref().client).await?);
-        Ok(self)
-    }
-
-    /// Sets the cover image for the scheduled event. Requires the input be a base64-encoded image
-    /// that is in either JPG, GIF, or PNG format.
-    #[cfg(not(feature = "http"))]
-    pub fn image(mut self, image: String) -> Self {
-        self.image = Some(image);
->>>>>>> 531ee4a3
+        self.image = Some(image.to_base64());
         self
     }
 
