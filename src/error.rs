--- conflicted
+++ resolved
@@ -1,12 +1,8 @@
-<<<<<<< HEAD
 use futures::{
     future::SharedError,
     Canceled,
     Future
 };
-=======
-use futures::Canceled;
->>>>>>> 6b5f3b98
 use hyper::error::UriError;
 use internal::prelude::*;
 use model::ModelError;
