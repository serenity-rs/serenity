--- conflicted
+++ resolved
@@ -26,15 +26,6 @@
 use client::Context;
 #[cfg(feature = "cache")]
 use framework::standard::{has_correct_roles, has_correct_permissions};
-<<<<<<< HEAD
-use model::channel::Message;
-use model::id::{ChannelId, UserId};
-use std::collections::{HashMap, HashSet};
-use std::hash::BuildHasher;
-use std::sync::Arc;
-use std::fmt::Write;
-use std::ops::{Index, IndexMut};
-=======
 use model::{
     channel::Message,
     id::{ChannelId, UserId},
@@ -43,9 +34,9 @@
     collections::{HashMap, HashSet},
     fmt::Write,
     hash::BuildHasher,
+    ops::{Index, IndexMut}
     sync::Arc,
 };
->>>>>>> b78e5a9c
 use super::command::{InternalCommand};
 use super::{
     Args,
@@ -383,11 +374,7 @@
                         }
 
                         if let Some(ref example) = command.example {
-<<<<<<< HEAD
-                            let value = format!("`{} {}`", &command_name, example);
-=======
                             let value = format!("`{} {}`", command_name, example);
->>>>>>> b78e5a9c
 
                             embed.field(&help_options.usage_sample_label, value, true);
                         }
@@ -649,13 +636,8 @@
 
     let mut result = "**Commands**\n".to_string();
 
-<<<<<<< HEAD
-    if let &Some(ref striked_command_text) = &help_options.striked_commands_tip {
-        let _ = write!(result, "{}\n{}\n\n", &help_options.individual_command_tip, &striked_command_text);
-=======
     if let Some(ref striked_command_text) = help_options.striked_commands_tip {
         let _ = write!(result, "{}\n{}\n\n", &help_options.individual_command_tip, striked_command_text);
->>>>>>> b78e5a9c
     } else {
         let _ = write!(result, "{}\n\n", &help_options.individual_command_tip);
     }
