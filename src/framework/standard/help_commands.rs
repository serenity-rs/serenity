--- conflicted
+++ resolved
@@ -25,13 +25,8 @@
 //! impl EventHandler for Handler {}
 //!
 //! #[help]
-<<<<<<< HEAD
 //! async fn my_help(
-//!    context: &mut Context,
-=======
-//! fn my_help(
 //!    context: &Context,
->>>>>>> 3e4294b5
 //!    msg: &Message,
 //!    args: Args,
 //!    help_options: &'static HelpOptions,
@@ -390,21 +385,12 @@
 }
 
 #[cfg(all(feature = "cache", feature = "http"))]
-<<<<<<< HEAD
 async fn check_command_behaviour<'a>(
-    ctx: &'a mut Context,
+    ctx: &'a Context,
     msg: &'a Message,
     options: &'a CommandOptions,
     owners: &'a HashSet<UserId>,
     help_options: &'a HelpOptions,
-=======
-fn check_command_behaviour(
-    ctx: &Context,
-    msg: &Message,
-    options: &CommandOptions,
-    owners: &HashSet<UserId>,
-    help_options: &HelpOptions,
->>>>>>> 3e4294b5
 ) -> HelpBehaviour {
     let b = check_common_behaviour(&ctx, msg, &options, owners, help_options).await;
 
@@ -426,20 +412,11 @@
 }
 
 #[cfg(all(feature = "cache", feature = "http"))]
-<<<<<<< HEAD
 async fn _nested_group_command_search<'rec, 'a: 'rec>(
-    ctx: &'rec mut Context,
+    ctx: &'rec Context,
     msg: &'rec Message,
     groups: &'rec [&'static CommandGroup],
     name: &'rec mut String,
-=======
-#[allow(clippy::too_many_arguments)]
-fn nested_group_command_search<'a>(
-    ctx: &Context,
-    msg: &Message,
-    groups: &[&'static CommandGroup],
-    name: &mut String,
->>>>>>> 3e4294b5
     help_options: &'a HelpOptions,
     similar_commands: &'rec mut Vec<SuggestedCommandName>,
     owners: &'rec HashSet<UserId>
@@ -595,7 +572,7 @@
 
 #[cfg(all(feature = "cache", feature = "http"))]
 fn nested_group_command_search<'rec, 'a: 'rec>(
-    ctx: &'rec mut Context,
+    ctx: &'rec Context,
     msg: &'rec Message,
     groups: &'rec [&'static CommandGroup],
     name: &'rec mut String,
@@ -617,13 +594,8 @@
 /// Tries to extract a single command matching searched command name otherwise
 /// returns similar commands.
 #[cfg(feature = "cache")]
-<<<<<<< HEAD
 async fn fetch_single_command<'a>(
-    ctx: &mut Context,
-=======
-fn fetch_single_command<'a>(
     ctx: &Context,
->>>>>>> 3e4294b5
     msg: &Message,
     groups: &[&'static CommandGroup],
     name: &'a str,
@@ -649,13 +621,8 @@
 
 #[cfg(feature = "cache")]
 #[allow(clippy::too_many_arguments)]
-<<<<<<< HEAD
 async fn fill_eligible_commands<'a>(
-    ctx: &mut Context,
-=======
-fn fill_eligible_commands<'a>(
     ctx: &Context,
->>>>>>> 3e4294b5
     msg: &Message,
     commands: &[&'static InternalCommand],
     owners: &HashSet<UserId>,
@@ -718,19 +685,11 @@
 /// its sub-groups.
 #[cfg(feature = "cache")]
 #[allow(clippy::too_many_arguments)]
-<<<<<<< HEAD
 fn fetch_all_eligible_commands_in_group<'rec, 'a: 'rec>(
-    ctx: &'rec mut Context,
+    ctx: &'rec Context,
     msg: &'rec Message,
     commands: &'rec [&'static InternalCommand],
     owners: &'rec HashSet<UserId>,
-=======
-fn fetch_all_eligible_commands_in_group<'a>(
-    ctx: &Context,
-    msg: &Message,
-    commands: &[&'static InternalCommand],
-    owners: &HashSet<UserId>,
->>>>>>> 3e4294b5
     help_options: &'a HelpOptions,
     group: &'a CommandGroup,
     highest_formatter: HelpBehaviour,
@@ -777,13 +736,8 @@
 
 /// Fetch groups with their commands.
 #[cfg(feature = "cache")]
-<<<<<<< HEAD
 async fn create_command_group_commands_pair_from_groups<'a>(
-    ctx: &mut Context,
-=======
-fn create_command_group_commands_pair_from_groups<'a>(
     ctx: &Context,
->>>>>>> 3e4294b5
     msg: &Message,
     groups: &[&'static CommandGroup],
     owners: &HashSet<UserId>,
@@ -812,13 +766,8 @@
 
 /// Fetches a single group with its commands.
 #[cfg(feature = "cache")]
-<<<<<<< HEAD
 async fn create_single_group(
-    ctx: &mut Context,
-=======
-fn create_single_group(
     ctx: &Context,
->>>>>>> 3e4294b5
     msg: &Message,
     group: &CommandGroup,
     owners: &HashSet<UserId>,
@@ -859,20 +808,11 @@
 
 #[cfg(feature = "cache")]
 #[allow(clippy::implicit_hasher)]
-<<<<<<< HEAD
 pub fn searched_lowercase<'rec, 'a: 'rec>(
-    ctx: &'rec mut Context,
+    ctx: &'rec Context,
     msg: &'rec Message,
     group: &'rec CommandGroup,
     owners: &'rec HashSet<UserId>,
-=======
-pub fn searched_lowercase<'a>(
-    ctx: &Context,
-    msg: &Message,
-    args: &'a Args,
-    group: &CommandGroup,
-    owners: &HashSet<UserId>,
->>>>>>> 3e4294b5
     help_options: &'a HelpOptions,
     searched_named_lowercase: &'rec mut String,
 ) -> BoxFuture<'rec, Option<CustomisedHelpData<'a>>> {
@@ -938,13 +878,8 @@
 /// shall be picked and in what textual format.
 #[cfg(feature = "cache")]
 #[allow(clippy::implicit_hasher)]
-<<<<<<< HEAD
 pub async fn create_customised_help_data<'a>(
-    mut ctx: Context,
-=======
-pub fn create_customised_help_data<'a>(
-    ctx: &Context,
->>>>>>> 3e4294b5
+    ctx: Context,
     msg: &Message,
     args: &'a Args,
     groups: &[&'static CommandGroup],
@@ -954,7 +889,7 @@
     if !args.is_empty() {
         let name = args.message();
 
-        return match fetch_single_command(&mut ctx, msg, &groups, &name, &help_options, owners).await {
+        return match fetch_single_command(&ctx, msg, &groups, &name, &help_options, owners).await {
             Ok(single_command) => single_command,
             Err(suggestions) => {
                 let mut searched_named_lowercase = name.to_lowercase();
@@ -962,7 +897,7 @@
                 for group in groups {
 
                     if let Some(found_command) = searched_lowercase(
-                        &mut ctx,
+                        &ctx,
                         msg,
                         group,
                         owners,
@@ -1003,7 +938,7 @@
     };
 
     let listed_groups = create_command_group_commands_pair_from_groups(
-        &mut ctx,
+        &ctx,
         msg,
         &groups,
         owners,
@@ -1294,13 +1229,8 @@
 /// };
 ///
 /// #[help]
-<<<<<<< HEAD
 /// async fn my_help(
-///     context: &mut Context,
-=======
-/// fn my_help(
 ///     context: &Context,
->>>>>>> 3e4294b5
 ///     msg: &Message,
 ///     args: Args,
 ///     help_options: &'static HelpOptions,
@@ -1315,13 +1245,8 @@
 /// ```
 #[cfg(all(feature = "cache", feature = "http"))]
 #[allow(clippy::implicit_hasher)]
-<<<<<<< HEAD
 pub async fn with_embeds(
-    ctx: &mut Context,
-=======
-pub fn with_embeds(
     ctx: &Context,
->>>>>>> 3e4294b5
     msg: &Message,
     args: Args,
     help_options: &HelpOptions,
@@ -1496,13 +1421,8 @@
 /// };
 ///
 /// #[help]
-<<<<<<< HEAD
 /// async fn my_help(
-///     context: &mut Context,
-=======
-/// fn my_help(
 ///     context: &Context,
->>>>>>> 3e4294b5
 ///     msg: &Message,
 ///     args: Args,
 ///     help_options: &'static HelpOptions,
@@ -1517,13 +1437,8 @@
 /// ```
 #[cfg(all(feature = "cache", feature = "http"))]
 #[allow(clippy::implicit_hasher)]
-<<<<<<< HEAD
 pub async fn plain(
-    ctx: &mut Context,
-=======
-pub fn plain(
     ctx: &Context,
->>>>>>> 3e4294b5
     msg: &Message,
     args: Args,
     help_options: &HelpOptions,
