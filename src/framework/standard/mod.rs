pub mod help_commands;
pub mod macros {
    pub use command_attr::{command, group, help, check, hook};
}

mod args;
mod configuration;
mod parse;
mod structures;

pub use args::{Args, Delimiter, Error as ArgError, Iter, RawArguments};
pub use configuration::{Configuration, WithWhiteSpace};
pub use structures::*;

use structures::buckets::{Bucket, Ratelimit};
pub use structures::buckets::BucketBuilder;

use parse::{ParseError, Invoke};
use parse::map::{CommandMap, GroupMap, Map};

use super::Framework;
use crate::client::Context;
use crate::model::{
<<<<<<< HEAD
    channel::{Message},
=======
    channel::Message,
>>>>>>> 3135e0f3
    permissions::Permissions,
};
#[cfg(feature = "cache")]
use crate::model::channel::Channel;

use std::collections::HashMap;
use std::sync::Arc;
use tokio::sync::Mutex;
use futures::future::BoxFuture;
use uwl::Stream;
use async_trait::async_trait;

#[cfg(feature = "cache")]
use crate::model::channel::Channel;
#[cfg(feature = "cache")]
use crate::cache::CacheRwLock;
#[cfg(feature = "cache")]
use crate::model::guild::{Guild, Member};
#[cfg(feature = "cache")]
use crate::internal::RwLockExt;

/// An enum representing all possible fail conditions under which a command won't
/// be executed.
#[derive(Debug)]
pub enum DispatchError {
    /// When a custom function check has failed.
    CheckFailed(&'static str, Reason),
    /// When the command requester has exceeded a ratelimit bucket. The attached
    /// value is the time a requester has to wait to run the command again.
    Ratelimited(i64),
    /// When the requested command is disabled in bot configuration.
    CommandDisabled(String),
    /// When the user is blocked in bot configuration.
    BlockedUser,
    /// When the guild or its owner is blocked in bot configuration.
    BlockedGuild,
    /// When the channel blocked in bot configuration.
    BlockedChannel,
    /// When the requested command can only be used in a direct message or group
    /// channel.
    OnlyForDM,
    /// When the requested command can only be ran in guilds, or the bot doesn't
    /// support DMs.
    OnlyForGuilds,
    /// When the requested command can only be used by bot owners.
    OnlyForOwners,
    /// When the requested command requires one role.
    LackingRole,
    /// When the command requester lacks specific required permissions.
    LackingPermissions(Permissions),
    /// When there are too few arguments.
    NotEnoughArguments { min: u16, given: usize },
    /// When there are too many arguments.
    TooManyArguments { max: u16, given: usize },
    /// When the command was requested by a bot user when they are set to be
    /// ignored.
    IgnoredBot,
    /// When the bot ignores webhooks and a command was issued by one.
    WebhookAuthor,
    #[doc(hidden)]
    __Nonexhaustive,
}

type DispatchHook = for<'fut> fn(&'fut Context, &'fut Message, DispatchError) -> BoxFuture<'fut , ()>;
type BeforeHook = for<'fut> fn(&'fut Context, &'fut Message, &'fut str) -> BoxFuture<'fut, bool>;
type AfterHook = for<'fut> fn(&'fut Context, &'fut Message, &'fut str, Result<(), CommandError>) -> BoxFuture<'fut, ()>;
type UnrecognisedHook = for<'fut> fn(&'fut Context, &'fut Message, &'fut str) -> BoxFuture<'fut, ()>;
type NormalMessageHook = for<'fut> fn(&'fut Context, &'fut Message) -> BoxFuture<'fut, ()>;
type PrefixOnlyHook = for<'fut> fn(&'fut Context, &'fut Message) -> BoxFuture<'fut, ()>;

/// A utility for easily managing dispatches to commands.
///
/// Refer to the [module-level documentation] for more information.
///
/// [module-level documentation]: index.html
#[derive(Default)]
pub struct StandardFramework {
    groups: Vec<(&'static CommandGroup, Map)>,
    buckets: Mutex<HashMap<String, Bucket>>,
    before: Option<BeforeHook>,
    after: Option<AfterHook>,
    dispatch: Option<DispatchHook>,
    unrecognised_command: Option<Arc<UnrecognisedHook>>,
    normal_message: Option<Arc<NormalMessageHook>>,
    prefix_only: Option<PrefixOnlyHook>,
    config: Configuration,
    help: Option<&'static HelpCommand>,
    /// Whether the framework has been "initialized".
    ///
    /// The framework is initialized once one of the following occurs:
    ///
    /// - configuration has been set;
    /// - a command handler has been set;
    /// - a command check has been set.
    ///
    /// This is used internally to determine whether or not - in addition to
    /// dispatching to the [`EventHandler::message`] handler - to have the
    /// framework check if a [`Event::MessageCreate`] should be processed by
    /// itself.
    ///
    /// [`EventHandler::message`]: ../../client/trait.EventHandler.html#method.message
    /// [`Event::MessageCreate`]: ../../model/event/enum.Event.html#variant.MessageCreate
    pub initialized: bool,
}

impl StandardFramework {
    #[inline]
    pub fn new() -> Self {
        StandardFramework::default()
    }

    /// Configures the framework, setting non-default values. All fields are
    /// optional. Refer to [`Configuration::default`] for more information on
    /// the default values.
    ///
    /// # Examples
    ///
    /// Configuring the framework for a [`Client`], [allowing whitespace between prefixes], and setting the [`prefix`] to `"~"`:
    ///
    /// ```rust,no_run
    /// # use serenity::prelude::EventHandler;
    /// # struct Handler;
    /// # impl EventHandler for Handler {}
    /// use serenity::Client;
    /// use serenity::framework::StandardFramework;
    ///
    /// # async fn run() -> Result<(), Box<dyn std::error::Error>> {
    /// let token = std::env::var("DISCORD_TOKEN")?;
    /// let framework = StandardFramework::new()
    ///     .configure(|c| c
    ///         .with_whitespace(true)
    ///         .prefix("~"));
    ///
    /// let mut client = Client::new(&token).event_handler(Handler).framework(framework).await?;
    /// #     Ok(())
    /// # }
    /// ```
    ///
    /// [`Client`]: ../../client/struct.Client.html
    /// [`Configuration::default`]: struct.Configuration.html#method.default
    /// [`prefix`]: struct.Configuration.html#method.prefix
    /// [allowing whitespace between prefixes]: struct.Configuration.html#method.with_whitespace
    pub fn configure<F>(mut self, f: F) -> Self
    where
        F: FnOnce(&mut Configuration) -> &mut Configuration,
    {
        f(&mut self.config);

        self
    }

    /// Defines a bucket with `delay` between each command, and the `limit` of uses
    /// per `time_span`.
    ///
    /// # Examples
    ///
    /// Create and use a bucket that limits a command to 3 uses per 10 seconds with
    /// a 2 second delay inbetween invocations:
    ///
    /// ```rust,no_run
    /// use serenity::framework::standard::macros::command;
    /// use serenity::framework::standard::{StandardFramework, CommandResult};
    ///
    /// #[command]
    /// // Registers the bucket `basic` to this command.
    /// #[bucket = "basic"]
    /// async fn nothing() -> CommandResult {
    ///     Ok(())
    /// }
    ///
    /// # async fn run() {
    /// let framework = StandardFramework::new()
    ///     .bucket("basic", |b| b.delay(2).time_span(10).limit(3))
    ///     .await;
    /// # }
    /// ```
    #[inline]
    pub async fn bucket<F>(self, name: &str, f: F) -> Self
    where
        F: FnOnce(&mut BucketBuilder) -> &mut BucketBuilder
    {
        let mut builder = BucketBuilder::default();

        f(&mut builder);

        let BucketBuilder {
            delay,
            time_span,
            limit,
            check,
        } = builder;

        self.buckets.lock().await.insert(
            name.to_string(),
            Bucket {
                ratelimit: Ratelimit {
                    delay,
                    limit: Some((time_span, limit)),
                },
                users: HashMap::new(),
                check,
            },
        );

        self
    }

    fn should_fail_common(&self, msg: &Message) -> Option<DispatchError> {
        if self.config.ignore_bots && msg.author.bot {
            return Some(DispatchError::IgnoredBot);
        }

        if self.config.ignore_webhooks && msg.webhook_id.is_some() {
            return Some(DispatchError::WebhookAuthor);
        }

        None
    }

    async fn should_fail<'a>(
        &'a self,
        ctx: &'a Context,
        msg: &'a Message,
        args: &'a mut Args,
        command: &'static CommandOptions,
        group: &'static GroupOptions,
    ) -> Option<DispatchError> {
        if let Some(min) = command.min_args {
            if args.len() < min as usize {
                return Some(DispatchError::NotEnoughArguments {
                    min,
                    given: args.len(),
                });
            }
        }

        if let Some(max) = command.max_args {
            if args.len() > max as usize {
                return Some(DispatchError::TooManyArguments {
                    max,
                    given: args.len(),
                });
            }
        }

        if (group.owner_privilege && command.owner_privilege)
            && self.config.owners.contains(&msg.author.id)
        {
            return None;
        }

        if self.config.blocked_users.contains(&msg.author.id) {
            return Some(DispatchError::BlockedUser);
        }

        #[cfg(feature = "cache")]
        {
            if let Some(Channel::Guild(channel)) = msg.channel_id.to_channel_cached(&ctx.cache).await {
                let guild_id = channel.guild_id;

                if self.config.blocked_guilds.contains(&guild_id) {
                    return Some(DispatchError::BlockedGuild);
                }

                if let Some(guild) = guild_id.to_guild_cached(&ctx.cache).await {

                    if self.config.blocked_users.contains(&guild.with(|g| g.owner_id).await) {
                        return Some(DispatchError::BlockedGuild);
                    }
                }
            }
        }

        if !self.config.allowed_channels.is_empty() &&
           !self.config.allowed_channels.contains(&msg.channel_id) {
            return Some(DispatchError::BlockedChannel);
        }

        {
            let mut buckets = self.buckets.lock().await;

            if let Some(ref mut bucket) = command.bucket.as_ref().and_then(|b| buckets.get_mut(*b)) {
                let rate_limit = bucket.take(msg.author.id.0);

                let apply = match bucket.check.as_ref() {
                    Some(check) => (check)(ctx, msg.guild_id, msg.channel_id, msg.author.id).await,
                    None => true,
                };

                if apply && rate_limit > 0 {
                    return Some(DispatchError::Ratelimited(rate_limit));
                }
            }

        }

        for check in group.checks.iter().chain(command.checks.iter()) {
            let res = (check.function)(ctx, msg, args, command).await;

            if let CheckResult::Failure(r) = res {
                return Some(DispatchError::CheckFailed(check.name, r));
            }
        }

        None
    }

    /// Adds a group which can organize several related commands.
    /// Groups are taken into account when using
    /// `serenity::framework::standard::help_commands`.
    ///
    /// # Examples
    ///
    /// Add a group with ping and pong commands:
    ///
    /// ```rust,no_run
    /// # use serenity::prelude::*;
    /// # use std::error::Error as StdError;
    /// # struct Handler;
    /// #
    /// # impl EventHandler for Handler {}
    /// #
    /// use serenity::client::{Client, Context};
    /// use serenity::model::channel::Message;
    /// use serenity::framework::standard::{
    ///     StandardFramework,
    ///     CommandResult,
    ///     macros::{command, group},
    /// };
    ///
    /// // For information regarding this macro, learn more about it in its documentation in `command_attr`.
    /// #[command]
    /// async fn ping(ctx: &Context, msg: &Message) -> CommandResult {
    ///     msg.channel_id.say(&ctx.http, "pong!").await?;
    ///
    ///     Ok(())
    /// }
    ///
    /// #[command]
    /// async fn pong(ctx: &Context, msg: &Message) -> CommandResult {
    ///     msg.channel_id.say(&ctx.http, "ping!").await?;
    ///
    ///     Ok(())
    /// }
    ///
    /// #[group("bingbong")]
    /// #[commands(ping, pong)]
    /// struct BingBong;
    ///
    /// let framework = StandardFramework::new()
    ///     // Groups' names are changed to all uppercase, plus appended with `_GROUP`.
    ///     .group(&BINGBONG_GROUP);
    /// ```
    pub fn group(mut self, group: &'static CommandGroup) -> Self {
        self.group_add(group);
        self.initialized = true;

        self
    }

    /// Adds a group to be used by the framework. Primary use-case is runtime modification
    /// of groups in the framework; will _not_ mark the framework as initialized. Refer to
    /// [`group`] for adding groups in initial configuration.
    ///
    /// Note: does _not_ return `Self` like many other commands. This is because
    /// it's not intended to be chained as the other commands are.
    ///
    /// [`group`]: #method.group
    pub fn group_add(&mut self, group: &'static CommandGroup) {
        let map = if group.options.prefixes.is_empty() {
            Map::Prefixless(
                GroupMap::new(&group.options.sub_groups, &self.config),
                CommandMap::new(&group.options.commands, &self.config),
            )
        } else {
            Map::WithPrefixes(GroupMap::new(&[group], &self.config))
        };

        self.groups.push((group, map));
    }

    /// Removes a group from being used in the framework. Primary use-case is runtime modification
    /// of groups in the framework.
    ///
    /// Note: does _not_ return `Self` like many other commands. This is because
    /// it's not intended to be chained as the other commands are.
    pub fn group_remove(&mut self, group: &'static CommandGroup) {
        // Iterates through the vector and if a given group _doesn't_ match, we retain it
        self.groups.retain(|&(g, _)| g != group)
    }

    /// Specify the function that's called in case a command wasn't executed for one reason or
    /// another.
    ///
    /// DispatchError represents all possible fail conditions.
    ///
    /// # Examples
    ///
    /// Making a simple argument error responder:
    ///
    /// ```rust,no_run
    /// # use serenity::prelude::*;
    /// # use serenity::model::prelude::*;
    /// use serenity::framework::standard::macros::hook;
    /// use serenity::framework::standard::DispatchError;
    /// use serenity::framework::StandardFramework;
    ///
    /// #[hook]
    /// async fn dispatch_error_hook(context: &Context, msg: &Message, error: DispatchError) {
    ///     match error {
    ///         DispatchError::NotEnoughArguments { min, given } => {
    ///             let s = format!("Need {} arguments, but only got {}.", min, given);
    ///
    ///             let _ = msg.channel_id.say(&context, &s).await;
    ///         },
    ///         DispatchError::TooManyArguments { max, given } => {
    ///             let s = format!("Max arguments allowed is {}, but got {}.", max, given);
    ///
    ///             let _ = msg.channel_id.say(&context, &s).await;
    ///         },
    ///         _ => println!("Unhandled dispatch error."),
    ///     }
    /// }
    ///
    /// let framework = StandardFramework::new()
    ///     .on_dispatch_error(dispatch_error_hook);
    /// ```
    pub fn on_dispatch_error(mut self, f: DispatchHook) -> Self {
        self.dispatch = Some(f);

        self
    }

    /// Specify the function to be called on messages comprised of only the prefix.
    pub fn prefix_only(mut self, f: PrefixOnlyHook) -> Self {
        self.prefix_only = Some(f);

        self
    }

    /// Specify the function to be called prior to every command's execution.
    /// If that function returns true, the command will be executed.
    ///
    /// # Examples
    ///
    /// Using `before` to log command usage:
    ///
    /// ```rust,no_run
    /// # use serenity::prelude::*;
    /// # use serenity::model::prelude::*;
    /// use serenity::framework::standard::macros::hook;
    /// use serenity::framework::StandardFramework;
    ///
    /// #[hook]
    /// async fn before_hook(_: &Context, _: &Message, cmd_name: &str) -> bool {
    ///     println!("Running command {}", cmd_name);
    ///     true
    /// }
    /// let framework = StandardFramework::new()
    ///     .before(before_hook);
    /// ```
    ///
    /// Using before to prevent command usage:
    ///
    /// ```rust,no_run
    /// # use serenity::prelude::*;
    /// # use serenity::model::prelude::*;
    /// use serenity::framework::standard::macros::hook;
    /// use serenity::framework::StandardFramework;
    ///
    /// #[hook]
    /// async fn before_hook(ctx: &Context, msg: &Message, cmd_name: &str) -> bool {
    ///     if let Ok(channel) = msg.channel_id.to_channel(ctx).await {
    ///         //  Don't run unless in nsfw channel
    ///         if !channel.is_nsfw() {
    ///             return false;
    ///         }
    ///     }
    ///
    ///     println!("Running command {}", cmd_name);
    ///
    ///     true
    /// }
    ///
    /// let framework = StandardFramework::new()
    ///     .before(before_hook);
    /// ```
    ///
    pub fn before(mut self, f: BeforeHook) -> Self {
        self.before = Some(f);

        self
    }

    /// Specify the function to be called after every command's execution.
    /// Fourth argument exists if command returned an error which you can handle.
    ///
    /// # Examples
    ///
    /// Using `after` to log command usage:
    ///
    /// ```rust,no_run
    /// # use serenity::prelude::*;
    /// # use serenity::model::prelude::*;
    /// use serenity::framework::standard::macros::hook;
    /// use serenity::framework::standard::CommandError;
    /// use serenity::framework::StandardFramework;
    ///
    /// #[hook]
    /// async fn after_hook(_: &Context, _: &Message, cmd_name: &str, error: Result<(), CommandError>) {
    ///     //  Print out an error if it happened
    ///     if let Err(why) = error {
    ///         println!("Error in {}: {:?}", cmd_name, why);
    ///     }
    /// }
    ///
    /// let framework = StandardFramework::new()
    ///     .after(after_hook);
    /// ```
    pub fn after(mut self, f: AfterHook) -> Self {
        self.after = Some(f);

        self
    }

    /// Specify the function to be called if no command could be dispatched.
    ///
    /// # Examples
    ///
    /// Using `unrecognised_command`:
    ///
    /// ```rust,no_run
    /// # use serenity::prelude::*;
    /// # use serenity::model::prelude::*;
    /// use serenity::framework::standard::macros::hook;
    /// use serenity::framework::StandardFramework;
    ///
    /// #[hook]
    /// async fn unrecognised_command_hook(_: &Context, msg: &Message, unrecognised_command_name: &str) {
    ///     println!("A user named {:?} tried to executute an unknown command: {}",
    ///         msg.author.name, unrecognised_command_name
    ///     );
    /// }
    ///
    /// let framework = StandardFramework::new()
    ///     .unrecognised_command(unrecognised_command_hook);
    /// ```
    pub fn unrecognised_command(mut self, f: UnrecognisedHook) -> Self {
        self.unrecognised_command = Some(Arc::new(f));

        self
    }

    /// Specify the function to be called if a message contains no command.
    ///
    /// # Examples
    ///
    /// Using `normal_message`:
    ///
    /// ```rust,no_run
    /// # use serenity::prelude::*;
    /// # use serenity::model::prelude::*;
    /// use serenity::framework::standard::macros::hook;
    /// use serenity::framework::StandardFramework;
    ///
    /// #[hook]
    /// async fn normal_message_hook(_: &Context, msg: &Message) {
    ///     println!("Received a generic message: {:?}", msg.content);
    /// }
    ///
    /// let framework = StandardFramework::new()
    ///     .normal_message(normal_message_hook);
    /// ```
    pub fn normal_message(mut self, f: NormalMessageHook) -> Self {
        self.normal_message = Some(Arc::new(f));

        self
    }

    /// Sets what code should be executed when a user sends `(prefix)help`.
    ///
    /// If a [`command`] named `help` in a group was set, then this takes precedence first.
    ///
    /// [`command`]: #method.command
    pub fn help(mut self, h: &'static HelpCommand) -> Self {
        self.help = Some(h);

        self
    }
}

#[async_trait]
impl Framework for StandardFramework {
    async fn dispatch(&self, mut ctx: Context, msg: Message) {
        let mut stream = Stream::new(&msg.content);

        stream.take_while_char(|c| c.is_whitespace());

        let prefix = parse::prefix(&mut ctx, &msg, &mut stream, &self.config).await;

        if prefix.is_some() && stream.rest().is_empty() {

            if let Some(prefix_only) = &self.prefix_only {
                prefix_only(&mut ctx, &msg).await;
            }

            return;
        }

        if prefix.is_none() && !(self.config.no_dm_prefix && msg.is_private()) {

            if let Some(normal) = &self.normal_message {
                let normal = Arc::clone(&normal);

                tokio::spawn(async move {
                    normal(&mut ctx, &msg).await;
                });
            }

            return;
        }

        if let Some(error) = self.should_fail_common(&msg) {

            if let Some(dispatch_hook) = &self.dispatch {

                dispatch_hook(&mut ctx, &msg, error).await;
            }

            return;
        }

        let invocation = parse::command(
            &ctx,
            &msg,
            &mut stream,
            &self.groups,
            &self.config,
            self.help.as_ref().map(|h| h.options.names),
        ).await;

        let invoke = match invocation {
            Ok(i) => i,
            Err(ParseError::UnrecognisedCommand(unreg)) => {
                if let Some(unreg) = unreg {

                    if let Some(unrecognised_command) = &self.unrecognised_command {
                        unrecognised_command(&mut ctx, &msg, &unreg).await;
                    }
                }

                if let Some(normal) = &self.normal_message {
                    normal(&mut ctx, &msg).await;
                }

                return;
            }
            Err(ParseError::Dispatch(error)) => {
                if let Some(dispatch) = &self.dispatch {
                     dispatch(&mut ctx, &msg, error).await;
                }

                return;
            }
        };

        match invoke {
            Invoke::Help(name) => {
                let args = Args::new(stream.rest(), &self.config.delimiters);

                let before = self.before.clone();
                let after = self.after.clone();
                let owners = self.config.owners.clone();

                let groups = self.groups.iter().map(|(g, _)| *g).collect::<Vec<_>>();

                let msg = msg.clone();

                // `parse_command` promises to never return a help invocation if `StandardFramework::help` is `None`.
                let help = self.help.unwrap();

                if let Some(before) = before {

                    if !(before(&mut ctx, &msg, &name).await) {
                        return;
                    }
                }

                let res = (help.fun)
                    (&mut ctx, &msg, args, help.options, &groups, owners).await;

                if let Some(after) = after {
                    after(&mut ctx, &msg, &name, res).await;
                }
            }
            Invoke::Command { command, group } => {
                let mut args = {
                    use std::borrow::Cow;

                    let mut delims = Cow::Borrowed(&self.config.delimiters);

                    // If user has configured the command's own delimiters, use those instead.
                    if !command.options.delimiters.is_empty() {
                        // FIXME: Get rid of this allocation.
                        let mut v = Vec::with_capacity(command.options.delimiters.len());

                        for delim in command.options.delimiters {
                            if delim.len() == 1 {
                                v.push(Delimiter::Single(delim.chars().next().unwrap()));
                            } else {
                                // This too.
                                v.push(Delimiter::Multiple(delim.to_string()));
                            }
                        }

                        delims = Cow::Owned(v);
                    }

                    Args::new(stream.rest(), &delims)
                };

                if let Some(error) =
                    self.should_fail(&mut ctx, &msg, &mut args, &command.options, &group.options).await
                {
                    if let Some(dispatch) = &self.dispatch {
                        dispatch(&mut ctx, &msg, error).await;
                    }

                    return;
                }

                let before = self.before.clone();
                let after = self.after.clone();
                let msg = msg.clone();
                let name = command.options.names[0].clone();

                if let Some(before) = before {

                    if !before(&mut ctx, &msg, &name).await {
                        return;
                    }
                }

                let res = (command.fun)(&mut ctx, &msg, args).await;

                if let Some(after) = after {
                    after(&mut ctx, &msg, &name, res).await;
                }
            }
        }
    }
}

pub trait CommonOptions {
    fn required_permissions(&self) -> &Permissions;
    fn allowed_roles(&self) -> &'static [&'static str];
    fn checks(&self) -> &'static [&'static Check];
    fn only_in(&self) -> OnlyIn;
    fn help_available(&self) -> bool;
    fn owners_only(&self) -> bool;
    fn owner_privilege(&self) -> bool;
}

impl CommonOptions for &GroupOptions {
    fn required_permissions(&self) -> &Permissions {
        &self.required_permissions
    }

    fn allowed_roles(&self) -> &'static [&'static str] {
        &self.allowed_roles
    }

    fn checks(&self) -> &'static [&'static Check] {
        &self.checks
    }

    fn only_in(&self) -> OnlyIn {
        self.only_in
    }

    fn help_available(&self) -> bool {
        self.help_available
    }

    fn owners_only(&self) -> bool {
        self.owners_only
    }

    fn owner_privilege(&self) -> bool {
        self.owner_privilege
    }
}

impl CommonOptions for &CommandOptions {
    fn required_permissions(&self) -> &Permissions {
        &self.required_permissions
    }

    fn allowed_roles(&self) -> &'static [&'static str] {
        &self.allowed_roles
    }

    fn checks(&self) -> &'static [&'static Check] {
        &self.checks
    }

    fn only_in(&self) -> OnlyIn {
        self.only_in
    }

    fn help_available(&self) -> bool {
        self.help_available
    }

    fn owners_only(&self) -> bool {
        self.owners_only
    }

    fn owner_privilege(&self) -> bool {
        self.owner_privilege
    }
}

#[cfg(feature = "cache")]
pub(crate) async fn has_correct_permissions(
    cache: impl AsRef<CacheRwLock>,
    options: &impl CommonOptions,
    message: &Message,
) -> bool {
    if options.required_permissions().is_empty() {
        true
    } else if let Some(guild) = message.guild(&cache).await {
        let perms = guild.read().await.user_permissions_in(message.channel_id, message.author.id).await;

        perms.contains(*options.required_permissions())
    } else {
        false
    }
}

#[cfg(all(feature = "cache", feature = "http"))]
pub(crate) fn has_correct_roles(
    options: &impl CommonOptions,
    guild: &Guild,
    member: &Member)
-> bool {
    if options.allowed_roles().is_empty() {
        true
    } else {
        options.allowed_roles()
            .iter()
            .flat_map(|r| guild.role_by_name(r))
            .any(|g| member.roles.contains(&g.id))
    }
}<|MERGE_RESOLUTION|>--- conflicted
+++ resolved
@@ -21,16 +21,9 @@
 use super::Framework;
 use crate::client::Context;
 use crate::model::{
-<<<<<<< HEAD
-    channel::{Message},
-=======
     channel::Message,
->>>>>>> 3135e0f3
     permissions::Permissions,
 };
-#[cfg(feature = "cache")]
-use crate::model::channel::Channel;
-
 use std::collections::HashMap;
 use std::sync::Arc;
 use tokio::sync::Mutex;
