use uwl::Stream;

<<<<<<< HEAD
use std::borrow::Cow;
use std::cell::Cell;
=======
>>>>>>> 51dc943b
use std::error::Error as StdError;
use std::marker::PhantomData;
use std::{fmt, str::FromStr};
use std::borrow::Cow;

/// Defines how an operation on an `Args` method failed.
#[derive(Debug)]
#[non_exhaustive]
pub enum Error<E> {
    /// "END-OF-STRING". We reached the end. There's nothing to parse anymore.
    Eos,
    /// Parsing operation failed. Contains how it did.
    Parse(E),
}

impl<E> From<E> for Error<E> {
    fn from(e: E) -> Self {
        Error::Parse(e)
    }
}

impl<E: fmt::Display> fmt::Display for Error<E> {
    fn fmt(&self, f: &mut fmt::Formatter<'_>) -> fmt::Result {
        use self::Error::*;

        match *self {
            Eos => write!(f, "ArgError(\"end of string\")"),
            Parse(ref e) => write!(f, "ArgError(\"{}\")", e),
        }
    }
}

impl<E: fmt::Debug + fmt::Display> StdError for Error<E> {}

type Result<T, E> = ::std::result::Result<T, Error<E>>;

/// Dictates how `Args` should split arguments, if by one character, or a string.
#[derive(Debug, Clone)]
pub enum Delimiter {
    Single(char),
    Multiple(String),
}

impl Delimiter {
    #[inline]
    fn to_str(&self) -> Cow<'_, str> {
        match self {
            Delimiter::Single(c) => Cow::Owned(c.to_string()),
            Delimiter::Multiple(s) => Cow::Borrowed(s),
        }
    }
}

impl From<char> for Delimiter {
    #[inline]
    fn from(c: char) -> Delimiter {
        Delimiter::Single(c)
    }
}

impl From<String> for Delimiter {
    #[inline]
    fn from(s: String) -> Delimiter {
        Delimiter::Multiple(s)
    }
}

impl<'a> From<&'a String> for Delimiter {
    #[inline]
    fn from(s: &'a String) -> Delimiter {
        Delimiter::Multiple(s.clone())
    }
}

impl<'a> From<&'a str> for Delimiter {
    #[inline]
    fn from(s: &'a str) -> Delimiter {
        Delimiter::Multiple(s.to_string())
    }
}

#[derive(Debug, Clone, Copy, PartialEq)]
enum TokenKind {
    Argument,
    QuotedArgument,
}

#[derive(Debug, Clone, Copy)]
struct Token {
    kind: TokenKind,
    span: (usize, usize),
}

impl Token {
    #[inline]
    fn new(kind: TokenKind, start: usize, end: usize) -> Self {
        Token { kind, span: (start, end) }
    }
}

fn lex(stream: &mut Stream<'_>, delims: &[Cow<'_, str>]) -> Option<Token> {
    if stream.is_empty() {
        return None;
    }

    let start = stream.offset();
    if stream.current()? == b'"' {
        stream.next();

        stream.take_until(|b| b == b'"');

        let is_quote = stream.current().map_or(false, |b| b == b'"');
        stream.next();

        let end = stream.offset();

        // Remove possible delimiters after the quoted argument.
        for delim in delims {
            stream.eat(delim);
        }

        return Some(if is_quote {
            Token::new(TokenKind::QuotedArgument, start, end)
        } else {
            // We're missing an end quote. View this as a normal argument.
            Token::new(TokenKind::Argument, start, stream.len())
        });
    }

    let mut end = start;

    'outer: while !stream.is_empty() {
        for delim in delims {
            end = stream.offset();

            if stream.eat(&delim) {
                break 'outer;
            }
        }

        stream.next_char();
        end = stream.offset();
    }

    Some(Token::new(TokenKind::Argument, start, end))
}

fn remove_quotes(s: &str) -> &str {
    if s.starts_with('"') && s.ends_with('"') {
        return &s[1..s.len() - 1];
    }

    s
}

#[derive(Debug, Clone, Copy)]
enum State {
    None,
    Quoted,
    Trimmed,
    // Preserve the order they were called.
    QuotedTrimmed,
    TrimmedQuoted,
}

/// A utility struct for handling "arguments" of a command.
///
/// An "argument" is a part of the message up that ends at one of the specified delimiters, or the end of the message.
///
/// # Example
///
/// ```rust
/// use serenity::framework::standard::{Args, Delimiter};
///
/// let mut args = Args::new("hello world!", &[Delimiter::Single(' ')]); // A space is our delimiter.
///
/// // Parse our argument as a `String` and assert that it's the "hello" part of the message.
/// assert_eq!(args.single::<String>().unwrap(), "hello");
/// // Same here.
/// assert_eq!(args.single::<String>().unwrap(), "world!");
///
/// ```
///
/// We can also parse "quoted arguments" (no pun intended):
///
/// ```rust
/// use serenity::framework::standard::{Args, Delimiter};
///
/// // Let us imagine this scenario:
/// // You have a `photo` command that grabs the avatar url of a user. This command accepts names only.
/// // Now, one of your users wants the avatar of a user named Princess Zelda.
/// // Problem is, her name contains a space; our delimiter. This would result in two arguments, "Princess" and "Zelda".
/// // So how shall we get around this? Through quotes! By surrounding her name in them we can perceive it as one single argument.
/// let mut args = Args::new(r#""Princess Zelda""#, &[Delimiter::Single(' ')]);
///
/// // Hooray!
/// assert_eq!(args.single_quoted::<String>().unwrap(), "Princess Zelda");
/// ```
///
/// In case of a mistake, we can go back in time... er I mean, one step (or entirely):
///
/// ```rust
/// use serenity::framework::standard::{Args, Delimiter};
///
/// let mut args = Args::new("4 2", &[Delimiter::Single(' ')]);
///
/// assert_eq!(args.single::<u32>().unwrap(), 4);
///
/// // Oh wait, oops, meant to double the 4.
/// // But I won't able to access it now...
/// // oh wait, I can `rewind`.
/// args.rewind();
///
/// assert_eq!(args.single::<u32>().unwrap() * 2, 8);
///
/// // And the same for the 2
/// assert_eq!(args.single::<u32>().unwrap() * 2, 4);
///
/// // WAIT, NO. I wanted to concatenate them into a "42" string...
/// // Argh, what should I do now????
/// // ....
/// // oh, `restore`
/// args.restore();
///
/// let res = format!("{}{}", args.single::<String>().unwrap(), args.single::<String>().unwrap());
///
/// // Yay.
/// assert_eq!(res, "42");
/// ```
///
/// Hmm, taking a glance at the prior example, it seems we have an issue with reading the same argument over and over.
/// Is there a more sensible solution than rewinding...? Actually, there is! The `current` and `parse` methods:
///
/// ```rust
/// use serenity::framework::standard::{Args, Delimiter};
///
/// let mut args = Args::new("trois cinq quatre six", &[Delimiter::Single(' ')]);
///
/// assert_eq!(args.parse::<String>().unwrap(), "trois");
///
/// // It might suggest we've lost the `trois`. But in fact, we didn't! And not only that, we can do it an infinite amount of times!
/// assert_eq!(args.parse::<String>().unwrap(), "trois");
/// assert_eq!(args.current(), Some("trois"));
/// assert_eq!(args.parse::<String>().unwrap(), "trois");
/// assert_eq!(args.current(), Some("trois"));
///
/// // Only if we use its brother method we'll then lose it.
/// assert_eq!(args.single::<String>().unwrap(), "trois");
/// assert_eq!(args.single::<String>().unwrap(), "cinq");
/// assert_eq!(args.single::<String>().unwrap(), "quatre");
/// assert_eq!(args.single::<String>().unwrap(), "six");
/// ```
#[derive(Clone, Debug)]
pub struct Args {
    message: String,
    args: Vec<Token>,
    offset: usize,
    state: State,
}

impl Args {
    /// Create a new instance of `Args` for parsing arguments.
    ///
    /// For more reference, look at [`Args`]'s struct documentation.
    ///
    /// # Example
    ///
    /// ```rust
    /// use serenity::framework::standard::{Args, Delimiter};
    ///
    /// let mut args = Args::new(
    /// // Our message from which we'll parse over.
    /// "the quick brown fox jumps over the lazy",
    ///
    /// // The "delimiters", or aka the separators. They denote how we distinguish arguments as their own.
    /// // For this example, we'll use one delimiter, the space (`0x20`), which will separate the message.
    /// &[Delimiter::Single(' ')],
    /// );
    ///
    /// assert_eq!(args.single::<String>().unwrap(), "the");
    /// assert_eq!(args.single::<String>().unwrap(), "quick");
    /// assert_eq!(args.single::<String>().unwrap(), "brown");
    ///
    /// // We shall not see `the quick brown` again.
    /// assert_eq!(args.rest(), "fox jumps over the lazy");
    /// ```
    pub fn new(message: &str, possible_delimiters: &[Delimiter]) -> Self {
        let delims = possible_delimiters
            .iter()
            .filter(|d| match d {
                Delimiter::Single(c) => message.contains(*c),
                Delimiter::Multiple(s) => message.contains(s),
            })
            .map(|delim| delim.to_str())
            .collect::<Vec<_>>();

        let args = if delims.is_empty() && !message.is_empty() {
            let kind = if message.starts_with('"') && message.ends_with('"') {
                TokenKind::QuotedArgument
            } else {
                TokenKind::Argument
            };

            // If there are no delimiters, then the only possible argument is the whole message.
            vec![Token::new(kind, 0, message.len())]
        } else {
            let mut args = Vec::new();
            let mut stream = Stream::new(message);

            while let Some(token) = lex(&mut stream, &delims) {
<<<<<<< HEAD
=======
                // Ignore empty arguments.
                if message[token.span.0..token.span.1].is_empty() {
                    continue;
                }

>>>>>>> 51dc943b
                args.push(token);
            }

            args
        };

        Args {
            args,
            message: message.to_string(),
            offset: 0,
            state: State::None,
        }
    }

    #[inline]
    fn span(&self) -> (usize, usize) {
        self.args[self.offset].span
    }

    #[inline]
    fn slice(&self) -> &str {
        let (start, end) = self.span();

        &self.message[start..end]
    }

    /// Move to the next argument.
    /// This increments the offset pointer.
    ///
    /// Does nothing if the message is empty.
    pub fn advance(&mut self) -> &mut Self {
        if self.is_empty() {
            return self;
        }

        self.offset += 1;

        self
    }

    /// Go one step behind.
    /// This decrements the offset pointer.
    ///
    /// Does nothing if the offset pointer is `0`.
    #[inline]
    pub fn rewind(&mut self) -> &mut Self {
        if self.offset == 0 {
            return self;
        }

        self.offset -= 1;

        self
    }

    /// Go back to the starting point.
    #[inline]
    pub fn restore(&mut self) {
        self.offset = 0;
    }

    fn apply<'a>(&self, s: &'a str) -> &'a str {
        fn trim(s: &str) -> &str {
            let trimmed = s.trim();

            // Search where the argument starts and ends between the whitespace.
            let start = s.find(trimmed).unwrap_or(0);
            let end = start + trimmed.len();

            &s[start..end]
        }

        let mut s = s;

        match self.state {
            State::None => {}
            State::Quoted => {
                s = remove_quotes(s);
            }
            State::Trimmed => {
                s = trim(s);
            }
            State::QuotedTrimmed => {
                s = remove_quotes(s);
                s = trim(s);
            }
            State::TrimmedQuoted => {
                s = trim(s);
                s = remove_quotes(s);
            }
        }

        s
    }

    /// Retrieve the current argument.
    ///
    /// Applies modifications set by [`trimmed`] and [`quoted`].
    ///
    /// # Note
    ///
    /// This borrows `Args` for the entire lifetime of the returned argument.
    ///
    /// # Examples
    ///
    /// ```rust
    /// use serenity::framework::standard::{Args, Delimiter};
    ///
    /// let mut args = Args::new("4 2", &[Delimiter::Single(' ')]);
    ///
    /// assert_eq!(args.current(), Some("4"));
    /// args.advance();
    /// assert_eq!(args.current(), Some("2"));
    /// args.advance();
    /// assert_eq!(args.current(), None);
    /// ```
    ///
    /// [`trimmed`]: Self::trimmed
    /// [`quoted`]: Self::quoted
    #[inline]
    pub fn current(&self) -> Option<&str> {
        if self.is_empty() {
            return None;
        }

        let mut s = self.slice();
        s = self.apply(s);

        Some(s)
    }

    /// Apply trimming of whitespace to all arguments.
    ///
    /// # Examples
    ///
    /// ```rust
    /// use serenity::framework::standard::Args;
    ///
    /// let mut args = Args::new("     42     ", &[]);
    ///
    /// // trimmed lasts for the whole lifetime of `Args`
    /// args.trimmed();
    /// assert_eq!(args.current(), Some("42"));
    /// // or until we decide ourselves
    /// args.untrimmed();
    /// assert_eq!(args.current(), Some("     42     "));
    /// assert_eq!(args.message(), "     42     ");
    /// ```
    pub fn trimmed(&mut self) -> &mut Self {
        match self.state {
            State::None => self.state = State::Trimmed,
            State::Quoted => self.state = State::QuotedTrimmed,
            _ => {}
        }

        self
    }

    /// Halt trimming of whitespace to all arguments.
    ///
    /// # Examples
    ///
    /// Refer to [`trimmed`]'s examples.
    ///
    /// [`trimmed`]: Self::trimmed
    pub fn untrimmed(&mut self) -> &mut Self {
        match self.state {
            State::Trimmed => self.state = State::None,
            State::QuotedTrimmed | State::TrimmedQuoted => self.state = State::Quoted,
            _ => {}
        }

        self
    }

    /// Remove quotations surrounding all arguments.
    ///
    /// Note that only the quotes of the argument are taken into account.
    /// The quotes in the message are preserved.
    ///
    /// # Examples
    ///
    /// ```rust
    /// use serenity::framework::standard::Args;
    ///
    /// let mut args = Args::new("\"42\"", &[]);
    ///
    /// // `quoted` lasts the whole lifetime of `Args`
    /// args.quoted();
    /// assert_eq!(args.current(), Some("42"));
    /// // or until we decide
    /// args.unquoted();
    /// assert_eq!(args.current(), Some("\"42\""));
    /// assert_eq!(args.message(), "\"42\"");
    /// ```
    pub fn quoted(&mut self) -> &mut Self {
        if self.is_empty() {
            return self;
        }

        let is_quoted = self.args[self.offset].kind == TokenKind::QuotedArgument;

        if is_quoted {
            match self.state {
                State::None => self.state = State::Quoted,
                State::Trimmed => self.state = State::TrimmedQuoted,
                _ => {}
            }
        }

        self
    }

    /// Stop removing quotations of all arguments.
    ///
    /// # Examples
    ///
    /// Refer to [`quoted`]'s examples.
    ///
    /// [`quoted`]: Self::quoted
    pub fn unquoted(&mut self) -> &mut Self {
        match self.state {
            State::Quoted => self.state = State::None,
            State::QuotedTrimmed | State::TrimmedQuoted => self.state = State::Trimmed,
            _ => {}
        }

        self
    }

    /// Parse the current argument.
    ///
    /// Modifications of [`trimmed`] and [`quoted`] are also applied if they were called.
    ///
    /// # Examples
    ///
    /// ```rust
    /// use serenity::framework::standard::{Args, Delimiter};
    ///
    /// let mut args = Args::new("4 2", &[Delimiter::Single(' ')]);
    ///
    /// assert_eq!(args.parse::<u32>().unwrap(), 4);
    /// assert_eq!(args.current(), Some("4"));
    /// ```
    ///
    /// [`trimmed`]: Self::trimmed
    /// [`quoted`]: Self::quoted
    #[inline]
    pub fn parse<T: FromStr>(&self) -> Result<T, T::Err> {
        T::from_str(self.current().ok_or(Error::Eos)?).map_err(Error::Parse)
    }

    /// Parse the current argument and advance.
    ///
    /// Shorthand for calling [`parse`], storing the result,
    /// calling [`advance`] and returning the result.
    ///
    /// # Examples
    ///
    /// ```rust
    /// use serenity::framework::standard::{Args, Delimiter};
    ///
    /// let mut args = Args::new("4 2", &[Delimiter::Single(' ')]);
    ///
    /// assert_eq!(args.single::<u32>().unwrap(), 4);
    ///
    /// // `4` is now out of the way. Next we have `2`
    /// assert_eq!(args.single::<u32>().unwrap(), 2);
    /// assert!(args.is_empty());
    /// ```
    ///
    /// [`parse`]: Self::parse
    /// [`advance`]: Self::advance
    #[inline]
    pub fn single<T: FromStr>(&mut self) -> Result<T, T::Err> {
        let p = self.parse::<T>()?;
        self.advance();
        Ok(p)
    }

    /// Remove surrounding quotations, if present, from the argument; parse it and advance.
    ///
    /// Shorthand for `.quoted().single::<T>()`
    ///
    /// # Examples
    ///
    /// ```rust
    /// use serenity::framework::standard::{Args, Delimiter};
    ///
    /// let mut args = Args::new(r#""4" "2""#, &[Delimiter::Single(' ')]);
    ///
    /// assert_eq!(args.single_quoted::<String>().unwrap(), "4");
    /// assert_eq!(args.single_quoted::<u32>().unwrap(), 2);
    /// assert!(args.is_empty());
    /// ```
    ///
    #[inline]
    pub fn single_quoted<T: FromStr>(&mut self) -> Result<T, T::Err> {
        let p = self.quoted().parse::<T>()?;
        self.advance();
        Ok(p)
    }

    /// By starting from the current offset, iterate over
    /// any available arguments until there are none.
    ///
    /// Modifications of [`trimmed`] and [`quoted`] are also applied to all arguments if they were called.
    ///
    /// # Examples
    ///
    /// Assert that all of the numbers in the message are even.
    ///
    /// ```rust
    /// use serenity::framework::standard::{Args, Delimiter};
    ///
    /// let mut args = Args::new("4 2", &[Delimiter::Single(' ')]);
    ///
    /// for arg in args.iter::<u32>() {
    ///     // Zero troubles, zero worries.
    ///     let arg = arg.unwrap_or(0);
    ///     assert!(arg % 2 == 0);
    /// }
    ///
    /// assert!(args.is_empty());
    /// ```
    ///
    /// [`trimmed`]: Iter::trimmed
    /// [`quoted`]: Iter::quoted
    #[inline]
    pub fn iter<T: FromStr>(&mut self) -> Iter<'_, T> {
        Iter {
            args: self,
            state: State::None,
            _marker: PhantomData,
        }
    }

    /// Return an iterator over all unmodified arguments.
    ///
    /// # Examples
    ///
    /// Join the arguments by a comma and a space.
    ///
    /// ```rust
    /// use serenity::framework::standard::{Args, Delimiter};
    ///
    /// let args = Args::new("Harry Hermione Ronald", &[Delimiter::Single(' ')]);
    ///
    /// let protagonists = args.raw().collect::<Vec<&str>>().join(", ");
    ///
    /// assert_eq!(protagonists, "Harry, Hermione, Ronald");
    /// ```
    #[inline]
    pub fn raw(&self) -> RawArguments<'_> {
        RawArguments {
            tokens: &self.args,
            msg: &self.message,
            quoted: false,
        }
    }

    /// Return an iterator over all arguments, stripped of their quotations if any were present.
    ///
    /// # Examples
    ///
    /// ```rust
    /// use serenity::framework::standard::{Args, Delimiter};
    ///
    /// let args = Args::new("Saw \"The Mist\" \"A Quiet Place\"", &[Delimiter::Single(' ')]);
    ///
    /// let horror_movies = args.raw_quoted().collect::<Vec<&str>>();
    ///
    /// assert_eq!(&*horror_movies, &["Saw", "The Mist", "A Quiet Place"]);
    /// ```
    #[inline]
    pub fn raw_quoted(&self) -> RawArguments<'_> {
        let mut raw = self.raw();
        raw.quoted = true;
        raw
    }

    /// Search for any available argument that can be parsed, and remove it from the "arguments queue".
    ///
    /// # Note
    /// The removal is irreversible. And happens after the search *and* the parse were successful.
    ///
    /// # Note 2
    /// "Arguments queue" is the list which contains all arguments that were deemed unique as defined by quotations and delimiters.
    /// The 'removed' argument can be, likewise, still accessed via `message`.
    ///
    /// # Examples
    ///
    /// ```rust
    /// use serenity::framework::standard::{Args, Delimiter};
    ///
    /// let mut args = Args::new("c4 2", &[Delimiter::Single(' ')]);
    ///
    /// assert_eq!(args.find::<u32>().unwrap(), 2);
    /// assert_eq!(args.single::<String>().unwrap(), "c4");
    /// assert!(args.is_empty());
    /// ```
    pub fn find<T: FromStr>(&mut self) -> Result<T, T::Err> {
        if self.is_empty() {
            return Err(Error::Eos);
        }

        let before = self.offset;
        self.restore();

        let pos = match self.iter::<T>().quoted().position(|res| res.is_ok()) {
            Some(p) => p,
            None => {
                self.offset = before;
                return Err(Error::Eos);
            },
        };

        self.offset = pos;
        let parsed = self.single_quoted::<T>()?;

        self.args.remove(pos);
        self.offset = before;
        self.rewind();

        Ok(parsed)
    }

    /// Search for any available argument that can be parsed.
    ///
    /// # Examples
    ///
    /// ```rust
    /// use serenity::framework::standard::{Args, Delimiter};
    ///
    /// let mut args = Args::new("c4 2", &[Delimiter::Single(' ')]);
    ///
    /// assert_eq!(args.find_n::<u32>().unwrap(), 2);
    ///
    /// // The `2` is still here, so let's parse it again.
    /// assert_eq!(args.single::<String>().unwrap(), "c4");
    /// assert_eq!(args.single::<u32>().unwrap(), 2);
    /// assert!(args.is_empty());
    /// ```
    pub fn find_n<T: FromStr>(&mut self) -> Result<T, T::Err> {
        if self.is_empty() {
            return Err(Error::Eos);
        }

        let before = self.offset;
        self.restore();

        let pos = match self.iter::<T>().quoted().position(|res| res.is_ok()) {
            Some(p) => p,
            None => {
                self.offset = before;
                return Err(Error::Eos);
            },
        };

        self.offset = pos;
        let parsed = self.quoted().parse::<T>()?;

        self.offset = before;

        Ok(parsed)
    }

    /// Get the original, unmodified message passed to the command.
    #[inline]
    pub fn message(&self) -> &str {
        &self.message
    }

    /// Starting from the offset, return the remainder of available arguments.
    #[inline]
    pub fn rest(&self) -> &str {
        self.remains().unwrap_or_default()
    }

    /// Starting from the offset, return the remainder of available arguments.
    ///
    /// Returns `None` if there are no remaining arguments.
    #[inline]
    pub fn remains(&self) -> Option<&str> {
        if self.is_empty() {
            return None;
        }

        let (start, _) = self.span();

        Some(&self.message[start..])
    }

    /// Return the full amount of recognised arguments.
    /// The length of the "arguments queue".
    ///
    /// # Note
    ///
    /// The value returned is to be assumed to stay static.
    /// However, if `find` was called previously, and was successful, then the value is substracted by one.
    #[inline]
    pub fn len(&self) -> usize {
        self.args.len()
    }

    /// Assert that there are no more arguments left.
    #[inline]
    pub fn is_empty(&self) -> bool {
        self.offset >= self.len()
    }

    /// Return the amount of arguments still available.
    #[inline]
    pub fn remaining(&self) -> usize {
        if self.is_empty() {
            return 0;
        }

        self.len() - self.offset
    }
}

/// Parse each argument individually, as an iterator.
pub struct Iter<'a, T: FromStr> {
    args: &'a mut Args,
    state: State,
    _marker: PhantomData<T>,
}

impl<'a, T: FromStr> Iter<'a, T> {
    /// Retrieve the current argument.
    pub fn current(&mut self) -> Option<&str> {
        self.args.state = self.state;
        self.args.current()
    }

    /// Parse the current argument independently.
    pub fn parse(&mut self) -> Result<T, T::Err> {
        self.args.state = self.state;
        self.args.parse::<T>()
    }

    /// Remove surrounding quotation marks from all of the arguments.
    #[inline]
    pub fn quoted(&mut self) -> &mut Self {
        match self.state {
            State::None => self.state = State::Quoted,
            State::Trimmed => self.state = State::TrimmedQuoted,
            _ => {}
        }

        self
    }

    /// Trim leading and trailling whitespace off all arguments.
    #[inline]
    pub fn trimmed(&mut self) -> &mut Self {
        match self.state {
            State::None => self.state = State::Trimmed,
            State::Quoted => self.state = State::QuotedTrimmed,
            _ => {}
        }

        self
    }
}

impl<'a, T: FromStr> Iterator for Iter<'a, T> {
    type Item = Result<T, T::Err>;

    fn next(&mut self) -> Option<Self::Item> {
        if self.args.is_empty() {
            None
        } else {
            let arg = self.parse();
            self.args.advance();
            Some(arg)
        }
    }
}

/// Access to all of the arguments, as an iterator.
#[derive(Debug)]
pub struct RawArguments<'a> {
    msg: &'a str,
    tokens: &'a [Token],
    quoted: bool,
}

impl<'a> Iterator for RawArguments<'a> {
    type Item = &'a str;

    #[inline]
    fn next(&mut self) -> Option<Self::Item> {
        let (start, end) = self.tokens.get(0)?.span;

        self.tokens = &self.tokens[1..];

        let mut s = &self.msg[start..end];

        if self.quoted {
            s = remove_quotes(s);
        }

        Some(s)
    }
}<|MERGE_RESOLUTION|>--- conflicted
+++ resolved
@@ -1,10 +1,5 @@
 use uwl::Stream;
 
-<<<<<<< HEAD
-use std::borrow::Cow;
-use std::cell::Cell;
-=======
->>>>>>> 51dc943b
 use std::error::Error as StdError;
 use std::marker::PhantomData;
 use std::{fmt, str::FromStr};
@@ -315,14 +310,11 @@
             let mut stream = Stream::new(message);
 
             while let Some(token) = lex(&mut stream, &delims) {
-<<<<<<< HEAD
-=======
                 // Ignore empty arguments.
                 if message[token.span.0..token.span.1].is_empty() {
                     continue;
                 }
 
->>>>>>> 51dc943b
                 args.push(token);
             }
 
