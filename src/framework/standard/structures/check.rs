use std::fmt::Debug;
use std::fmt;
use crate::model::channel::Message;
use crate::client::Context;
use crate::framework::standard::{Args, CommandOptions};
use futures::future::BoxFuture;

/// This type describes why a check has failed and occurs on
/// [`CheckResult::Failure`].
///
/// **Note**:
/// The bot-developer is supposed to process this `enum` as the framework is not.
/// It solely serves as a way to inform a user about why a check
/// has failed and for the developer to log given failure (e.g. bugs or statstics)
/// occurring in [`Check`]s.
///
/// [`Check`]: struct.Check.html
/// [`CheckResult::Failure`]: enum.CheckResult.html#variant.Failure
#[derive(Clone, Debug)]
pub enum Reason {
    /// No information on the failure.
    Unknown,
    /// Information dedicated to the user.
    User(String),
    /// Information purely for logging purposes.
    Log(String),
    /// Information for the user but also for logging purposes.
    UserAndLog { user: String, log: String },
    #[doc(hidden)]
    __Nonexhaustive,
}

/// Returned from [`Check`]s.
/// If `Success`, the [`Check`] is considered as passed.
/// If `Failure`, the [`Check`] is considered as failed and can return further
/// information on the cause via [`Reason`].
///
/// [`Check`]: struct.Check.html
/// [`Reason`]: enum.Reason.html
#[derive(Clone, Debug)]
pub enum CheckResult {
   Success,
   Failure(Reason),
}

impl CheckResult {
    /// Creates a new [`CheckResult::Failure`] with [`Reason::User`].
    ///
    /// [`CheckResult::Failure`]: enum.CheckResult.html#variant.Failure
    /// [`Reason::User`]: enum.Reason.html#variant.User
    pub fn new_user<D>(d: D) -> Self
        where D: fmt::Display {
        CheckResult::Failure(Reason::User(d.to_string()))
    }

    /// Creates a new [`CheckResult::Failure`] with [`Reason::Log`].
    ///
    /// [`CheckResult::Failure`]: enum.CheckResult.html#variant.Failure
    /// [`Reason::Log`]: enum.Reason.html#variant.Log
    pub fn new_log<D>(d: D) -> Self
        where D: fmt::Display {
        CheckResult::Failure(Reason::Log(d.to_string()))
    }

    /// Creates a new [`CheckResult::Failure`] with [`Reason::Unknown`].
    ///
    /// [`CheckResult::Failure`]: enum.CheckResult.html#variant.Failure
    /// [`Reason::Unknown`]: enum.Reason.html#variant.Unknown
    pub fn new_unknown() -> Self {
        CheckResult::Failure(Reason::Unknown)
    }

    /// Creates a new [`CheckResult::Failure`] with [`Reason::UserAndLog`].
    ///
    /// [`CheckResult::Failure`]: enum.CheckResult.html#variant.Failure
    /// [`Reason::UserAndLog`]: enum.Reason.html#variant.UserAndLog
    pub fn new_user_and_log<D>(user: D, log: D) -> Self
        where D: fmt::Display {
        CheckResult::Failure(Reason::UserAndLog {
            user: user.to_string(),
            log: log.to_string(),
        })
    }

    /// Returns `true` if [`CheckResult`] is [`CheckResult::Success`] and
    /// `false` if not.
    ///
    /// [`CheckResult`]: enum.CheckResult.html
    /// [`CheckResult::Success`]: enum.CheckResult.html#variant.Success
    pub fn is_success(&self) -> bool {
        if let CheckResult::Success = self {
            return true;
        }

        false
    }
}

impl From<bool> for CheckResult {
    fn from(succeeded: bool) -> Self {
        if succeeded {
            CheckResult::Success
        } else {
            CheckResult::Failure(Reason::Unknown)
        }
    }
}

impl From<Reason> for CheckResult {
    fn from(reason: Reason) -> Self {
        CheckResult::Failure(reason)
    }
}

<<<<<<< HEAD
pub type CheckFunction = for<'fut> fn(
    &'fut mut Context,
    &'fut Message,
    &'fut mut Args,
    &'fut CommandOptions,
) -> BoxFuture<'fut, CheckResult>;
=======
pub type CheckFunction = fn(&Context, &Message, &mut Args, &CommandOptions) -> CheckResult;
>>>>>>> 3e4294b5

/// A check can be part of a command or group and will be executed to
/// determine whether a user is permitted to use related item.
///
/// Additionally, a check may hold additional settings.
pub struct Check {
    /// Name listed in help-system.
    pub name: &'static str,
    /// Function that will be executed.
    pub function: CheckFunction,
    /// Whether a check should be evaluated in the help-system.
    /// `false` will ignore check and won't fail execution.
    pub check_in_help: bool,
    /// Whether a check shall be listed in the help-system.
    /// `false` won't affect whether the check will be evaluated help,
    /// solely `check_in_help` sets this.
    pub display_in_help: bool,
}

impl Debug for Check {
    fn fmt(&self, f: &mut fmt::Formatter<'_>) -> fmt::Result {
        f.debug_struct("Check")
            .field("name", &self.name)
            .field("function", &"<fn>")
            .field("check_in_help", &self.check_in_help)
            .field("display_in_help", &self.display_in_help)
            .finish()
    }
}

impl PartialEq for Check {
    fn eq(&self, other: &Self) -> bool {
        self.name == other.name
    }
}<|MERGE_RESOLUTION|>--- conflicted
+++ resolved
@@ -112,16 +112,12 @@
     }
 }
 
-<<<<<<< HEAD
 pub type CheckFunction = for<'fut> fn(
-    &'fut mut Context,
+    &'fut Context,
     &'fut Message,
     &'fut mut Args,
     &'fut CommandOptions,
 ) -> BoxFuture<'fut, CheckResult>;
-=======
-pub type CheckFunction = fn(&Context, &Message, &mut Args, &CommandOptions) -> CheckResult;
->>>>>>> 3e4294b5
 
 /// A check can be part of a command or group and will be executed to
 /// determine whether a user is permitted to use related item.
