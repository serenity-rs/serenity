--- conflicted
+++ resolved
@@ -349,15 +349,9 @@
         if let Some((cmd, map)) = r {
             stream.increment(n.len());
 
-<<<<<<< HEAD
-        if config.with_whitespace.commands {
-            stream.take_while_char(|c| c.is_whitespace());
-        }
-=======
             if config.with_whitespace.commands {
                 stream.take_while_char(|c| c.is_whitespace());
             }
->>>>>>> 51dc943b
 
             check_discrepancy(ctx, msg, config, &cmd.options).await?;
 
@@ -392,13 +386,7 @@
                 stream.take_while_char(|c| c.is_whitespace());
             }
 
-<<<<<<< HEAD
-        if config.with_whitespace.groups {
-            stream.take_while_char(|c| c.is_whitespace());
-        }
-=======
             check_discrepancy(ctx, msg, config, &group.options).await?;
->>>>>>> 51dc943b
 
             if map.is_empty() {
                 return Ok((group, commands));
