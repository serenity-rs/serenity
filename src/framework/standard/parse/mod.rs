--- conflicted
+++ resolved
@@ -56,13 +56,8 @@
     }
 }
 
-<<<<<<< HEAD
 async fn find_prefix<'a>(
-    ctx: &mut Context,
-=======
-fn find_prefix<'a>(
     ctx: &Context,
->>>>>>> 3e4294b5
     msg: &Message,
     config: &Configuration,
     stream: &Stream<'a>,
@@ -102,13 +97,8 @@
 ///
 /// [`Configuration::dynamic_prefix`]: ../struct.Configuration.html#method.dynamic_prefix
 /// [`Configuration::prefix`]: ../struct.Configuration.html#method.prefix
-<<<<<<< HEAD
 pub async fn prefix<'a>(
-    ctx: &mut Context,
-=======
-pub fn prefix<'a>(
     ctx: &Context,
->>>>>>> 3e4294b5
     msg: &Message,
     stream: &mut Stream<'a>,
     config: &Configuration,
