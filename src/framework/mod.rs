//! The framework is a customizable method of separating commands.
//!
//! This is used in combination with [`Client::with_framework`].
//!
//! The framework has a number of configurations, and can have any number of
//! commands bound to it. The primary purpose of it is to offer the utility of
//! not needing to manually match message content strings to determine if a
//! message is a command.
//!
//! Additionally, "checks" can be added to commands, to ensure that a certain
//! condition is met prior to calling a command; this could be a check that the
//! user who posted a message owns the bot, for example.
//!
//! Each command has a given named, and an associated function/closure. For
//! example, you might have two commands: `"ping"` and `"weather"`. These each
//! have an associated function that are called if the framework determines
//! that a message is of that command.
//!
//! Assuming a command prefix of `"~"`, then the following would occur with the
//! two previous commands:
//!
//! ```ignore
//! ~ping // calls the ping command's function
//! ~pin // does not
//! ~ ping // _does_ call it _if_ the `allow_whitespace` option is enabled
//! ~~ping // does not
//! ```
//!
//! # Examples
//!
//! Configuring a Client with a framework, which has a prefix of `"~"` and a
//! ping and about command:
//!
//! ```rust,ignore
//! extern crate serenity;
//! extern crate serenity_attributes;
//!
//! use serenity_attributes::command;
//! use serenity::client::{Client, Context};
//! use serenity::model::Message;
//! use std::env;
//!
//! let mut client = Client::login(&env::var("DISCORD_BOT_TOKEN").unwrap());
//!
//! client.with_framework(|f| f
//!     .configure(|c| c.prefix("~"))
//!     .register(About)
//!     .register(Ping));
//!
//! #[command]
//! fn about() -> String {
//!    "A simple test bot".to_string()
//! }
//! 
//! #[command]
//! fn ping(msg: &Message) {
//!     let _ = msg.channel_id.say("Pong!");
//! }
//! ```
//!
//! A command with named args:
//! ```rust,ignore
//! #[macro_use]
//! extern crate serenity; 
//! extern crate serenity_attributes;
//!
//! use serenity_attributes::command;
//! use serenity::client::{Client, Context};
//! use serenity::model::Message;
//! use std::env;
//!
//! let mut client = Client::login(&env::var("DISCORD_BOT_TOKEN").unwrap());
//!
//! client.with_framework(|f| f
//!     .configure(|c| c.prefix("~"))
//!     .register(Number));
//!
//! #[command]
//! fn number(msg: &Message, args: Vec<String>) {
//!    named_args!(args, number:i32;);
//!    let _ = msg.channel_id.say(&format!("The number you passed: {}", number));
//! }
//! ```
//!  
//! [`Client::with_framework`]: ../../client/struct.Client.html#method.with_framework

pub mod help_commands;

mod command;
mod configuration;
mod buckets;

pub use self::buckets::{Bucket, MemberRatelimit, Ratelimit};
pub use self::command::{Command, CommandGroup};
pub use self::configuration::Configuration;


use self::command::{AfterHook, BeforeHook};
use std::collections::HashMap;
use std::default::Default;
use std::sync::Arc;
use std::thread;
use ::client::Context;
use ::model::{Message, UserId};
use ::model::permissions::Permissions;
use ::utils;

#[cfg(feature="cache")]
use ::client::CACHE;
#[cfg(feature="cache")]
use ::model::Channel;

/// A enum representing all possible fail conditions under which a command won't
/// be executed.
pub enum DispatchError {
    /// When a custom function check has failed.
    CheckFailed,
    /// When the requested command is disabled in bot configuration.
    CommandDisabled(String),
    /// When the user is blocked in bot configuration.
    BlockedUser,
    /// When the guild or its owner is blocked in bot configuration.
    BlockedGuild,
    /// When the command requester lacks specific required permissions.
    LackOfPermissions(Permissions),
    /// When the command requester has exceeded a ratelimit bucket. The attached
    /// value is the time a requester has to wait to run the command again.
    RateLimited(i64),
    /// When the requested command can only be used in a direct message or group
    /// channel.
    OnlyForDM,
    /// When the requested command can only be ran in guilds, or the bot doesn't
    /// support DMs.
    OnlyForGuilds,
    /// When the requested command can only be used by bot owners.
    OnlyForOwners,
    /// When there are too few arguments.
    NotEnoughArguments { min: i32, given: usize },
    /// When there are too many arguments.
    TooManyArguments { max: i32, given: usize },
    /// When the command was requested by a bot user when they are set to be
    /// ignored.
    IgnoredBot,
    /// When the bot ignores webhooks and a command was issued by one.
    WebhookAuthor,
}

type DispatchErrorHook = Fn(Context, Message, DispatchError) + Send + Sync + 'static;

/// A utility for easily managing dispatches to commands.
///
/// Refer to the [module-level documentation] for more information.
///
/// [module-level documentation]: index.html
#[allow(type_complexity)]
pub struct Framework<T: Command> {
    configuration: Configuration,
    #[doc(hidden)]
    pub groups: HashMap<String, Arc<CommandGroup<T>>>,
    #[doc(hidden)]
    pub aliases: HashMap<String, String>,
    before: Option<Arc<BeforeHook>>,
    dispatch_error_handler: Option<Arc<DispatchErrorHook>>,
    buckets: HashMap<String, Bucket>,
    after: Option<Arc<AfterHook>>,
    /// Whether the framework has been "initialized".
    ///
    /// The framework is initialized once one of the following occurs:
    ///
    /// - configuration has been set;
    /// - a command handler has been set;
    /// - a command check has been set.
    ///
    /// This is used internally to determine whether or not - in addition to
    /// dispatching to the [`Client::on_message`] handler - to have the
    /// framework check if a [`Event::MessageCreate`] should be processed by
    /// itself.
    ///
    /// [`Client::on_message`]: ../client/struct.Client.html#method.on_message
    /// [`Event::MessageCreate`]: ../model/event/enum.Event.html#variant.MessageCreate
    pub initialized: bool,
    user_info: (u64, bool),
}

// This's to get around the `the trait bound `T: std::default::Default` is not satisfied` error.
impl<T: Command> Default for Framework<T> {
    fn default() -> Self {
        Framework {
            ..Default::default()
        }
    }
}

impl<T: Command + Send + Sync + 'static + Clone> Framework<T> {
    /// Configures the framework, setting non-default values. All fields are
    /// optional. Refer to [`Configuration::default`] for more information on
    /// the default values.
    ///
    /// # Examples
    ///
    /// Configuring the framework for a [`Client`], setting the [`depth`] to 3,
    /// [allowing whitespace], and setting the [`prefix`] to `"~"`:
    ///
    /// ```rust,no_run
    /// use serenity::Client;
    /// use std::env;
    ///
    /// let mut client = Client::login(&env::var("DISCORD_TOKEN").unwrap());
    /// client.with_framework(|f| f
    ///     .configure(|c| c
    ///         .depth(3)
    ///         .allow_whitespace(true)
    ///         .prefix("~")));
    /// ```
    ///
    /// [`Client`]: ../client/struct.Client.html
    /// [`Configuration::default`]: struct.Configuration.html#method.default
    /// [`depth`]: struct.Configuration.html#method.depth
    /// [`prefix`]: struct.Configuration.html#method.prefix
    /// [allowing whitespace]: struct.Configuration.html#method.allow_whitespace
    pub fn configure<F>(mut self, f: F) -> Self
        where F: FnOnce(Configuration) -> Configuration {
        self.configuration = f(self.configuration);

        self
    }

    /// Registers the provided command to the framework.
    /// If the `#[group(name)]` attribute was used when creating a command,
    /// that name'll be used for assigning the command to the group, if not, 
    /// "Ungrouped"'s used instead.
    ///
    /// # Examples
    /// ```rust,no_run
    /// extern crate serenity;
    /// extern crate serenity_attributes;
    ///
    /// use serenity::Client;
    /// use serenity_attributes::command;
    ///
    /// #[command]
    /// #[group(abc, prefix = "abc")]
    /// fn some_command(msg: &Message) {
    ///     let _ = msg.channel_id.say("hello");
    /// }
    ///  
    /// let mut client = Client::login(&env::var("DISCORD_TOKEN").unwrap());
    /// client.with_framework(|f| 
    ///     f.configure(|c| c.prefix("~"))
    ///     .register(SomeCommand)); // `~abc some_command` => `hello`
    pub fn register(mut self, command: T) -> Self {
        for alias in &command.aliases() {
            self.aliases.insert(alias.clone(), command.name());
        }

        if self.groups.contains_key(&command.group()) {
            if let Some(g) = self.groups.get_mut(&command.group()) {
                Arc::make_mut(g).insert(command);
            }
            return self;
        }
        let mut command_group = CommandGroup::new();
        command_group.insert(command.clone());
        if !command.group_prefix().is_empty() {
            command_group.set_prefix(command.group_prefix());
        }
        self.groups.insert(command.group(), Arc::new(command_group));
        self
    }

    /// Defines a bucket with `delay` between each command, and the `limit` of uses
    /// per `time_span`.
    ///
    /// # Examples
    ///
    /// Create and use a bucket that limits a command to 3 uses per 10 seconds with
    /// a 2 second delay inbetween invocations:
    ///
    /// ```rust
    /// # use serenity::Client;
    /// # let mut client = Client::login("token");
    /// #
    /// client.with_framework(|f| f
    ///     .bucket("basic", 2, 10, 3)
    ///     .command("ping", |c| c
    ///         .bucket("basic")
    ///         .exec_str("pong!")));
    /// ```
    pub fn bucket<S>(mut self, s: S, delay: i64, time_span: i64, limit: i32) -> Self
        where S: Into<String> {
        self.buckets.insert(s.into(), Bucket {
            ratelimit: Ratelimit {
                delay: delay,
                limit: Some((time_span, limit)),
            },
            users: HashMap::new(),
        });

        self
    }

    /// Defines a bucket with only a `delay` between each command.
    ///
    /// # Examples
    ///
    /// Create and use a simple bucket that has a 2 second delay between invocations:
    ///
    /// ```rust
    /// # use serenity::Client;
    /// # let mut client = Client::login("token");
    /// #
    /// client.with_framework(|f| f
    ///     .simple_bucket("simple", 2)
    ///     .command("ping", |c| c
    ///         .bucket("simple")
    ///         .exec_str("pong!")));
    /// ```
    pub fn simple_bucket<S>(mut self, s: S, delay: i64) -> Self
        where S: Into<String> {
        self.buckets.insert(s.into(), Bucket {
            ratelimit: Ratelimit {
                delay: delay,
                limit: None,
            },
            users: HashMap::new(),
        });

        self
    }

    #[cfg(feature="cache")]
    fn is_blocked_guild(&self, message: &Message) -> bool {
        if let Some(Channel::Guild(channel)) = CACHE.read().unwrap().channel(message.channel_id) {
            let guild_id = channel.read().unwrap().guild_id;
            if self.configuration.blocked_guilds.contains(&guild_id) {
                return true;
            }

            if let Some(guild) = guild_id.find() {
                return self.configuration.blocked_users.contains(&guild.read().unwrap().owner_id);
            }
        }

        false
    }

    #[cfg(feature="cache")]
    fn has_correct_permissions(&self, command: &Arc<T>, message: &Message) -> bool {
        if !command.required_permissions().is_empty() {
            if let Some(guild) = message.guild() {
                let perms = guild.read().unwrap().permissions_for(message.channel_id, message.author.id);

                return perms.contains(command.required_permissions());
            }
        }

        true
    }

    fn checks_passed(&self, command: &Arc<T>, mut context: &mut Context, message: &Message) -> bool {
        for check in &command.checks() {
            if !(check)(&mut context, message) {
                return false;
            }
        }

        true
    }

    #[allow(too_many_arguments)]
    fn should_fail(&mut self,
                   mut context: &mut Context,
                   message: &Message,
                   command: &Arc<T>,
                   args: usize,
                   to_check: &str,
                   built: &str) -> Option<DispatchError> {
        if self.configuration.ignore_bots && message.author.bot {
            Some(DispatchError::IgnoredBot)
        } else if self.configuration.ignore_webhooks && message.webhook_id.is_some() {
            Some(DispatchError::WebhookAuthor)
        } else if self.configuration.owners.contains(&message.author.id) {
            None
        } else {
            if let Some(rate_limit) = command.bucket().clone().map(|mut x| x.take(message.author.id.0)) {
                if rate_limit > 0i64 {
                    return Some(DispatchError::RateLimited(rate_limit));
                }
            }

            if let Some(x) = command.min_args() {
                if args < x as usize {
                    return Some(DispatchError::NotEnoughArguments {
                        min: x,
                        given: args
                    });
                }
            }

            if let Some(x) = command.max_args() {
                if args > x as usize {
                    return Some(DispatchError::TooManyArguments {
                        max: x,
                        given: args
                    });
                }
            }

            #[cfg(feature="cache")]
            {
                if self.is_blocked_guild(message) {
                    return Some(DispatchError::BlockedGuild);
                }

                if !self.has_correct_permissions(command, message) {
                    return Some(DispatchError::LackOfPermissions(command.required_permissions()));
                }

                if (!self.configuration.allow_dm && message.is_private()) ||
                    (command.guild_only() && message.is_private()) {
                    return Some(DispatchError::OnlyForGuilds);
                }

                if command.dm_only() && !message.is_private() {
                    return Some(DispatchError::OnlyForDM);
                }
            }

            if command.owners_only() {
                Some(DispatchError::OnlyForOwners)
            } else if !self.checks_passed(command, &mut context, message) {
                Some(DispatchError::CheckFailed)
            } else if self.configuration.blocked_users.contains(&message.author.id) {
                Some(DispatchError::BlockedUser)
            } else if (!self.configuration.allow_dm && message.is_private()) ||
                (message.is_private() && command.guild_only()) {
                Some(DispatchError::OnlyForGuilds)
            } else if self.configuration.disabled_commands.contains(to_check) {
                Some(DispatchError::CommandDisabled(to_check.to_owned()))
            } else if self.configuration.disabled_commands.contains(built) {
                Some(DispatchError::CommandDisabled(built.to_owned()))
            } else if !message.is_private() && command.dm_only() {
                Some(DispatchError::OnlyForDM)
            } else {
                None
            }
        }
    }

    #[allow(cyclomatic_complexity)]
    #[doc(hidden)]
    pub fn dispatch(&mut self, mut context: Context, message: Message) {
        let res = command::positions(&mut context, &message.content, &self.configuration);

        let positions = match res {
            Some(mut positions) => {
                // First, take out the prefixes that are as long as _or_ longer
                // than the message, to avoid character boundary violations.
                positions.retain(|p| *p < message.content.len());

                // Ensure that there is _at least one_ position remaining. There
                // is no point in continuing if there is not.
                if positions.is_empty() {
                    return;
                }

                positions
            },
            None => return,
        };

        'outer: for position in positions {
            let mut built = String::new();
            let round = message.content.chars()
                .skip(position)
                .collect::<String>();
            let round = round.trim()
                .split_whitespace()
                .collect::<Vec<&str>>();

            for i in 0..self.configuration.depth {
                if i != 0 {
                    built.push(' ');
                }

                built.push_str(match round.get(i) {
                    Some(piece) => piece,
                    None => continue 'outer,
                });

                let groups = self.groups.clone();

                for group in groups.values() {
                    let command_length = built.len();

                    if let Some(ref points_to) = self.aliases.get(&built) {
                        built = (*points_to).clone();
                    }

                    let to_check = if !group.prefix.is_empty() {
                        if built.starts_with(&group.prefix) && command_length > group.prefix.len() + 1 {
                            built[(group.prefix.len() + 1)..].to_owned()
                        } else {
                            continue;
                        }
                    } else {
                        built.clone()
                    };

                    if let Some(ref command) = group.commands.get(&to_check) {
                        let before = self.before.clone();
                        let command = command.clone();
                        let after = self.after.clone();
                        let groups = self.groups.clone();

                        let args = if command.use_quotes() {
                            utils::parse_quotes(&message.content[position + command_length..])
                        } else {
                            message.content[position + command_length..]
                                .split_whitespace()
                                .map(|arg| arg.to_owned())
                                .collect::<Vec<String>>()
                        };

                        if let Some(error) = self.should_fail(&mut context, &message, command, args.len(), &to_check, &built) {
                            if let Some(ref handler) = self.dispatch_error_handler {
                                handler(context, message, error);
                            }
                            return;
                        }

                        thread::spawn(move || {
                            if let Some(before) = before {
                                if !(before)(&mut context, &message, &built) {
                                    return;
                                }
                            }

                            let result = command.exec(&mut context, &message, args);

                            if let Some(after) = after {
                                (after)(&mut context, &message, &built, result);
                            }
                        });

                        return;
                    }
                }
            }
        }
    }

<<<<<<< HEAD
    
=======
    /// Adds a function to be associated with a command, which will be called
    /// when a command is used in a message.
    ///
    /// This requires that a check - if one exists - passes, prior to being
    /// called.
    ///
    /// Note that once v0.2.0 lands, you will need to use the command builder
    /// via the [`command`] method to set checks. This command will otherwise
    /// only be for simple commands.
    ///
    /// Refer to the [module-level documentation] for more information and
    /// usage.
    ///
    /// [`command`]: #method.command
    /// [module-level documentation]: index.html
    ///
    /// # Examples
    ///
    /// Create and use a simple command:
    ///
    /// ```rust
    /// # #[macro_use] extern crate serenity;
    /// command!(ping(_ctx, msg) {
    ///     msg.channel_id.say("pong!");    
    /// });
    /// #
    /// # fn main() {
    /// # use serenity::Client;
    /// # let mut client = Client::login("token");
    /// #
    /// client.with_framework(|f| f.on("ping", ping));
    /// # }
    /// ```
    pub fn on<F, S>(mut self, command_name: S, f: F) -> Self
        where F: Fn(&mut Context, &Message, Vec<String>) -> Result<(), String> + Send + Sync + 'static,
              S: Into<String> {
        {
            let ungrouped = self.groups.entry("Ungrouped".to_owned())
                .or_insert_with(|| Arc::new(CommandGroup::default()));

            if let Some(ref mut group) = Arc::get_mut(ungrouped) {
                let name = command_name.into();

                group.commands.insert(name, CommandOrAlias::Command(Arc::new(Command::new(f))));
            }
        }

        self.initialized = true;

        self
    }

    /// Adds a command using command builder.
    ///
    /// # Examples
    ///
    /// ```rust,ignore
    /// framework.command("ping", |c| c
    ///     .description("Responds with 'pong'.")
    ///     .exec(|ctx, _, _| {
    ///         let _ = ctx.say("pong");
    ///     }));
    /// ```
    pub fn command<F, S>(mut self, command_name: S, f: F) -> Self
        where F: FnOnce(CreateCommand) -> CreateCommand,
              S: Into<String> {
        {
            let ungrouped = self.groups.entry("Ungrouped".to_owned())
                .or_insert_with(|| Arc::new(CommandGroup::default()));

            if let Some(ref mut group) = Arc::get_mut(ungrouped) {
                let cmd = f(CreateCommand(Command::default())).0;
                let name = command_name.into();

                if let Some(ref prefix) = group.prefix {
                    for v in &cmd.aliases {
                        group.commands.insert(format!("{} {}", prefix, v.to_owned()), CommandOrAlias::Alias(format!("{} {}", prefix, name)));
                    }
                } else {
                    for v in &cmd.aliases {
                        group.commands.insert(v.to_owned(), CommandOrAlias::Alias(name.clone()));
                    }
                }

                group.commands.insert(name, CommandOrAlias::Command(Arc::new(cmd)));
            }
        }

        self.initialized = true;

        self
    }

    /// Adds a group which can organize several related commands.
    /// Groups are taken into account when using `serenity::framework::help_commands`.
    ///
    /// # Examples
    ///
    /// Creating a simple group:
    ///
    /// ```rust
    /// # use serenity::Client;
    /// # let mut client = Client::login("token");
    /// #
    /// client.with_framework(|f| f
    ///     .group("ping-pong", |g| g
    ///         .command("ping", |c| c.exec_str("pong!"))
    ///         .command("pong", |c| c.exec_str("ping!"))));
    /// ```
    pub fn group<F, S>(mut self, group_name: S, f: F) -> Self
        where F: FnOnce(CreateGroup) -> CreateGroup,
              S: Into<String> {
        let group = f(CreateGroup(CommandGroup::default())).0;

        self.groups.insert(group_name.into(), Arc::new(group));
        self.initialized = true;

        self
    }

>>>>>>> 1395a1fe
    /// Specify the function that's called in case a command wasn't executed for one reason or another.
    ///
    /// DispatchError represents all possible fail conditions.
    ///
    /// # Examples
    ///
    /// Making a simple argument error responder:
    ///
    /// ```rust
    /// # use serenity::Client;
    /// # let mut client = Client::login("token");
    /// use serenity::framework::DispatchError::{NotEnoughArguments, TooManyArguments};
    /// 
    /// client.with_framework(|f| f
    ///     .on_dispatch_error(|ctx, msg, error| {
    ///         match error {
    ///             NotEnoughArguments { min, given } => {
    ///                 msg.channel_id.say(&format!("Need {} arguments, but only got {}.", min, given));
    ///             }
    ///             TooManyArguments { max, given } => {
    ///                 msg.channel_id.say(&format!("Max arguments allowed is {}, but got {}.", max, given));
    ///             }
    ///             _ => println!("Unhandled dispatch error.")
    ///         }        
    ///     }));
    /// ```
    pub fn on_dispatch_error<F>(mut self, f: F) -> Self
        where F: Fn(Context, Message, DispatchError) + Send + Sync + 'static {
        self.dispatch_error_handler = Some(Arc::new(f));

        self
    }

    /// Specify the function to be called prior to every command's execution.
    /// If that function returns true, the command will be executed.
    ///
    /// # Examples
    ///
    /// Using `before` to log command usage:
    ///
    /// ```rust
    /// # use serenity::Client;
    /// # let mut client = Client::login("token");
    /// #
    /// client.with_framework(|f| f
    ///     .before(|ctx, msg, cmd_name| {
    ///         println!("Running command {}", cmd_name);
    ///         true
    ///     }));
    /// ```
    ///
    /// Using before to prevent command usage:
    ///
    /// ```rust
    /// # use serenity::Client;
    /// # let mut client = Client::login("token");
    /// #
    /// client.with_framework(|f| f
    ///     .before(|ctx, msg, cmd_name| {
    ///         if let Ok(channel) = msg.channel_id.get() {
    ///             //  Don't run unless in nsfw channel
    ///             if !channel.is_nsfw() {
    ///                 return false;
    ///             }
    ///         }
    ///
    ///         println!("Running command {}", cmd_name);
    ///         true
    ///     }));
    /// ```
    ///
    pub fn before<F>(mut self, f: F) -> Self
        where F: Fn(&mut Context, &Message, &String) -> bool + Send + Sync + 'static {
        self.before = Some(Arc::new(f));

        self
    }

    /// Specify the function to be called after every command's execution.
    /// Fourth argument exists if command returned an error which you can handle.
    ///
    /// # Examples
    ///
    /// Using `after` to log command usage:
    ///
    /// ```rust
    /// # use serenity::Client;
    /// # let mut client = Client::login("token");
    /// #
    /// client.with_framework(|f| f
    ///     .after(|ctx, msg, cmd_name, error| {
    ///         //  Print out an error if it happened
    ///         if let Err(why) = error {
    ///             println!("Error in {}: {:?}", cmd_name, why);
    ///         }
    ///     }));
    /// ```
    pub fn after<F>(mut self, f: F) -> Self
        where F: Fn(&mut Context, &Message, &String, Result<(), String>) + Send + Sync + 'static {
        self.after = Some(Arc::new(f));

        self
    }

    #[doc(hidden)]
    pub fn update_current_user(&mut self, user_id: UserId, is_bot: bool) {
        self.user_info = (user_id.0, is_bot);
    }
}<|MERGE_RESOLUTION|>--- conflicted
+++ resolved
@@ -550,130 +550,6 @@
         }
     }
 
-<<<<<<< HEAD
-    
-=======
-    /// Adds a function to be associated with a command, which will be called
-    /// when a command is used in a message.
-    ///
-    /// This requires that a check - if one exists - passes, prior to being
-    /// called.
-    ///
-    /// Note that once v0.2.0 lands, you will need to use the command builder
-    /// via the [`command`] method to set checks. This command will otherwise
-    /// only be for simple commands.
-    ///
-    /// Refer to the [module-level documentation] for more information and
-    /// usage.
-    ///
-    /// [`command`]: #method.command
-    /// [module-level documentation]: index.html
-    ///
-    /// # Examples
-    ///
-    /// Create and use a simple command:
-    ///
-    /// ```rust
-    /// # #[macro_use] extern crate serenity;
-    /// command!(ping(_ctx, msg) {
-    ///     msg.channel_id.say("pong!");    
-    /// });
-    /// #
-    /// # fn main() {
-    /// # use serenity::Client;
-    /// # let mut client = Client::login("token");
-    /// #
-    /// client.with_framework(|f| f.on("ping", ping));
-    /// # }
-    /// ```
-    pub fn on<F, S>(mut self, command_name: S, f: F) -> Self
-        where F: Fn(&mut Context, &Message, Vec<String>) -> Result<(), String> + Send + Sync + 'static,
-              S: Into<String> {
-        {
-            let ungrouped = self.groups.entry("Ungrouped".to_owned())
-                .or_insert_with(|| Arc::new(CommandGroup::default()));
-
-            if let Some(ref mut group) = Arc::get_mut(ungrouped) {
-                let name = command_name.into();
-
-                group.commands.insert(name, CommandOrAlias::Command(Arc::new(Command::new(f))));
-            }
-        }
-
-        self.initialized = true;
-
-        self
-    }
-
-    /// Adds a command using command builder.
-    ///
-    /// # Examples
-    ///
-    /// ```rust,ignore
-    /// framework.command("ping", |c| c
-    ///     .description("Responds with 'pong'.")
-    ///     .exec(|ctx, _, _| {
-    ///         let _ = ctx.say("pong");
-    ///     }));
-    /// ```
-    pub fn command<F, S>(mut self, command_name: S, f: F) -> Self
-        where F: FnOnce(CreateCommand) -> CreateCommand,
-              S: Into<String> {
-        {
-            let ungrouped = self.groups.entry("Ungrouped".to_owned())
-                .or_insert_with(|| Arc::new(CommandGroup::default()));
-
-            if let Some(ref mut group) = Arc::get_mut(ungrouped) {
-                let cmd = f(CreateCommand(Command::default())).0;
-                let name = command_name.into();
-
-                if let Some(ref prefix) = group.prefix {
-                    for v in &cmd.aliases {
-                        group.commands.insert(format!("{} {}", prefix, v.to_owned()), CommandOrAlias::Alias(format!("{} {}", prefix, name)));
-                    }
-                } else {
-                    for v in &cmd.aliases {
-                        group.commands.insert(v.to_owned(), CommandOrAlias::Alias(name.clone()));
-                    }
-                }
-
-                group.commands.insert(name, CommandOrAlias::Command(Arc::new(cmd)));
-            }
-        }
-
-        self.initialized = true;
-
-        self
-    }
-
-    /// Adds a group which can organize several related commands.
-    /// Groups are taken into account when using `serenity::framework::help_commands`.
-    ///
-    /// # Examples
-    ///
-    /// Creating a simple group:
-    ///
-    /// ```rust
-    /// # use serenity::Client;
-    /// # let mut client = Client::login("token");
-    /// #
-    /// client.with_framework(|f| f
-    ///     .group("ping-pong", |g| g
-    ///         .command("ping", |c| c.exec_str("pong!"))
-    ///         .command("pong", |c| c.exec_str("ping!"))));
-    /// ```
-    pub fn group<F, S>(mut self, group_name: S, f: F) -> Self
-        where F: FnOnce(CreateGroup) -> CreateGroup,
-              S: Into<String> {
-        let group = f(CreateGroup(CommandGroup::default())).0;
-
-        self.groups.insert(group_name.into(), Arc::new(group));
-        self.initialized = true;
-
-        self
-    }
-
->>>>>>> 1395a1fe
     /// Specify the function that's called in case a command wasn't executed for one reason or another.
     ///
     /// DispatchError represents all possible fail conditions.
