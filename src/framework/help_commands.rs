--- conflicted
+++ resolved
@@ -113,14 +113,8 @@
                       name as an argument to this command.\n\n"
         .to_string();
 
-<<<<<<< HEAD
+
     for (ref group_name, ref group) in &framework.groups {
-=======
-    let mut groups = framework.groups.iter().collect::<Vec<_>>();
-    groups.sort();
-
-    for &(ref group_name, ref group) in &groups {
->>>>>>> 52576622
         let _ = write!(result, "**{}:** ", group_name);
 
         if !group.prefix.is_empty() {
@@ -128,16 +122,8 @@
         }
 
         let mut no_commands = true;
-<<<<<<< HEAD
         
         for (ref name, ref cmd) in &group.commands {
-=======
-
-        let mut commands = group.commands.iter().collect::<Vec<_>>();
-        commands.sort();
-        
-        for &(ref name, ref cmd) in &commands {
->>>>>>> 52576622
             if cmd.help_available() {
                 let _ = write!(result, "`{}` ", name);
 
@@ -249,14 +235,7 @@
                 .description("To get help with an individual command, pass its \
                               name as an argument to this command.");
 
-<<<<<<< HEAD
             for (ref group_name, ref group) in &framework.groups {
-=======
-            let mut groups = framework.groups.iter().collect::<Vec<_>>();
-            groups.sort();
-
-            for &(ref group_name, ref group) in &groups {
->>>>>>> 52576622
                 let mut desc = String::new();
 
                 if !group.prefix.is_empty() {
@@ -265,14 +244,7 @@
 
                 let mut has_commands = false;
 
-<<<<<<< HEAD
                 for (ref name, ref cmd) in &group.commands {
-=======
-                let mut commands = group.commands.iter().collect::<Vec<_>>();
-                commands.sort();
-
-                for &(ref name, ref cmd) in &commands {
->>>>>>> 52576622
                     if cmd.help_available() {
                         let _ = write!(desc, "`{}`\n", name);
 
