--- conflicted
+++ resolved
@@ -17,13 +17,8 @@
 use crate::gateway::{CurrentPresence, GatewayError};
 use crate::json::{from_str, to_string};
 use crate::model::event::GatewayEvent;
-<<<<<<< HEAD
-use crate::model::gateway::{GatewayIntents, ShardInfo};
-use crate::model::id::GuildId;
-=======
-use crate::model::gateway::{ActivityType, GatewayIntents};
+use crate::model::gateway::{ActivityType, GatewayIntents, ShardInfo};
 use crate::model::id::{GuildId, UserId};
->>>>>>> 2daf3dad
 use crate::{Error, Result};
 
 #[derive(Serialize)]
@@ -59,9 +54,9 @@
     ChunkGuild(ChunkGuildMessage<'a>),
     Identify {
         compress: bool,
-        shard: &'a [u64; 2],
         token: &'a str,
         large_threshold: u8,
+        shard: &'a ShardInfo,
         intents: GatewayIntents,
         properties: IdentifyProperties,
     },
@@ -208,11 +203,7 @@
     #[instrument(skip(self, token))]
     pub async fn send_identify(
         &mut self,
-<<<<<<< HEAD
-        shard_info: &ShardInfo,
-=======
-        shard: &[u64; 2],
->>>>>>> 2daf3dad
+        shard: &ShardInfo,
         token: &str,
         intents: GatewayIntents,
     ) -> Result<()> {
