use chrono::Utc;
use constants::{GATEWAY_VERSION, LARGE_THRESHOLD, OpCode};
<<<<<<< HEAD
use futures::{
    stream::{self, Stream as FuturesStream},
    sync::mpsc::{self, UnboundedSender},
    Future,
    Sink,
};
use model::{
    event::{Event, GatewayEvent},
    gateway::Activity,
    id::GuildId,
    user::OnlineStatus,
};
use parking_lot::Mutex;
=======
use futures::future::Future;
use futures::stream::Stream as FuturesStream;
use futures::sync::mpsc::{self, UnboundedSender};
use futures::Sink;
use model::event::{Event, GatewayEvent};
use model::gateway::Activity;
use model::id::GuildId;
use model::user::OnlineStatus;
>>>>>>> c9f90043
use serde_json::{self, Error as JsonError, Value};
use std::{
    env::consts,
    io::{Error as IoError, ErrorKind as IoErrorKind},
    sync::Arc,
    time::{Duration, Instant},
};
use super::{ConnectionStage, CurrentPresence, ShardStream};
use tungstenite::{Error as TungsteniteError, Message as TungsteniteMessage};
<<<<<<< HEAD
use tokio::{self, timer::Interval};
=======
use tokio_timer::Interval;
>>>>>>> c9f90043
use tokio_tungstenite::connect_async;
use tokio::executor::current_thread;
use url::Url;
use std::str::FromStr;
use ::Error;

const CONNECTION: &'static str = "wss://gateway.discord.gg/?v=6&encoding=json";

#[derive(Copy, Clone, Debug)]
struct HeartbeatInfo {
    pub heartbeat_instants: (Option<Instant>, Option<Instant>),
    pub heartbeater: bool,
    pub last_heartbeat_acknowledged: bool,
    pub seq: u64,
    pub shard_info: [u64; 2],
}

pub struct Shard {
    current_presence: CurrentPresence,
<<<<<<< HEAD
    heartbeat_info: Arc<Mutex<HeartbeatInfo>>,
=======
    heartbeat_info: Rc<RefCell<HeartbeatInfo>>,
>>>>>>> c9f90043
    interval: Option<u64>,
    session_id: Option<String>,
    shard_info: [u64; 2],
    stage: ConnectionStage,
    stream: Option<ShardStream>,
    token: String,
    tx: UnboundedSender<TungsteniteMessage>,
}

impl Shard {
<<<<<<< HEAD
    pub fn new(token: String, shard_info: [u64; 2])
        -> Box<Future<Item = Shard, Error = Error> + Send> {
        Box::new(connect_async(Url::from_str(CONNECTION).unwrap())
=======
    pub fn new(token: Rc<String>, shard_info: [u64; 2])
        -> impl Future<Item = Shard, Error = Error> {
        connect_async(Url::from_str(CONNECTION).unwrap())
>>>>>>> c9f90043
            .map(move |(duplex, _)| {
                let (sink, stream) = duplex.split();
                let (tx, rx) = mpsc::unbounded();

                let done = rx
                    .map_err(|why| {
                        error!("Err select sink rx: {:?}", why);

                        TungsteniteError::Io(IoError::new(
                            IoErrorKind::Other,
                            "Err selecting sink rx",
                        ))
                    })
                    .forward(sink)
                    .map(|_| ())
                    .map_err(|_| ());

<<<<<<< HEAD
                tokio::spawn(done);

                Self {
                    current_presence: (None, OnlineStatus::Online),
                    heartbeat_info: Arc::new(Mutex::new(HeartbeatInfo {
=======
                current_thread::spawn(done);

                Self {
                    current_presence: (None, OnlineStatus::Online),
                    heartbeat_info: Rc::new(RefCell::new(HeartbeatInfo {
>>>>>>> c9f90043
                        heartbeat_instants: (None, None),
                        heartbeater: false,
                        last_heartbeat_acknowledged: true,
                        seq: 0,
                        shard_info,
                    })),
                    interval: None,
                    session_id: None,
                    stage: ConnectionStage::Handshake,
                    stream: Some(stream),
                    shard_info,
                    token,
                    tx,
                }
            })
<<<<<<< HEAD
            .map_err(From::from))
=======
            .map_err(From::from)
>>>>>>> c9f90043
    }

    pub fn parse(&self, msg: TungsteniteMessage) -> Result<GatewayEvent, JsonError> {
        match msg {
            TungsteniteMessage::Binary(v) => serde_json::from_slice(&v),
            TungsteniteMessage::Text(v) => serde_json::from_str(&v),
            _ => unreachable!("parse other"),
        }
    }


    /// Processes the given event to determine if something needs to be done.
    ///
    /// For example, an event may cause the shard to need to reconnect due to a
    /// session invalidating.
    pub fn process(&mut self, event: &GatewayEvent) {
        match *event {
            GatewayEvent::Dispatch(seq, ref event) => {
                let info_lock = self.heartbeat_info.clone();
                let mut info = info_lock.lock();
                let self_seq = info.seq;

                if seq > self_seq + 1 {
                    warn!(
                        "[Shard {:?}] Sequence off; them: {}, us: {}",
                        self.shard_info,
                        seq,
                        self_seq,
                    );
                }

                match *event {
                    Event::Ready(ref ready) => {
                        debug!("[Shard {:?}] Received Ready", self.shard_info);

                        self.session_id = Some(ready.ready.session_id.clone());
                        self.stage = ConnectionStage::Connected;
                    },
                    Event::Resumed(_) => {
                        info!("[Shard {:?}] Resumed", self.shard_info);

                        self.stage = ConnectionStage::Connected;
                        info.last_heartbeat_acknowledged = true;
                        info.heartbeat_instants = (Some(Instant::now()), None);
                    },
                    _ => {},
                }

                info.seq = seq;
            },
            GatewayEvent::Heartbeat(s) => {
                info!("[Shard {:?}] Received shard heartbeat", self.shard_info);

                let seq = self.seq();
                if s > seq + 1 {
                    info!(
                        "[Shard {:?}] Received off sequence (them: {}; us: {}); resuming",
                        self.shard_info,
                        s,
                        seq,
                    );
                }

                self.heartbeat().unwrap();
            },
            GatewayEvent::HeartbeatAck => {
                trace!("[Shard {:?}] Received heartbeat ack", self.shard_info);

                let info_lock = self.heartbeat_info.clone();
                let mut info = info_lock.lock();

                info.heartbeat_instants.1 = Some(Instant::now());
                info.last_heartbeat_acknowledged = true;
            },
            GatewayEvent::Hello(interval) => {
                debug!(
                    "[Shard {:?}] Received a Hello; interval: {}",
                    self.shard_info,
                    interval,
                );

                if self.stage == ConnectionStage::Resuming {
                    return;
                }

                if interval > 0 {
                    self.interval = Some(interval);
                }

                if self.stage == ConnectionStage::Handshake {
                    let mut tx = self.tx.clone();
                    let duration = Duration::from_millis(interval);

<<<<<<< HEAD
                    let done = Interval::new(Instant::now(), Duration::from_millis(interval))
                        .zip(stream::repeat(self.heartbeat_info.clone()))
                        .for_each(move |(_time, info_lock)| {
                            let info = info_lock.lock();
=======
                    let done = Interval::new(Instant::now(), duration)
                        .for_each(move |_| {
                            let info = heartbeat_info.borrow();
>>>>>>> c9f90043

                            heartbeat(
                                &mut tx,
                                info.seq,
                                info.shard_info,
                            ).unwrap();

                            Ok(())
                        }).map_err(|why| {
                            warn!("Err in shard heartbeat timer: {:?}", why);

                            ()
                        });

<<<<<<< HEAD
                    tokio::spawn(done);
=======
                    current_thread::spawn(done);
>>>>>>> c9f90043

                    self.identify().unwrap();

                    return;
                }

                self.autoreconnect().unwrap();
            },
            GatewayEvent::InvalidateSession(resumable) => {
                info!(
                    "[Shard {:?}] Received session invalidation",
                    self.shard_info,
                );

                if resumable {
                    self.resume().unwrap();
                } else {
                    self.identify().unwrap();
                }
            },
            GatewayEvent::Reconnect => {
                self.reconnect().unwrap();
            },
        }
    }

    /// Returns a stream of WebSocket messages.
    ///
    /// These can be parsed via the [`parse`] method. This should be fed to the
    /// shard via [`process`], so that it can process actionable messages, such
    /// as heartbeats and session invalidations.
    ///
    /// This will _take_ the stream from the Shard, leaving the shard without a
    /// stream. Attempting to retrieve a stream of messages a second time will
    /// result in a panic.
    ///
    /// # Panics
    ///
    /// Panics if a stream of messages was already taken from the Shard. You can
    /// check this beforehand via [`messages_present`] if you need to.
    ///
    /// [`messages_present`]: #method.messages_present
    /// [`parse`]: #method.parse
    /// [`process`]: #method.process
    pub fn messages(&mut self) -> ShardStream {
        self.stream.take().unwrap()
    }

    pub fn current_presence(&self) -> &CurrentPresence {
        &self.current_presence
    }

    pub fn heartbeat_instants(&self) -> (Option<Instant>, Option<Instant>) {
        let info_lock = self.heartbeat_info.clone();
        let info = info_lock.lock();

        info.heartbeat_instants
    }

    pub fn heartbeat_interval(&self) -> Option<&u64> {
        self.interval.as_ref()
    }

    pub fn last_heartbeat_ack(&self) -> Option<Instant> {
        let info_lock = self.heartbeat_info.clone();
        let info = info_lock.lock();

        info.heartbeat_instants.1
    }

    pub fn last_heartbeat_acknowledged(&self) -> bool {
        let info_lock = self.heartbeat_info.clone();
        let info = info_lock.lock();

        info.last_heartbeat_acknowledged
    }

    pub fn last_heartbeat_sent(&self) -> Option<Instant> {
        let info_lock = self.heartbeat_info.clone();
        let info = info_lock.lock();

        info.heartbeat_instants.0
    }

    /// Calculates the heartbeat latency between the shard and the gateway.
    ///
    /// This will return `None` if:
    ///
    /// - a heartbeat acknowledgement has not been received yet (the shard just
    ///   started); or
    /// - a heartbeat was sent and the following acknowledgement has not been
    ///   received, which would result in a negative latency.
    pub fn latency(&self) -> Option<Duration> {
        if let (Some(sent), Some(received)) = self.heartbeat_instants() {
            if received > sent {
                return Some(received - sent);
            }
        }

        None
    }

    /// Whether a stream of messages is present.
    ///
    /// If a stream of messages is present, it can be taken via the [`messages`]
    /// method.
    ///
    /// [`messages`]: #method.messages
    pub fn messages_present(&self) -> bool {
        self.stream.is_some()
    }

    pub fn seq(&self) -> u64 {
        let info_lock = self.heartbeat_info.clone();
        let info = info_lock.lock();

        info.seq
    }

    pub fn session_id(&self) -> Option<&str> {
        self.session_id.as_ref().map(AsRef::as_ref)
    }

    pub fn shard_info(&self) -> [u64; 2] {
        self.shard_info
    }

    pub fn stage(&self) -> ConnectionStage {
        self.stage
    }

    pub fn chunk_guilds<It: IntoIterator<Item = GuildId>>(
        &mut self,
        guild_ids: It,
        shard_info: &[u64; 2],
        limit: Option<u16>,
        query: Option<&str>,
    ) -> Result<(), Error> {
        debug!("[Shard {:?}] Requesting member chunks", shard_info);

        self.send_value(json!({
            "op": OpCode::GetGuildMembers.num(),
            "d": {
                "guild_id": guild_ids.into_iter().map(|x| x.as_ref().0).collect::<Vec<u64>>(),
                "limit": limit.unwrap_or(0),
                "query": query.unwrap_or(""),
            },
        }))
    }

    pub fn set_activity(&mut self, activity: Option<Activity>) -> Result<(), Error> {
        self._set_activity(activity);

        self.presence_update()
    }

    pub fn set_presence(&mut self, status: OnlineStatus, activity: Option<Activity>)
        -> Result<(), Error> {
        self._set_activity(activity);
        self._set_status(status);

        self.presence_update()
    }

    pub fn set_status(&mut self, status: OnlineStatus) -> Result<(), Error> {
        self._set_status(status);

        self.presence_update()
    }

    pub fn send(&mut self, msg: TungsteniteMessage) -> Result<(), Error> {
        send(&mut self.tx, msg)
    }

    fn autoreconnect(&mut self) -> Result<(), Error> {
        info!("[Shard {:?}] Autoreconnecting", self.shard_info);

        if self.session_id.is_some() {
            self.resume()
        } else {
            self.reconnect()
        }
    }

    fn heartbeat(&mut self) -> Result<(), Error> {
        let seq = self.seq();

        trace!(
            "[Shard {:?}] Sending heartbeat d: {:?}",
            self.shard_info,
            seq,
        );

        heartbeat(
            &mut self.tx,
            seq,
            self.shard_info,
        )
    }

    fn identify(&mut self) -> Result<(), Error> {
        self.stage = ConnectionStage::Identifying;

        debug!("[Shard {:?}] Identifying", self.shard_info);

        let v = json!({
            "op": OpCode::Identify.num(),
            "d": {
                "compression": false,
                "large_threshold": LARGE_THRESHOLD,
                "shard": self.shard_info,
                "token": *self.token,
                "v": GATEWAY_VERSION,
                "properties": {
                    "$browser": "test",
                    "$device": "test",
                    "$os": consts::OS,
                },
            },
        });

        self.send_value(v)
    }

    fn presence_update(&mut self) -> Result<(), Error> {
        debug!("[Shard {:?}] Sending presence update", self.shard_info);

        let now = Utc::now().timestamp() as u64;

        let v = {
            let &(ref activity, ref status) = &self.current_presence;

            json!({
                "op": OpCode::StatusUpdate.num(),
                "d": {
                    "afk": false,
                    "since": now,
                    "status": status.name(),
                    "game": activity.as_ref().map(|x| json!({
                        "name": x.name,
                        "type": x.kind,
                        "url": x.url,
                    })),
                },
            })
        };

        self.send_value(v)
    }

    fn reconnect(&mut self) -> Result<(), Error> {
        self.stage = ConnectionStage::Connecting;
        info!("[Shard {:?}] Attempting to reconnect", self.shard_info);

        unreachable!("reconnect");
    }

    fn resume(&mut self) -> Result<(), Error> {
        self.stage = ConnectionStage::Resuming;

        let seq = self.seq();

        debug!(
            "[Shard {:?}] Sending resume; seq: {}",
            self.shard_info,
            seq,
        );

        let v = json!({
            "op": OpCode::Resume.num(),
            "d": {
                "session_id": self.session_id,
                "seq": seq,
                "token": *self.token,
            },
        });

        self.send_value(v)
    }

    fn send_value(&mut self, value: Value) -> Result<(), Error> {
        let json = serde_json::to_string(&value)?;

        send(&mut self.tx, TungsteniteMessage::Text(json))
    }

    fn _set_activity(&mut self, activity: Option<Activity>) {
        self.current_presence.0 = activity;
    }

    fn _set_status(&mut self, mut status: OnlineStatus) {
        if status == OnlineStatus::Invisible {
            status = OnlineStatus::Offline;
        }

        self.current_presence.1 = status;
    }
}

fn heartbeat(
    tx: &mut UnboundedSender<TungsteniteMessage>,
    seq: u64,
    shard_info: [u64; 2],
) -> Result<(), Error> {
    trace!("[Shard {:?}] Sending heartbeat", shard_info);

    let v = serde_json::to_string(&json!({
        "op": OpCode::Heartbeat.num(),
        "d": seq,
    }))?;

    send(tx, TungsteniteMessage::Text(v))
}

fn send(tx: &mut UnboundedSender<TungsteniteMessage>, msg: TungsteniteMessage)
    -> Result<(), Error> {
    trace!("Sending message over gateway: {:?}", msg);

    tx.start_send(msg).map(|_| ()).map_err(From::from)
}<|MERGE_RESOLUTION|>--- conflicted
+++ resolved
@@ -1,6 +1,5 @@
 use chrono::Utc;
 use constants::{GATEWAY_VERSION, LARGE_THRESHOLD, OpCode};
-<<<<<<< HEAD
 use futures::{
     stream::{self, Stream as FuturesStream},
     sync::mpsc::{self, UnboundedSender},
@@ -14,16 +13,6 @@
     user::OnlineStatus,
 };
 use parking_lot::Mutex;
-=======
-use futures::future::Future;
-use futures::stream::Stream as FuturesStream;
-use futures::sync::mpsc::{self, UnboundedSender};
-use futures::Sink;
-use model::event::{Event, GatewayEvent};
-use model::gateway::Activity;
-use model::id::GuildId;
-use model::user::OnlineStatus;
->>>>>>> c9f90043
 use serde_json::{self, Error as JsonError, Value};
 use std::{
     env::consts,
@@ -33,13 +22,8 @@
 };
 use super::{ConnectionStage, CurrentPresence, ShardStream};
 use tungstenite::{Error as TungsteniteError, Message as TungsteniteMessage};
-<<<<<<< HEAD
 use tokio::{self, timer::Interval};
-=======
-use tokio_timer::Interval;
->>>>>>> c9f90043
 use tokio_tungstenite::connect_async;
-use tokio::executor::current_thread;
 use url::Url;
 use std::str::FromStr;
 use ::Error;
@@ -57,11 +41,7 @@
 
 pub struct Shard {
     current_presence: CurrentPresence,
-<<<<<<< HEAD
     heartbeat_info: Arc<Mutex<HeartbeatInfo>>,
-=======
-    heartbeat_info: Rc<RefCell<HeartbeatInfo>>,
->>>>>>> c9f90043
     interval: Option<u64>,
     session_id: Option<String>,
     shard_info: [u64; 2],
@@ -72,15 +52,9 @@
 }
 
 impl Shard {
-<<<<<<< HEAD
     pub fn new(token: String, shard_info: [u64; 2])
-        -> Box<Future<Item = Shard, Error = Error> + Send> {
-        Box::new(connect_async(Url::from_str(CONNECTION).unwrap())
-=======
-    pub fn new(token: Rc<String>, shard_info: [u64; 2])
-        -> impl Future<Item = Shard, Error = Error> {
+        -> impl Future<Item = Shard, Error = Error> + Send {
         connect_async(Url::from_str(CONNECTION).unwrap())
->>>>>>> c9f90043
             .map(move |(duplex, _)| {
                 let (sink, stream) = duplex.split();
                 let (tx, rx) = mpsc::unbounded();
@@ -98,19 +72,11 @@
                     .map(|_| ())
                     .map_err(|_| ());
 
-<<<<<<< HEAD
                 tokio::spawn(done);
 
                 Self {
                     current_presence: (None, OnlineStatus::Online),
                     heartbeat_info: Arc::new(Mutex::new(HeartbeatInfo {
-=======
-                current_thread::spawn(done);
-
-                Self {
-                    current_presence: (None, OnlineStatus::Online),
-                    heartbeat_info: Rc::new(RefCell::new(HeartbeatInfo {
->>>>>>> c9f90043
                         heartbeat_instants: (None, None),
                         heartbeater: false,
                         last_heartbeat_acknowledged: true,
@@ -126,11 +92,7 @@
                     tx,
                 }
             })
-<<<<<<< HEAD
-            .map_err(From::from))
-=======
             .map_err(From::from)
->>>>>>> c9f90043
     }
 
     pub fn parse(&self, msg: TungsteniteMessage) -> Result<GatewayEvent, JsonError> {
@@ -224,16 +186,10 @@
                     let mut tx = self.tx.clone();
                     let duration = Duration::from_millis(interval);
 
-<<<<<<< HEAD
-                    let done = Interval::new(Instant::now(), Duration::from_millis(interval))
+                    let done = Interval::new(Instant::now(), duration)
                         .zip(stream::repeat(self.heartbeat_info.clone()))
                         .for_each(move |(_time, info_lock)| {
                             let info = info_lock.lock();
-=======
-                    let done = Interval::new(Instant::now(), duration)
-                        .for_each(move |_| {
-                            let info = heartbeat_info.borrow();
->>>>>>> c9f90043
 
                             heartbeat(
                                 &mut tx,
@@ -248,11 +204,7 @@
                             ()
                         });
 
-<<<<<<< HEAD
                     tokio::spawn(done);
-=======
-                    current_thread::spawn(done);
->>>>>>> c9f90043
 
                     self.identify().unwrap();
 
