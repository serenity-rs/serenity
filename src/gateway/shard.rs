use std::sync::Arc;
use std::time::{Duration as StdDuration, Instant};

<<<<<<< HEAD
use async_tungstenite::tungstenite::error::Error as TungsteniteError;
use async_tungstenite::tungstenite::protocol::frame::CloseFrame;
=======
use tokio::sync::Mutex;
use tokio_tungstenite::tungstenite::error::Error as TungsteniteError;
use tokio_tungstenite::tungstenite::protocol::frame::CloseFrame;
>>>>>>> 34f5fac9
use tracing::{debug, error, info, instrument, trace, warn};
use url::Url;

use super::{
    ActivityData,
    ConnectionStage,
    GatewayError,
    PresenceData,
    ReconnectType,
    ShardAction,
    WsClient,
};
use crate::client::bridge::gateway::ChunkGuildFilter;
use crate::constants::{self, close_codes};
use crate::http::Http;
use crate::internal::prelude::*;
use crate::model::event::{Event, GatewayEvent};
use crate::model::gateway::{GatewayIntents, ShardInfo};
use crate::model::id::GuildId;
use crate::model::user::OnlineStatus;

/// A Shard is a higher-level handler for a websocket connection to Discord's
/// gateway. The shard allows for sending and receiving messages over the
/// websocket, such as setting the active activity, reconnecting, syncing
/// guilds, and more.
///
/// Refer to the [module-level documentation][module docs] for information on
/// effectively using multiple shards, if you need to.
///
/// Note that there are additional methods available if you are manually
/// managing a shard yourself, although they are hidden from the documentation
/// since there are few use cases for doing such.
///
/// # Stand-alone shards
///
/// You may instantiate a shard yourself - decoupled from the [`Client`] - if
/// you need to. For most use cases, you will not need to do this, and you can
/// leave the client to do it.
///
/// This can be done by passing in the required parameters to [`Self::new`]. You can
/// then manually handle the shard yourself.
///
/// **Note**: You _really_ do not need to do this. Just call one of the
/// appropriate methods on the [`Client`].
///
/// # Examples
///
/// See the documentation for [`Self::new`] on how to use this.
///
/// [`Client`]: crate::Client
/// [`receive`]: #method.receive
/// [docs]: https://discord.com/developers/docs/topics/gateway#sharding
/// [module docs]: crate::gateway#sharding
pub struct Shard {
    pub client: WsClient,
    presence: PresenceData,
    /// A tuple of:
    ///
    /// - the last instant that a heartbeat was sent
    /// - the last instant that an acknowledgement was received
    ///
    /// This can be used to calculate [`latency`].
    ///
    /// [`latency`]: fn@Self::latency
    heartbeat_instants: (Option<Instant>, Option<Instant>),
    heartbeat_interval: Option<u64>,
    http: Option<Arc<Http>>,
    /// This is used by the heartbeater to determine whether the last
    /// heartbeat was sent without an acknowledgement, and whether to reconnect.
    // This _must_ be set to `true` in `Shard::handle_event`'s
    // `Ok(GatewayEvent::HeartbeatAck)` arm.
    last_heartbeat_acknowledged: bool,
    seq: u64,
    session_id: Option<String>,
    shard_info: ShardInfo,
    stage: ConnectionStage,
    /// Instant of when the shard was started.
    // This acts as a timeout to determine if the shard has - for some reason -
    // not started within a decent amount of time.
    pub started: Instant,
    pub token: String,
    ws_url: String,
    pub intents: GatewayIntents,
}

impl Shard {
    /// Instantiates a new instance of a Shard, bypassing the client.
    ///
    /// **Note**: You should likely never need to do this yourself.
    ///
    /// # Examples
    ///
    /// Instantiating a new Shard manually for a bot with no shards, and
    /// then listening for events:
    ///
    /// ```rust,no_run
    /// use std::sync::Arc;
    ///
    /// use serenity::gateway::Shard;
    /// use tokio::sync::RwLock;
    /// #
    /// # use serenity::http::Http;
    /// # use serenity::model::gateway::{GatewayIntents, ShardInfo};
    /// #
    /// # async fn run() -> Result<(), Box<dyn std::error::Error>> {
    /// #     let http = Arc::new(Http::new("token"));
    /// let token = std::env::var("DISCORD_BOT_TOKEN")?;
    /// let shard_info = ShardInfo {
    ///     id: 0,
    ///     total: 1,
    /// };
    ///
    /// // retrieve the gateway response, which contains the URL to connect to
<<<<<<< HEAD
    /// let gateway = http.get_gateway().await?.url;
    /// let shard = Shard::new(gateway, &token, shard_info, GatewayIntents::all()).await?;
=======
    /// let gateway = Arc::new(Mutex::new(http.get_gateway().await?.url));
    /// let shard = Shard::new(gateway, &token, shard_info, GatewayIntents::all(), None).await?;
>>>>>>> 34f5fac9
    ///
    /// // at this point, you can create a `loop`, and receive events and match
    /// // their variants
    /// #     Ok(())
    /// # }
    /// ```
    ///
    /// # Errors
    ///
    /// On Error, will return either [`Error::Gateway`], [`Error::Tungstenite`]
    /// or a Rustls/native TLS error.
    ///
    /// [`Error::Gateway`]: crate::Error::Gateway
    pub async fn new(
        ws_url: String,
        token: &str,
        shard_info: ShardInfo,
        intents: GatewayIntents,
        presence: Option<PresenceData>,
    ) -> Result<Shard> {
        let client = connect(&ws_url).await?;

        let presence = presence.unwrap_or_default();
        let heartbeat_instants = (None, None);
        let heartbeat_interval = None;
        let last_heartbeat_acknowledged = true;
        let seq = 0;
        let stage = ConnectionStage::Handshake;
        let session_id = None;

        Ok(Shard {
            client,
            presence,
            heartbeat_instants,
            heartbeat_interval,
            http: None,
            last_heartbeat_acknowledged,
            seq,
            stage,
            started: Instant::now(),
            token: token.to_string(),
            session_id,
            shard_info,
            ws_url,
            intents,
        })
    }

    /// Sets the associated [`Http`] client.
    ///
    /// This will update the client's application id after the shard receives a READY payload.
    pub fn set_http(&mut self, http: Arc<Http>) {
        self.http = Some(http);
    }

    /// Retrieves the current presence of the shard.
    #[inline]
    pub fn presence(&self) -> &PresenceData {
        &self.presence
    }

    /// Retrieves the heartbeat instants of the shard.
    ///
    /// This is the time of when a heartbeat was sent and when an
    /// acknowledgement was last received.
    #[inline]
    pub fn heartbeat_instants(&self) -> &(Option<Instant>, Option<Instant>) {
        &self.heartbeat_instants
    }

    /// Retrieves the value of when the last heartbeat was sent.
    #[inline]
    pub fn last_heartbeat_sent(&self) -> Option<&Instant> {
        self.heartbeat_instants.0.as_ref()
    }

    /// Retrieves the value of when the last heartbeat ack was received.
    #[inline]
    pub fn last_heartbeat_ack(&self) -> Option<&Instant> {
        self.heartbeat_instants.1.as_ref()
    }

    /// Sends a heartbeat to the gateway with the current sequence.
    ///
    /// This sets the last heartbeat time to now, and
    /// [`Self::last_heartbeat_acknowledged`] to `false`.
    ///
    /// # Errors
    ///
    /// Returns [`GatewayError::HeartbeatFailed`] if there was an error sending
    /// a heartbeat.
    #[instrument(skip(self))]
    pub async fn heartbeat(&mut self) -> Result<()> {
        match self.client.send_heartbeat(&self.shard_info, Some(self.seq)).await {
            Ok(()) => {
                self.heartbeat_instants.0 = Some(Instant::now());
                self.last_heartbeat_acknowledged = false;

                Ok(())
            },
            Err(why) => {
                match why {
                    Error::Tungstenite(TungsteniteError::Io(err)) => {
                        if err.raw_os_error() != Some(32) {
                            debug!("[{:?}] Err heartbeating: {:?}", self.shard_info, err);
                        }
                    },
                    other => {
                        warn!("[{:?}] Other err w/ keepalive: {:?}", self.shard_info, other);
                    },
                }

                Err(Error::Gateway(GatewayError::HeartbeatFailed))
            },
        }
    }

    #[inline]
    pub fn heartbeat_interval(&self) -> Option<&u64> {
        self.heartbeat_interval.as_ref()
    }

    #[inline]
    pub fn last_heartbeat_acknowledged(&self) -> bool {
        self.last_heartbeat_acknowledged
    }

    #[inline]
    pub fn seq(&self) -> u64 {
        self.seq
    }

    #[inline]
    pub fn session_id(&self) -> Option<&String> {
        self.session_id.as_ref()
    }

    #[inline]
    #[instrument(skip(self))]
    pub fn set_activity(&mut self, activity: Option<ActivityData>) {
        self.presence.activity = activity;
    }

    #[inline]
    #[instrument(skip(self))]
    pub fn set_presence(&mut self, activity: Option<ActivityData>, status: OnlineStatus) {
        self.set_activity(activity);
        self.set_status(status);
    }

    #[inline]
    #[instrument(skip(self))]
    pub fn set_status(&mut self, mut status: OnlineStatus) {
        if status == OnlineStatus::Offline {
            status = OnlineStatus::Invisible;
        }

        self.presence.status = status;
    }

    /// Retrieves a copy of the current shard information.
    ///
    /// For example, if using 3 shards in total, and if this is shard 1, then it
    /// can be read as "the second of three shards".
    pub fn shard_info(&self) -> ShardInfo {
        self.shard_info
    }

    /// Returns the current connection stage of the shard.
    pub fn stage(&self) -> ConnectionStage {
        self.stage
    }

    #[instrument(skip(self))]
    fn handle_gateway_dispatch(&mut self, seq: u64, event: &Event) -> Option<ShardAction> {
        if seq > self.seq + 1 {
            warn!("[{:?}] Sequence off; them: {}, us: {}", self.shard_info, seq, self.seq);
        }

        match &event {
            Event::Ready(ready) => {
                debug!("[{:?}] Received Ready", self.shard_info);

                self.session_id = Some(ready.ready.session_id.clone());
                self.stage = ConnectionStage::Connected;

                if let Some(http) = &self.http {
                    http.set_application_id(ready.ready.application.id.get());
                }
            },
            Event::Resumed(_) => {
                info!("[{:?}] Resumed", self.shard_info);

                self.stage = ConnectionStage::Connected;
                self.last_heartbeat_acknowledged = true;
                self.heartbeat_instants = (Some(Instant::now()), None);
            },
            _ => {},
        }

        self.seq = seq;

        None
    }

    #[instrument(skip(self))]
    fn handle_heartbeat_event(&mut self, s: u64) -> ShardAction {
        info!("[{:?}] Received shard heartbeat", self.shard_info);

        // Received seq is off -- attempt to resume.
        if s > self.seq + 1 {
            info!(
                "[{:?}] Received off sequence (them: {}; us: {}); resuming",
                self.shard_info, s, self.seq
            );

            if self.stage == ConnectionStage::Handshake {
                self.stage = ConnectionStage::Identifying;

                return ShardAction::Identify;
            }
            warn!("[{:?}] Heartbeat during non-Handshake; auto-reconnecting", self.shard_info);

            return ShardAction::Reconnect(self.reconnection_type());
        }

        ShardAction::Heartbeat
    }

    #[instrument(skip(self))]
    fn handle_gateway_closed(
        &mut self,
        data: Option<&CloseFrame<'static>>,
    ) -> Result<Option<ShardAction>> {
        let num = data.map(|d| d.code.into());
        let clean = num == Some(1000);

        match num {
            Some(close_codes::UNKNOWN_OPCODE) => {
                warn!("[{:?}] Sent invalid opcode.", self.shard_info);
            },
            Some(close_codes::DECODE_ERROR) => {
                warn!("[{:?}] Sent invalid message.", self.shard_info);
            },
            Some(close_codes::NOT_AUTHENTICATED) => {
                warn!("[{:?}] Sent no authentication.", self.shard_info);

                return Err(Error::Gateway(GatewayError::NoAuthentication));
            },
            Some(close_codes::AUTHENTICATION_FAILED) => {
                error!(
                    "[{:?}] Sent invalid authentication, please check the token.",
                    self.shard_info
                );

                return Err(Error::Gateway(GatewayError::InvalidAuthentication));
            },
            Some(close_codes::ALREADY_AUTHENTICATED) => {
                warn!("[{:?}] Already authenticated.", self.shard_info);
            },
            Some(close_codes::INVALID_SEQUENCE) => {
                warn!("[{:?}] Sent invalid seq: {}.", self.shard_info, self.seq);

                self.seq = 0;
            },
            Some(close_codes::RATE_LIMITED) => {
                warn!("[{:?}] Gateway ratelimited.", self.shard_info);
            },
            Some(close_codes::INVALID_SHARD) => {
                warn!("[{:?}] Sent invalid shard data.", self.shard_info);

                return Err(Error::Gateway(GatewayError::InvalidShardData));
            },
            Some(close_codes::SHARDING_REQUIRED) => {
                error!("[{:?}] Shard has too many guilds.", self.shard_info);

                return Err(Error::Gateway(GatewayError::OverloadedShard));
            },
            Some(4006 | close_codes::SESSION_TIMEOUT) => {
                info!("[{:?}] Invalid session.", self.shard_info);

                self.session_id = None;
            },
            Some(close_codes::INVALID_GATEWAY_INTENTS) => {
                error!("[{:?}] Invalid gateway intents have been provided.", self.shard_info);

                return Err(Error::Gateway(GatewayError::InvalidGatewayIntents));
            },
            Some(close_codes::DISALLOWED_GATEWAY_INTENTS) => {
                error!("[{:?}] Disallowed gateway intents have been provided.", self.shard_info);

                return Err(Error::Gateway(GatewayError::DisallowedGatewayIntents));
            },
            Some(other) if !clean => {
                warn!(
                    "[{:?}] Unknown unclean close {}: {:?}",
                    self.shard_info,
                    other,
                    data.map(|d| &d.reason),
                );
            },
            _ => {},
        }

        let resume = num
            .map_or(true, |x| x != close_codes::AUTHENTICATION_FAILED && self.session_id.is_some());

        Ok(Some(if resume {
            ShardAction::Reconnect(ReconnectType::Resume)
        } else {
            ShardAction::Reconnect(ReconnectType::Reidentify)
        }))
    }

    /// Handles an event from the gateway over the receiver, requiring the
    /// receiver to be passed if a reconnect needs to occur.
    ///
    /// The best case scenario is that one of two values is returned:
    ///
    /// - `Ok(None)`: a heartbeat, late hello, or session invalidation was
    ///   received;
    /// - `Ok(Some((event, None)))`: an op0 dispatch was received, and the
    ///   shard's voice state will be updated, _if_ the `voice` feature is
    ///   enabled.
    ///
    /// # Errors
    ///
    /// Returns a [`GatewayError::InvalidAuthentication`] if invalid
    /// authentication was sent in the IDENTIFY.
    ///
    /// Returns a [`GatewayError::InvalidShardData`] if invalid shard data was
    /// sent in the IDENTIFY.
    ///
    /// Returns a [`GatewayError::NoAuthentication`] if no authentication was sent
    /// in the IDENTIFY.
    ///
    /// Returns a [`GatewayError::OverloadedShard`] if the shard would have too
    /// many guilds assigned to it.
    #[instrument(skip(self))]
    pub(crate) fn handle_event(
        &mut self,
        event: &Result<GatewayEvent>,
    ) -> Result<Option<ShardAction>> {
        match event {
            Ok(GatewayEvent::Dispatch(seq, event)) => Ok(self.handle_gateway_dispatch(*seq, event)),
            Ok(GatewayEvent::Heartbeat(s)) => Ok(Some(self.handle_heartbeat_event(*s))),
            Ok(GatewayEvent::HeartbeatAck) => {
                self.heartbeat_instants.1 = Some(Instant::now());
                self.last_heartbeat_acknowledged = true;

                trace!("[{:?}] Received heartbeat ack", self.shard_info);

                Ok(None)
            },
            &Ok(GatewayEvent::Hello(interval)) => {
                debug!("[{:?}] Received a Hello; interval: {}", self.shard_info, interval);

                if self.stage == ConnectionStage::Resuming {
                    return Ok(None);
                }

                if interval > 0 {
                    self.heartbeat_interval = Some(interval);
                }

                Ok(Some(if self.stage == ConnectionStage::Handshake {
                    ShardAction::Identify
                } else {
                    debug!("[{:?}] Received late Hello; autoreconnecting", self.shard_info);

                    ShardAction::Reconnect(self.reconnection_type())
                }))
            },
            &Ok(GatewayEvent::InvalidateSession(resumable)) => {
                info!("[{:?}] Received session invalidation", self.shard_info);

                Ok(Some(if resumable {
                    ShardAction::Reconnect(ReconnectType::Resume)
                } else {
                    ShardAction::Reconnect(ReconnectType::Reidentify)
                }))
            },
            Ok(GatewayEvent::Reconnect) => Ok(Some(ShardAction::Reconnect(ReconnectType::Resume))),
            Err(Error::Gateway(GatewayError::Closed(data))) => {
                self.handle_gateway_closed(data.as_ref())
            },
            Err(Error::Tungstenite(why)) => {
                warn!("[{:?}] Websocket error: {:?}", self.shard_info, why);
                info!("[{:?}] Will attempt to auto-reconnect", self.shard_info);

                Ok(Some(ShardAction::Reconnect(self.reconnection_type())))
            },
            Err(why) => {
                warn!("[{:?}] Unhandled error: {:?}", self.shard_info, why);

                Ok(None)
            },
        }
    }

    /// Checks whether a heartbeat needs to be sent, as well as whether a
    /// heartbeat acknowledgement was received.
    ///
    /// `true` is returned under one of the following conditions:
    ///
    /// - the heartbeat interval has not elapsed
    /// - a heartbeat was successfully sent
    /// - there is no known heartbeat interval yet
    ///
    /// `false` is returned under one of the following conditions:
    ///
    /// - a heartbeat acknowledgement was not received in time
    /// - an error occurred while heartbeating
    #[instrument(skip(self))]
    pub async fn check_heartbeat(&mut self) -> bool {
        let wait = {
            let heartbeat_interval = match self.heartbeat_interval {
                Some(heartbeat_interval) => heartbeat_interval,
                None => {
                    return self.started.elapsed() < StdDuration::from_secs(15);
                },
            };

            StdDuration::from_secs(heartbeat_interval / 1000)
        };

        // If a duration of time less than the heartbeat_interval has passed,
        // then don't perform a keepalive or attempt to reconnect.
        if let Some(last_sent) = self.heartbeat_instants.0 {
            if last_sent.elapsed() <= wait {
                return true;
            }
        }

        // If the last heartbeat didn't receive an acknowledgement, then
        // auto-reconnect.
        if !self.last_heartbeat_acknowledged {
            debug!("[{:?}] Last heartbeat not acknowledged", self.shard_info,);

            return false;
        }

        // Otherwise, we're good to heartbeat.
        if let Err(why) = self.heartbeat().await {
            warn!("[{:?}] Err heartbeating: {:?}", self.shard_info, why);

            false
        } else {
            trace!("[{:?}] Heartbeat", self.shard_info);

            true
        }
    }

    /// Calculates the heartbeat latency between the shard and the gateway.
    // Shamelessly stolen from brayzure's commit in eris:
    // <https://github.com/abalabahaha/eris/commit/0ce296ae9a542bcec0edf1c999ee2d9986bed5a6>
    #[instrument(skip(self))]
    pub fn latency(&self) -> Option<StdDuration> {
        if let (Some(sent), Some(received)) = self.heartbeat_instants {
            if received > sent {
                return Some(received - sent);
            }
        }

        None
    }

    /// Performs a deterministic reconnect.
    ///
    /// The type of reconnect is deterministic on whether a [`Self::session_id`].
    ///
    /// If the `session_id` still exists, then a RESUME is sent. If not, then
    /// an IDENTIFY is sent.
    ///
    /// Note that, if the shard is already in a stage of
    /// [`ConnectionStage::Connecting`], then no action will be performed.
    pub fn should_reconnect(&mut self) -> Option<ReconnectType> {
        if self.stage == ConnectionStage::Connecting {
            return None;
        }

        Some(self.reconnection_type())
    }

    pub fn reconnection_type(&self) -> ReconnectType {
        if self.session_id().is_some() {
            ReconnectType::Resume
        } else {
            ReconnectType::Reidentify
        }
    }

    /// Requests that one or multiple [`Guild`]s be chunked.
    ///
    /// This will ask the gateway to start sending member chunks for large
    /// guilds (250 members+). If a guild is over 250 members, then a full
    /// member list will not be downloaded, and must instead be requested to be
    /// sent in "chunks" containing members.
    ///
    /// Member chunks are sent as the [`Event::GuildMembersChunk`] event. Each
    /// chunk only contains a partial amount of the total members.
    ///
    /// If the `cache` feature is enabled, the cache will automatically be
    /// updated with member chunks.
    ///
    /// # Examples
    ///
    /// Chunk a single guild by Id, limiting to 2000 [`Member`]s, and not
    /// specifying a query parameter:
    ///
    /// ```rust,no_run
    /// # use tokio::sync::Mutex;
    /// # use serenity::model::gateway::{GatewayIntents, ShardInfo};
    /// # use serenity::client::bridge::gateway::ChunkGuildFilter;
    /// # use serenity::gateway::Shard;
    /// # use std::sync::Arc;
    /// #
    /// # async fn run() -> Result<(), Box<dyn std::error::Error>> {
    /// #     let shard_info = ShardInfo {
    /// #          id: 0,
    /// #          total: 1,
    /// #     };
    /// #
<<<<<<< HEAD
    /// #     let mut shard = Shard::new("".to_string(), "", shard_info, GatewayIntents::all()).await?;
=======
    /// #     let mut shard = Shard::new(mutex.clone(), "", shard_info, GatewayIntents::all(), None).await?;
>>>>>>> 34f5fac9
    /// #
    /// use serenity::model::id::GuildId;
    ///
    /// shard.chunk_guild(GuildId::new(81384788765712384), Some(2000), ChunkGuildFilter::None, None).await?;
    /// #     Ok(())
    /// # }
    /// ```
    ///
    /// Chunk a single guild by Id, limiting to 20 members, and specifying a
    /// query parameter of `"do"` and a nonce of `"request"`:
    ///
    /// ```rust,no_run
    /// # use tokio::sync::Mutex;
    /// # use serenity::gateway::Shard;
    /// # use serenity::model::gateway::{GatewayIntents, ShardInfo};
    /// # use serenity::client::bridge::gateway::ChunkGuildFilter;
    /// # use std::error::Error;
    /// # use std::sync::Arc;
    /// #
    /// # async fn run() -> Result<(), Box<dyn std::error::Error>> {
    /// #     let shard_info = ShardInfo {
    /// #          id: 0,
    /// #          total: 1,
    /// #     };
<<<<<<< HEAD
    /// #
    /// #     let mut shard = Shard::new("".to_string(), "", shard_info, GatewayIntents::all()).await?;
=======
    /// #     let mut shard = Shard::new(mutex.clone(), "", shard_info, GatewayIntents::all(), None).await?;
>>>>>>> 34f5fac9
    /// #
    /// use serenity::model::id::GuildId;
    ///
    /// shard
    ///     .chunk_guild(
    ///         GuildId::new(81384788765712384),
    ///         Some(20),
    ///         ChunkGuildFilter::Query("do".to_owned()),
    ///         Some("request"),
    ///     )
    ///     .await?;
    /// #     Ok(())
    /// # }
    /// ```
    ///
    /// [`Event::GuildMembersChunk`]: crate::model::event::Event::GuildMembersChunk
    /// [`Guild`]: crate::model::guild::Guild
    /// [`Member`]: crate::model::guild::Member
    #[instrument(skip(self))]
    pub async fn chunk_guild(
        &mut self,
        guild_id: GuildId,
        limit: Option<u16>,
        filter: ChunkGuildFilter,
        nonce: Option<&str>,
    ) -> Result<()> {
        debug!("[{:?}] Requesting member chunks", self.shard_info);

        self.client.send_chunk_guild(guild_id, &self.shard_info, limit, filter, nonce).await
    }

    /// Sets the shard as going into identifying stage, which sets:
    ///
    /// - the time that the last heartbeat sent as being now
    /// - the `stage` to [`ConnectionStage::Identifying`]
    #[instrument(skip(self))]
    pub async fn identify(&mut self) -> Result<()> {
        self.client
            .send_identify(&self.shard_info, &self.token, self.intents, &self.presence)
            .await?;

        self.heartbeat_instants.0 = Some(Instant::now());
        self.stage = ConnectionStage::Identifying;

        Ok(())
    }

    /// Initializes a new WebSocket client.
    ///
    /// This will set the stage of the shard before and after instantiation of
    /// the client.
    #[instrument(skip(self))]
    pub async fn initialize(&mut self) -> Result<WsClient> {
        debug!("[{:?}] Initializing.", self.shard_info);

        // We need to do two, sort of three things here:
        //
        // - set the stage of the shard as opening the websocket connection
        // - open the websocket connection
        // - if successful, set the current stage as Handshaking
        //
        // This is used to accurately assess whether the state of the shard is
        // accurate when a Hello is received.
        self.stage = ConnectionStage::Connecting;
        self.started = Instant::now();
        let client = connect(&self.ws_url).await?;
        self.stage = ConnectionStage::Handshake;

        Ok(client)
    }

    #[instrument(skip(self))]
    pub async fn reset(&mut self) {
        self.heartbeat_instants = (Some(Instant::now()), None);
        self.heartbeat_interval = None;
        self.last_heartbeat_acknowledged = true;
        self.session_id = None;
        self.stage = ConnectionStage::Disconnected;
        self.seq = 0;
    }

    #[instrument(skip(self))]
    pub async fn resume(&mut self) -> Result<()> {
        debug!("[{:?}] Attempting to resume", self.shard_info);

        self.client = self.initialize().await?;
        self.stage = ConnectionStage::Resuming;

        match &self.session_id {
            Some(session_id) => {
                self.client.send_resume(&self.shard_info, session_id, self.seq, &self.token).await
            },
            None => Err(Error::Gateway(GatewayError::NoSessionId)),
        }
    }

    #[instrument(skip(self))]
    pub async fn reconnect(&mut self) -> Result<()> {
        info!("[{:?}] Attempting to reconnect", self.shard_info());

        self.reset().await;
        self.client = self.initialize().await?;

        Ok(())
    }

    #[instrument(skip(self))]
    pub async fn update_presence(&mut self) -> Result<()> {
        self.client.send_presence_update(&self.shard_info, &self.presence).await
    }
}

async fn connect(base_url: &str) -> Result<WsClient> {
    let url =
        Url::parse(&format!("{}?v={}", base_url, constants::GATEWAY_VERSION)).map_err(|why| {
            warn!("Error building gateway URL with base `{}`: {:?}", base_url, why);

            Error::Gateway(GatewayError::BuildingUrl)
        })?;

    WsClient::connect(url).await
}<|MERGE_RESOLUTION|>--- conflicted
+++ resolved
@@ -1,14 +1,9 @@
 use std::sync::Arc;
 use std::time::{Duration as StdDuration, Instant};
 
-<<<<<<< HEAD
-use async_tungstenite::tungstenite::error::Error as TungsteniteError;
-use async_tungstenite::tungstenite::protocol::frame::CloseFrame;
-=======
 use tokio::sync::Mutex;
 use tokio_tungstenite::tungstenite::error::Error as TungsteniteError;
 use tokio_tungstenite::tungstenite::protocol::frame::CloseFrame;
->>>>>>> 34f5fac9
 use tracing::{debug, error, info, instrument, trace, warn};
 use url::Url;
 
@@ -122,13 +117,9 @@
     /// };
     ///
     /// // retrieve the gateway response, which contains the URL to connect to
-<<<<<<< HEAD
+
     /// let gateway = http.get_gateway().await?.url;
-    /// let shard = Shard::new(gateway, &token, shard_info, GatewayIntents::all()).await?;
-=======
-    /// let gateway = Arc::new(Mutex::new(http.get_gateway().await?.url));
     /// let shard = Shard::new(gateway, &token, shard_info, GatewayIntents::all(), None).await?;
->>>>>>> 34f5fac9
     ///
     /// // at this point, you can create a `loop`, and receive events and match
     /// // their variants
@@ -653,11 +644,7 @@
     /// #          total: 1,
     /// #     };
     /// #
-<<<<<<< HEAD
-    /// #     let mut shard = Shard::new("".to_string(), "", shard_info, GatewayIntents::all()).await?;
-=======
-    /// #     let mut shard = Shard::new(mutex.clone(), "", shard_info, GatewayIntents::all(), None).await?;
->>>>>>> 34f5fac9
+    /// #     let mut shard = Shard::new("".to_string(), "", shard_info, GatewayIntents::all(), None).await?;
     /// #
     /// use serenity::model::id::GuildId;
     ///
@@ -682,12 +669,8 @@
     /// #          id: 0,
     /// #          total: 1,
     /// #     };
-<<<<<<< HEAD
     /// #
-    /// #     let mut shard = Shard::new("".to_string(), "", shard_info, GatewayIntents::all()).await?;
-=======
-    /// #     let mut shard = Shard::new(mutex.clone(), "", shard_info, GatewayIntents::all(), None).await?;
->>>>>>> 34f5fac9
+    /// #     let mut shard = Shard::new("".to_string(), "", shard_info, GatewayIntents::all(), None).await?;
     /// #
     /// use serenity::model::id::GuildId;
     ///
