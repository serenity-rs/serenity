--- conflicted
+++ resolved
@@ -34,41 +34,6 @@
                     self
                 }
 
-<<<<<<< HEAD
-=======
-                /// Sets the required author ID of a reaction.
-                /// If a reaction is not issued by a user with this ID, it won't be received.
-                pub fn author_id(mut self, author_id: impl Into<u64>) -> Self {
-                    self.filter.as_mut().unwrap().author_id = NonZeroU64::new(author_id.into());
-
-                    self
-                }
-
-                /// Sets the message on which the reaction must occur.
-                /// If a reaction is not on a message with this ID, it won't be received.
-                pub fn message_id(mut self, message_id: impl Into<u64>) -> Self {
-                    self.filter.as_mut().unwrap().message_id = NonZeroU64::new(message_id.into());
-
-                    self
-                }
-
-                /// Sets the guild in which the reaction must occur.
-                /// If a reaction is not on a message with this guild ID, it won't be received.
-                pub fn guild_id(mut self, guild_id: impl Into<u64>) -> Self {
-                    self.filter.as_mut().unwrap().guild_id = NonZeroU64::new(guild_id.into());
-
-                    self
-                }
-
-                /// Sets the channel on which the reaction must occur.
-                /// If a reaction is not on a message with this channel ID, it won't be received.
-                pub fn channel_id(mut self, channel_id: impl Into<u64>) -> Self {
-                    self.filter.as_mut().unwrap().channel_id = NonZeroU64::new(channel_id.into());
-
-                    self
-                }
-
->>>>>>> 16f1d452
                 /// If set to `true`, added reactions will be collected.
                 ///
                 /// Set to `true` by default.
