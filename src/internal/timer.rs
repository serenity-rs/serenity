use tokio::time::{delay_until, Duration, Instant};

/// A reusable timer that keeps track of its duration/interval/period.
#[derive(Debug)]
pub struct Timer {
    due: Instant,
    duration: Duration,
}

impl Timer {
    /// Constructs a `Timer`, initially armed to expire in `duration_in_ms` from the current instant.
    pub fn new(duration_in_ms: u64) -> Timer {
        let duration = Duration::from_millis(duration_in_ms);

        Timer {
            due: Instant::now() + duration,
            duration,
        }
    }

<<<<<<< HEAD
    pub fn r#await(&mut self) {
        let due_time = (self.due.timestamp() * 1000) + i64::from(self.due.timestamp_subsec_millis());
        let now_time = {
            let now = Utc::now();

            (now.timestamp() * 1000) + i64::from(now.timestamp_subsec_millis())
        };

        if due_time > now_time {
            let sleep_time = due_time - now_time;

            if sleep_time > 0 {
                thread::sleep(StdDuration::from_millis(sleep_time as u64));
            }
        }

        self.reset_from_deadline();
=======
    /// Blocks until the due time.
    /// The timer wil be reset afterwards, `duration` later.
    pub async fn hold(&mut self) {
        delay_until(self.due).await;
        self.increment();
>>>>>>> a7e2f746
    }

    /// Returns true if the timer is expired (current instant past `due` time).
    /// Resets the timer `duration` later if it is.
    pub fn check(&mut self) -> bool {
        if Instant::now() >= self.due {
            self.increment();
            true
        } else {
            false
        }
    }

<<<<<<< HEAD
    pub fn reset(&mut self) { self.due = Utc::now() + self.duration; }

    pub fn reset_from_deadline(&mut self) { self.due = self.due + self.duration; }
=======
    /// Resets the timer to expire 1 `duration` later than it was **previously set to expire**.
    /// Does not depend on the actual current time.
    fn increment(&mut self) {
        self.due += self.duration
    }

    /// Resets timer to expire 1 `duration` from the **current instant**.
    /// This has the same effect as constructing a new `Timer` with the same `duration`.
    pub fn reset(&mut self) {
        self.due = Instant::now() + self.duration;
    }
>>>>>>> a7e2f746
}<|MERGE_RESOLUTION|>--- conflicted
+++ resolved
@@ -18,31 +18,11 @@
         }
     }
 
-<<<<<<< HEAD
-    pub fn r#await(&mut self) {
-        let due_time = (self.due.timestamp() * 1000) + i64::from(self.due.timestamp_subsec_millis());
-        let now_time = {
-            let now = Utc::now();
-
-            (now.timestamp() * 1000) + i64::from(now.timestamp_subsec_millis())
-        };
-
-        if due_time > now_time {
-            let sleep_time = due_time - now_time;
-
-            if sleep_time > 0 {
-                thread::sleep(StdDuration::from_millis(sleep_time as u64));
-            }
-        }
-
-        self.reset_from_deadline();
-=======
     /// Blocks until the due time.
     /// The timer wil be reset afterwards, `duration` later.
     pub async fn hold(&mut self) {
         delay_until(self.due).await;
         self.increment();
->>>>>>> a7e2f746
     }
 
     /// Returns true if the timer is expired (current instant past `due` time).
@@ -56,14 +36,9 @@
         }
     }
 
-<<<<<<< HEAD
-    pub fn reset(&mut self) { self.due = Utc::now() + self.duration; }
-
-    pub fn reset_from_deadline(&mut self) { self.due = self.due + self.duration; }
-=======
     /// Resets the timer to expire 1 `duration` later than it was **previously set to expire**.
     /// Does not depend on the actual current time.
-    fn increment(&mut self) {
+    pub fn increment(&mut self) {
         self.due += self.duration
     }
 
@@ -72,5 +47,4 @@
     pub fn reset(&mut self) {
         self.due = Instant::now() + self.duration;
     }
->>>>>>> a7e2f746
 }