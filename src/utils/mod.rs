--- conflicted
+++ resolved
@@ -34,15 +34,6 @@
 use crate::internal::prelude::*;
 use crate::model::prelude::*;
 
-<<<<<<< HEAD
-=======
-#[cfg(all(feature = "builder", feature = "http"))]
-pub(crate) fn encode_image(raw: &[u8]) -> String {
-    let mut encoded = base64::encode(raw);
-    encoded.insert_str(0, "data:image/png;base64,");
-    encoded
-}
-
 #[cfg(all(feature = "builder", feature = "http"))]
 pub(crate) fn check_overflow(len: usize, max: usize) -> StdResult<(), usize> {
     let overflow = len.saturating_sub(max);
@@ -53,7 +44,6 @@
     }
 }
 
->>>>>>> ea98567f
 /// Retrieves the "code" part of an invite out of a URL.
 ///
 /// # Examples
