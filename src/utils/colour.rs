// Disable this lint to avoid it wanting to change `0xABCDEF` to `0xAB_CDEF`.
#![allow(unreadable_literal)]

macro_rules! colour {
    ($(#[$attr:meta] $constname:ident, $name:ident, $val:expr;)*) => {
        impl Colour {
            $(
                #[$attr]
                pub const $constname: Colour = Colour($val);
            )*

            $(
                #[$attr]
                #[deprecated(note = "Use the constant instead", since = "0.5.5")]
                pub fn $name() -> Colour {
                    Colour::new($val)
                }
            )*
        }
    }
}

/// A utility struct to help with working with the basic representation of a
/// colour. This is particularly useful when working with a [`Role`]'s colour,
/// as the API works with an integer value instead of an RGB value.
///
/// Instances can be created by using the struct's associated functions. These
/// produce presets equivalent to those found in the official client's colour
/// picker.
///
/// # Examples
///
/// Passing in a role's colour, and then retrieving its green component
/// via [`g`]:
///
/// ```rust
/// # use serenity::model::guild::Role;
/// # use serenity::model::id::RoleId;
/// # use serenity::model::permissions;
/// #
/// # let role = Role {
/// #     colour: Colour::BLURPLE,
/// #     hoist: false,
/// #     id: RoleId(1),
/// #     managed: false,
/// #     mentionable: false,
/// #     name: "test".to_string(),
/// #     permissions: permissions::PRESET_GENERAL,
/// #     position: 7,
/// # };
/// #
/// use serenity::utils::Colour;
///
/// // assuming a `role` has already been bound
///
/// let green = role.colour.g();
///
/// println!("The green component is: {}", green);
/// ```
///
/// Creating an instance with the [`DARK_TEAL`] preset:
///
/// ```rust
/// use serenity::utils::Colour;
///
/// let colour = Colour::DARK_TEAL;
///
/// assert_eq!(colour.tuple(), (17, 128, 106));
/// ```
///
/// Colours can also be directly compared for equivalence:
///
/// ```rust
/// use serenity::utils::Colour;
///
/// let blitz_blue = Colour::BLITZ_BLUE;
/// let fooyoo = Colour::FOOYOO;
/// let fooyoo2 = Colour::FOOYOO;
/// assert!(blitz_blue != fooyoo);
/// assert_eq!(fooyoo, fooyoo2);
/// assert!(blitz_blue > fooyoo);
/// ```
///
/// [`Role`]: ../model/guild/struct.Role.html
/// [`DARK_TEAL`]: #associatedconstant.DARK_TEAL
/// [`g`]: #method.g
#[derive(Clone, Copy, Debug, Deserialize, Eq, Ord, PartialEq, PartialOrd, Serialize)]
pub struct Colour(pub u32);

impl Colour {
    /// Generates a new Colour with the given integer value set.
    ///
    /// # Examples
    ///
    /// Create a new Colour, and then ensure that its inner value is equivalent
    /// to a specific RGB value, retrieved via [`tuple`]:
    ///
    /// ```rust
    /// use serenity::utils::Colour;
    ///
    /// let colour = Colour::new(6573123);
    ///
    /// assert_eq!(colour.tuple(), (100, 76, 67));
    /// ```
    ///
    /// [`tuple`]: #method.tuple
    #[inline]
    pub fn new(value: u32) -> Colour { Colour(value) }

    /// Generates a new Colour from an RGB value, creating an inner u32
    /// representation.
    ///
    /// # Examples
    ///
    /// Creating a `Colour` via its RGB values will set its inner u32 correctly:
    ///
    /// ```rust
    /// use serenity::utils::Colour;
    ///
    /// assert!(Colour::from_rgb(255, 0, 0).0 == 0xFF0000);
    /// assert!(Colour::from_rgb(217, 23, 211).0 == 0xD917D3);
    /// ```
    ///
    /// And you can then retrieve those same RGB values via its methods:
    ///
    /// ```rust
    /// use serenity::utils::Colour;
    ///
    /// let colour = Colour::from_rgb(217, 45, 215);
    ///
    /// assert_eq!(colour.r(), 217);
    /// assert_eq!(colour.g(), 45);
    /// assert_eq!(colour.b(), 215);
    /// assert_eq!(colour.tuple(), (217, 45, 215));
    /// ```
    pub fn from_rgb(red: u8, green: u8, blue: u8) -> Colour {
        let mut uint = u32::from(red);
        uint = (uint << 8) | (u32::from(green));
        uint = (uint << 8) | (u32::from(blue));

        Colour(uint)
    }

    /// Returns the red RGB component of this Colour.
    ///
    /// # Examples
    ///
    /// ```rust
    /// use serenity::utils::Colour;
    ///
    /// assert_eq!(Colour::new(6573123).r(), 100);
    /// ```
    pub fn r(&self) -> u8 { ((self.0 >> 16) & 255) as u8 }

    /// Returns the green RGB component of this Colour.
    ///
    /// # Examples
    ///
    /// ```rust
    /// use serenity::utils::Colour;
    ///
    /// assert_eq!(Colour::new(6573123).g(), 76);
    /// ```
    pub fn g(&self) -> u8 { ((self.0 >> 8) & 255) as u8 }

    /// Returns the blue RGB component of this Colour.
    ///
    /// # Examples
    ///
    /// ```rust
    /// use serenity::utils::Colour;
    ///
    /// assert_eq!(Colour::new(6573123).b(), 67);
    pub fn b(&self) -> u8 { (self.0 & 255) as u8 }

    /// Returns a tuple of the red, green, and blue components of this Colour.
    ///
    /// This is equivalent to creating a tuple with the return values of
    /// [`r`], [`g`], and [`b`].
    ///
    /// # Examples
    ///
    /// ```rust
    /// use serenity::utils::Colour;
    ///
    /// assert_eq!(Colour::new(6573123).tuple(), (100, 76, 67));
    /// ```
    ///
    /// [`r`]: #method.r
    /// [`g`]: #method.g
    /// [`b`]: #method.b
    pub fn tuple(&self) -> (u8, u8, u8) { (self.r(), self.g(), self.b()) }

    /// Returns a hexadecimal string of this Colour.
    ///
<<<<<<< HEAD
    /// This is equivalent to passing the integer value through `std::fmt::UpperHex` with 0 padding
    /// and 6 width
=======
    /// This is equivalent to passing the integer value through
    /// `std::fmt::UpperHex` with 0 padding and 6 width
>>>>>>> 0bbe5f5d
    ///
    /// # Examples
    ///
    /// ```rust
    /// use serenity::utils::Colour;
    ///
<<<<<<< HEAD
    /// assert_eq!(Colour::new(6573123).hex(), String::from("644C43"));
    /// ```
    pub fn hex(&self) -> String { format!("{:06X}", self.0) }
=======
    /// assert_eq!(Colour::new(6573123).hex(), "644C43");
    /// ```
    pub fn hex(&self) -> String {
        format!("{:06X}", self.0)
    }
>>>>>>> 0bbe5f5d
}

impl From<i32> for Colour {
    /// Constructs a Colour from a i32.
    ///
    /// This is used for functions that accept `Into<Colour>`.
    ///
    /// This is useful when providing hex values.
    ///
    /// # Examples
    ///
    /// ```rust
    /// use serenity::utils::Colour;
    ///
    /// assert_eq!(Colour::from(0xDEA584).tuple(), (222, 165, 132));
    /// ```
    fn from(value: i32) -> Colour { Colour(value as u32) }
}

impl From<u32> for Colour {
    /// Constructs a Colour from a u32.
    ///
    /// This is used for functions that accept `Into<Colour>`.
    ///
    /// # Examples
    ///
    /// ```rust
    /// use serenity::utils::Colour;
    ///
    /// assert_eq!(Colour::from(6573123u32).r(), 100);
    /// ```
    fn from(value: u32) -> Colour { Colour(value) }
}

impl From<u64> for Colour {
    /// Constructs a Colour from a u32.
    ///
    /// This is used for functions that accept `Into<Colour>`.
    ///
    /// # Examples
    ///
    /// ```rust
    /// use serenity::utils::Colour;
    ///
    /// assert_eq!(Colour::from(6573123u64).r(), 100);
    /// ```
    fn from(value: u64) -> Colour { Colour(value as u32) }
}

impl From<(u8, u8, u8)> for Colour {
    /// Constructs a Colour from rgb.
    fn from((red, green, blue): (u8, u8, u8)) -> Self {
        Colour::from_rgb(red, green, blue)
    }
}

colour! {
    /// Creates a new `Colour`, setting its RGB value to `(111, 198, 226)`.
    BLITZ_BLUE, blitz_blue, 0x6FC6E2;
    /// Creates a new `Colour`, setting its RGB value to `(52, 152, 219)`.
    BLUE, blue, 0x3498DB;
    /// Creates a new `Colour`, setting its RGB value to `(114, 137, 218)`.
    BLURPLE, blurple, 0x7289DA;
    /// Creates a new `Colour`, setting its RGB value to `(32, 102, 148)`.
    DARK_BLUE, dark_blue, 0x206694;
    /// Creates a new `Colour`, setting its RGB value to `(194, 124, 14)`.
    DARK_GOLD, dark_gold, 0xC27C0E;
    /// Creates a new `Colour`, setting its RGB value to `(31, 139, 76)`.
    DARK_GREEN, dark_green, 0x1F8B4C;
    /// Creates a new `Colour`, setting its RGB value to `(96, 125, 139)`.
    DARK_GREY, dark_grey, 0x607D8B;
    /// Creates a new `Colour`, setting its RGB value to `(173, 20, 87)`.
    DARK_MAGENTA, dark_magenta, 0xAD1457;
    /// Creates a new `Colour`, setting its RGB value to `(168, 67, 0)`.
    DARK_ORANGE, dark_orange, 0xA84300;
    /// Creates a new `Colour`, setting its RGB value to `(113, 54, 138)`.
    DARK_PURPLE, dark_purple, 0x71368A;
    /// Creates a new `Colour`, setting its RGB value to `(153, 45, 34)`.
    DARK_RED, dark_red, 0x992D22;
    /// Creates a new `Colour`, setting its RGB value to `(17, 128, 106)`.
    DARK_TEAL, dark_teal, 0x11806A;
    /// Creates a new `Colour`, setting its RGB value to `(84, 110, 122)`.
    DARKER_GREY, darker_grey, 0x546E7A;
    /// Creates a new `Colour`, setting its RGB value to `(250, 177, 237)`.
    FABLED_PINK, fabled_pink, 0xFAB1ED;
    /// Creates a new `Colour`, setting its RGB value to `(136, 130, 196)`.`
    FADED_PURPLE, faded_purple, 0x8882C4;
    /// Creates a new `Colour`, setting its RGB value to `(17, 202, 128)`.
    FOOYOO, fooyoo, 0x11CA80;
    /// Creates a new `Colour`, setting its RGB value to `(241, 196, 15)`.
    GOLD, gold, 0xF1C40F;
    /// Creates a new `Colour`, setting its RGB value to `(186, 218, 85)`.
    KERBAL, kerbal, 0xBADA55;
    /// Creates a new `Colour`, setting its RGB value to `(151, 156, 159)`.
    LIGHT_GREY, light_grey, 0x979C9F;
    /// Creates a new `Colour`, setting its RGB value to `(149, 165, 166)`.
    LIGHTER_GREY, lighter_grey, 0x95A5A6;
    /// Creates a new `Colour`, setting its RGB value to `(233, 30, 99)`.
    MAGENTA, magenta, 0xE91E63;
    /// Creates a new `Colour`, setting its RGB value to `(230, 131, 151)`.
    MEIBE_PINK, meibe_pink, 0xE68397;
    /// Creates a new `Colour`, setting its RGB value to `(230, 126, 34)`.
    ORANGE, orange, 0xE67E22;
    /// Creates a new `Colour`, setting its RGB value to `(155, 89, 182)`.
    PURPLE, purple, 0x9B59B6;
    /// Creates a new `Colour`, setting its RGB value to `(231, 76, 60)`.
    RED, red, 0xE74C3C;
    /// Creates a new `Colour`, setting its RGB value to `(117, 150, 255)`.
    ROHRKATZE_BLUE, rohrkatze_blue, 0x7596FF;
    /// Creates a new `Colour`, setting its RGB value to `(246, 219, 216)`.
    ROSEWATER, rosewater, 0xF6DBD8;
    /// Creates a new `Colour`, setting its RGB value to `(26, 188, 156)`.
    TEAL, teal, 0x1ABC9C;
}

impl Default for Colour {
    /// Creates a default value for a `Colour`, setting the inner value to `0`.
    fn default() -> Colour { Colour(0) }
}

#[cfg(test)]
mod test {
    use super::Colour;
    use std::u32;

    #[test]
    fn new() {
        assert_eq!(Colour::new(1).0, 1);
        assert_eq!(Colour::new(u32::MIN).0, u32::MIN);
        assert_eq!(Colour::new(u32::MAX).0, u32::MAX);
    }

    #[test]
    fn from_rgb() {
        assert_eq!(Colour::from_rgb(255, 0, 0).0, 0xFF0000);
        assert_eq!(Colour::from_rgb(0, 255, 0).0, 0x00FF00);
        assert_eq!(Colour::from_rgb(0, 0, 255).0, 0x0000FF);
    }

    #[test]
    fn r() {
        assert_eq!(Colour::new(0x336123).r(), 0x33);
    }

    #[test]
    fn g() {
        assert_eq!(Colour::new(0x336123).g(), 0x61);
    }

    #[test]
    fn b() {
        assert_eq!(Colour::new(0x336123).b(), 0x23);
    }

    #[test]
    fn tuple() {
        assert_eq!(Colour::new(0x336123).tuple(), (0x33, 0x61, 0x23));
    }

    #[test]
    fn default() {
        assert_eq!(Colour::default().0, 0);
    }

    #[test]
    fn from() {
        assert_eq!(Colour::from(7i32).0, 7);
        assert_eq!(Colour::from(7u32).0, 7);
        assert_eq!(Colour::from(7u64).0, 7);
    }
}<|MERGE_RESOLUTION|>--- conflicted
+++ resolved
@@ -193,30 +193,19 @@
 
     /// Returns a hexadecimal string of this Colour.
     ///
-<<<<<<< HEAD
-    /// This is equivalent to passing the integer value through `std::fmt::UpperHex` with 0 padding
-    /// and 6 width
-=======
     /// This is equivalent to passing the integer value through
     /// `std::fmt::UpperHex` with 0 padding and 6 width
->>>>>>> 0bbe5f5d
-    ///
-    /// # Examples
-    ///
-    /// ```rust
-    /// use serenity::utils::Colour;
-    ///
-<<<<<<< HEAD
-    /// assert_eq!(Colour::new(6573123).hex(), String::from("644C43"));
-    /// ```
-    pub fn hex(&self) -> String { format!("{:06X}", self.0) }
-=======
+    ///
+    /// # Examples
+    ///
+    /// ```rust
+    /// use serenity::utils::Colour;
+    ///
     /// assert_eq!(Colour::new(6573123).hex(), "644C43");
     /// ```
     pub fn hex(&self) -> String {
         format!("{:06X}", self.0)
     }
->>>>>>> 0bbe5f5d
 }
 
 impl From<i32> for Colour {
