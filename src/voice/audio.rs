use parking_lot::Mutex;
use std::sync::Arc;
use std::time::Duration;

pub const HEADER_LEN: usize = 12;
pub const SAMPLE_RATE: u32 = 48_000;
pub const DEFAULT_BITRATE: i32 = 128_000;

/// A readable audio source.
pub trait AudioSource: Send {
    fn is_stereo(&mut self) -> bool;

    fn get_type(&self) -> AudioType;

    fn read_pcm_frame(&mut self, buffer: &mut [i16]) -> Option<usize>;

    fn read_opus_frame(&mut self) -> Option<Vec<u8>>;

    fn decode_and_add_opus_frame(&mut self, float_buffer: &mut [f32; 1920], volume: f32) -> Option<usize>;
}

/// A receiver for incoming audio.
pub trait AudioReceiver: Send {
    fn speaking_update(&mut self, ssrc: u32, user_id: u64, speaking: bool);

    fn voice_packet(&mut self,
                    ssrc: u32,
                    sequence: u16,
                    timestamp: u32,
                    stereo: bool,
                    data: &[i16]);
}

#[derive(Clone, Copy)]
pub enum AudioType {
    Opus,
    Pcm,
}

/// Control object for audio playback.
///
/// Accessed by both commands and the playback code -- as such, access is
/// always guarded. In particular, you should expect to receive
/// a [`LockedAudio`] when calling [`Handler::play_returning`] or
/// [`Handler::play_only`].
///
/// # Example
<<<<<<< HEAD
///
=======
>>>>>>> 7d162b96
/// ```rust,ignore 
/// use serenity::voice::{Handler, LockedAudio, ffmpeg};
///
/// let handler: Handler = /* ... */;
/// let source = ffmpeg("../audio/my-favourite-song.mp3")?;
/// let safe_audio: LockedAudio = handler.play_only();
/// {
///     let audio_lock = safe_audio_control.clone();
///     let mut audio = audio_lock.lock();
///
///     audio.volume(0.5);
/// }
/// ```
///
/// [`LockedAudio`]: type.LockedAudio.html
/// [`Handler::play_only`]: struct.Handler.html#method.play_only
/// [`Handler::play_returning`]: struct.Handler.html#method.play_returning
pub struct Audio {

    /// Whether or not this sound is currently playing.
    ///
<<<<<<< HEAD
    /// Can be controlled with [`play`] or [`pause`]
    /// if chaining is desired.
    ///
    /// [`play`]: #method.play
    /// [`pause`]: #method.pause
=======
    /// Can be controlled with [`.play`] or [`.pause`]
    /// if chaining is desired.
    ///
    /// [`.play`]: #method.play
    /// [`.pause`]: #method.pause
>>>>>>> 7d162b96
    pub playing: bool,

    /// The desired volume for playback.
    ///
    /// Sensible values fall between `0.0` and `1.0`.
<<<<<<< HEAD
    /// Can be controlled with [`volume`] if chaining is desired.
    ///
    /// [`volume`]: #method.volume
=======
    /// Can be controlled with [`.volume`] if chaining is desired.
    ///
    /// [`.volume`]: #method.volume
>>>>>>> 7d162b96
    pub volume: f32,

    /// Whether or not the sound has finished, or reached the end of its stream.
    ///
    /// ***Read-only*** for now.
    pub finished: bool,

    /// Underlying data access object.
    ///
    /// *Calling code is not expected to use this.*
    pub source: Box<AudioSource>,

    /// The current position for playback.
    ///
    /// Consider the position fields **read-only** for now.
    pub position: Duration,
    pub position_modified: bool,
}

impl Audio {
    pub fn new(source: Box<AudioSource>) -> Self {
        Self {
            playing: true,
            volume: 1.0,
            finished: false,
            source,
            position: Duration::new(0, 0),
            position_modified: false,
        }
    }

    /// Sets [`playing`] to `true` in a manner that allows method chaining.
    ///
    /// [`playing`]: #structfield.playing
    pub fn play(&mut self) -> &mut Self {
        self.playing = true;

        self
    }

    /// Sets [`playing`] to `false` in a manner that allows method chaining.
    ///
    /// [`playing`]: #structfield.playing
    pub fn pause(&mut self) -> &mut Self {
        self.playing = false;

        self
    }

    /// Sets [`volume`] in a manner that allows method chaining.
    ///
    /// [`volume`]: #structfield.volume
    pub fn volume(&mut self, volume: f32) -> &mut Self {
        self.volume = volume;

        self
    }

    /// Change the position in the stream for subsequent playback.
    ///
    /// Currently a No-op.
    pub fn position(&mut self, position: Duration) -> &mut Self {
        self.position = position;
        self.position_modified = true;

        self
    }

    /// Steps playback location forward by one frame.
    ///
    /// *Used internally*, although in future this might affect seek position.
    pub(crate) fn step_frame(&mut self) {
        self.position += Duration::from_millis(20);
        self.position_modified = false;
    }

}

/// Threadsafe form of an instance of the [`Audio`] struct, locked behind a
/// Mutex.
///
/// [`Audio`]: struct.Audio.html
pub type LockedAudio = Arc<Mutex<Audio>>;<|MERGE_RESOLUTION|>--- conflicted
+++ resolved
@@ -45,10 +45,6 @@
 /// [`Handler::play_only`].
 ///
 /// # Example
-<<<<<<< HEAD
-///
-=======
->>>>>>> 7d162b96
 /// ```rust,ignore 
 /// use serenity::voice::{Handler, LockedAudio, ffmpeg};
 ///
@@ -70,33 +66,19 @@
 
     /// Whether or not this sound is currently playing.
     ///
-<<<<<<< HEAD
-    /// Can be controlled with [`play`] or [`pause`]
-    /// if chaining is desired.
-    ///
-    /// [`play`]: #method.play
-    /// [`pause`]: #method.pause
-=======
     /// Can be controlled with [`.play`] or [`.pause`]
     /// if chaining is desired.
     ///
     /// [`.play`]: #method.play
     /// [`.pause`]: #method.pause
->>>>>>> 7d162b96
     pub playing: bool,
 
     /// The desired volume for playback.
     ///
     /// Sensible values fall between `0.0` and `1.0`.
-<<<<<<< HEAD
-    /// Can be controlled with [`volume`] if chaining is desired.
-    ///
-    /// [`volume`]: #method.volume
-=======
     /// Can be controlled with [`.volume`] if chaining is desired.
     ///
     /// [`.volume`]: #method.volume
->>>>>>> 7d162b96
     pub volume: f32,
 
     /// Whether or not the sound has finished, or reached the end of its stream.
