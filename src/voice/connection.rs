use crate::{
    constants::VOICE_GATEWAY_VERSION,
    gateway::WsStream,
    internal::{
        prelude::*,
        ws_impl::{ReceiverExt, SenderExt},
    },
    model::event::VoiceEvent,
    voice::{
        connection_info::ConnectionInfo,
        constants::*,
        payload,
        threading::{
            AuxPacketMessage,
            Interconnect,
            MixerConnection,
            MixerMessage,   
            UdpMessage,
        },
        VoiceError,
    },
};
use discortp::discord::{
    IpDiscoveryPacket,
    IpDiscoveryType,
    MutableIpDiscoveryPacket,
    MutableKeepalivePacket,
};
use log::{debug, info};
use serde::Deserialize;
use tokio::{
    time::{timeout_at, Elapsed, Instant},
    net::UdpSocket,
};
use url::Url;
use xsalsa20poly1305::{
    aead::NewAead,
    KEY_SIZE,
    Key,
    XSalsa20Poly1305 as Cipher,
};

<<<<<<< HEAD
=======
use super::audio::{AudioReceiver, AudioType, HEADER_LEN, SAMPLE_RATE, DEFAULT_BITRATE, LockedAudio};
use super::connection_info::ConnectionInfo;
use super::{payload, VoiceError, CRYPTO_MODE};
use url::Url;
use tracing::{debug, info, warn, instrument};
>>>>>>> 41698b6e

#[cfg(all(feature = "rustls_backend", not(feature = "native_tls_backend")))]
use crate::internal::ws_impl::create_rustls_client;

#[cfg(feature = "native_tls_backend")]
use crate::internal::ws_impl::create_native_tls_client;

pub(crate) struct Connection {
    pub(crate) connection_info: ConnectionInfo,
}

impl Connection {
    pub(crate) async fn new(mut info: ConnectionInfo, interconnect: &Interconnect) -> Result<Connection> {
        let url = generate_url(&mut info.endpoint)?;

        #[cfg(all(feature = "rustls_backend", not(feature = "native_tls_backend")))]
        let mut client = create_rustls_client(url).await?;

        #[cfg(feature = "native_tls_backend")]
        let mut client = create_native_tls_client(url).await?;

        let mut hello = None;
        let mut ready = None;
        client.send_json(&payload::build_identify(&info)).await?;

        loop {
            let value = match client.recv_json().await? {
                Some(value) => value,
                None => continue,
            };

            match VoiceEvent::deserialize(value)? {
                VoiceEvent::Ready(r) => {
                    ready = Some(r);
                    if hello.is_some(){
                        break;
                    }
                },
                VoiceEvent::Hello(h) => {
                    hello = Some(h);
                    if ready.is_some() {
                        break;
                    }
                },
                other => {
                    debug!("[Voice] Expected ready/hello; got: {:?}", other);

                    return Err(Error::Voice(VoiceError::ExpectedHandshake));
                },
            }
        };

        let hello = hello.expect("[Voice] Hello packet expected in connection initialisation, but not found.");
        let ready = ready.expect("[Voice] Ready packet expected in connection initialisation, but not found.");

        if !has_valid_mode(&ready.modes) {
            return Err(Error::Voice(VoiceError::VoiceModeUnavailable));
        }

        let mut udp = UdpSocket::bind("0.0.0.0:0").await?;
        udp.connect((&ready.ip[..], ready.port)).await?;

        // Follow Discord's IP Discovery procedures, in case NAT tunnelling is needed.
        let mut bytes = [0; IpDiscoveryPacket::const_packet_size()];
        {
            let mut view = MutableIpDiscoveryPacket::new(&mut bytes[..])
                .expect(
                    "[Voice] Too few bytes in 'bytes' for IPDiscovery packet.\
                    (Blame: IpDiscoveryPacket::const_packet_size()?)"
                );
            view.set_pkt_type(IpDiscoveryType::Request);
            view.set_length(70);
            view.set_ssrc(ready.ssrc);
        }

        udp.send(&bytes).await?;

        let (len, _addr) = udp.recv_from(&mut bytes).await?;
        {
            let view = IpDiscoveryPacket::new(&bytes[..len])
                .ok_or_else(|| Error::Voice(VoiceError::IllegalDiscoveryResponse))?;

            if view.get_pkt_type() != IpDiscoveryType::Response {
                return Err(Error::Voice(VoiceError::IllegalDiscoveryResponse));
            }

            let addr = String::from_utf8_lossy(&view.get_address_raw());
            client.send_json(&payload::build_select_protocol(addr, view.get_port())).await?;
        }

        let cipher = init_cipher(&mut client).await?;

        info!("[Voice] Connected to: {}", info.endpoint);

        info!(
            "[Voice] WS heartbeat duration {}ms.",
            hello.heartbeat_interval,
        );

        let (udp_rx, mut udp_tx) = udp.split();

        let (udp_msg_tx, udp_msg_rx) = flume::unbounded();

        let ssrc = ready.ssrc;
        tokio::spawn(async move {
            info!("[Voice] UDP handle started.");

            let mut keepalive_bytes = [0u8; MutableKeepalivePacket::minimum_packet_size()];
            let mut ka = MutableKeepalivePacket::new(&mut keepalive_bytes[..])
                .expect("[Voice] Insufficient bytes given to keepalive packet.");
            ka.set_ssrc(ssrc);

            let mut ka_time = Instant::now() + UDP_KEEPALIVE_GAP;

            loop {
                use UdpMessage::*;
                match timeout_at(ka_time, udp_msg_rx.recv_async()).await {
                    Err(Elapsed{..}) => {
                        info!("[Voice] Sending UDP Keepalive.");
                        let _ = udp_tx.send(&keepalive_bytes[..]).await;
                        ka_time += UDP_KEEPALIVE_GAP;
                    },
                    Ok(Ok(Packet(p))) => {
                        let _ = udp_tx.send(&p[..]).await;
                    },
                    Ok(Err(_)) | Ok(Ok(Poison)) => {
                        break;
                    },
                }
            }

            info!("[Voice] UDP handle stopped.");
        });

        interconnect.aux_packets.send(AuxPacketMessage::UdpCipher(cipher.clone()))?;
        interconnect.aux_packets.send(AuxPacketMessage::SetKeepalive(hello.heartbeat_interval))?;
        interconnect.aux_packets.send(AuxPacketMessage::SetSsrc(ready.ssrc))?;
        interconnect.aux_packets.send(AuxPacketMessage::Udp(udp_rx))?;
        interconnect.aux_packets.send(AuxPacketMessage::Ws(Box::new(client)))?;

        let mix_conn = MixerConnection{
            cipher,
            udp: udp_msg_tx,
        };

        interconnect.mixer.send(MixerMessage::SetConn(mix_conn, ready.ssrc))?;

        Ok(Connection {
            connection_info: info,
        })
    }

<<<<<<< HEAD
    pub async fn reconnect(&mut self, interconnect: &Interconnect) -> Result<()> {
=======
    #[instrument(skip(self))]
    pub async fn reconnect(&mut self) -> Result<()> {
>>>>>>> 41698b6e
        let url = generate_url(&mut self.connection_info.endpoint)?;

        // Thread may have died, we want to send to prompt a clean exit
        // (if at all possible) and then proceed as normal.

        #[cfg(all(feature = "rustls_backend", not(feature = "native_tls_backend")))]
        let mut client = create_rustls_client(url).await?;

        #[cfg(feature = "native_tls_backend")]
        let mut client = create_native_tls_client(url).await?;

        client.send_json(&payload::build_resume(&self.connection_info)).await?;

        let mut hello = None;
        let mut resumed = None;

        loop {
            let value = match client.recv_json().await? {
                Some(value) => value,
                None => continue,
            };

            match VoiceEvent::deserialize(value)? {
                VoiceEvent::Resumed => {
                    resumed = Some(());
                    if hello.is_some(){
                        break;
                    }
                },
                VoiceEvent::Hello(h) => {
                    hello = Some(h);
                    if resumed.is_some() {
                        break;
                    }
                },
                other => {
                    debug!("[Voice] Expected resumed/hello; got: {:?}", other);

                    return Err(Error::Voice(VoiceError::ExpectedHandshake));
                },
            }
        };

        let hello = hello.expect("[Voice] Hello packet expected in connection initialisation, but not found.");

        interconnect.aux_packets.send(AuxPacketMessage::SetKeepalive(hello.heartbeat_interval))?;
        interconnect.aux_packets.send(AuxPacketMessage::Ws(Box::new(client)))?;

        info!("[Voice] Reconnected to: {}", &self.connection_info.endpoint);
        Ok(())
    }
<<<<<<< HEAD
=======

    #[inline]
    #[instrument(skip(self, receiver, buffer))]
    async fn handle_received_udp(
        &mut self,
        receiver: &mut Option<Arc<dyn AudioReceiver>>,
        buffer: &mut [i16; 1920],
        packet: &[u8],
        nonce: &mut Nonce,
        ) -> Result<()> {

        if let Some(receiver) = receiver.as_mut() {
            let mut handle = &packet[2..];
            let seq = handle.read_u16::<BigEndian>()?;
            let timestamp = handle.read_u32::<BigEndian>()?;
            let ssrc = handle.read_u32::<BigEndian>()?;

            nonce[..HEADER_LEN]
                .clone_from_slice(&packet[..HEADER_LEN]);

            if let Ok(mut decrypted) = self.cipher.decrypt(&nonce, &packet[HEADER_LEN..]) {
                let channels = opus_packet::nb_channels(&decrypted)?;

                let entry =
                    self.decoder_map.entry((ssrc, channels)).or_insert_with(
                        || OpusDecoder::new(SAMPLE_RATE, channels).unwrap(),
                    );

                // Strip RTP Header Extensions (one-byte)
                if decrypted[0] == 0xBE && decrypted[1] == 0xDE {
                    // Read the length bytes as a big-endian u16.
                    let header_extension_len = BigEndian::read_u16(&decrypted[2..4]);
                    let mut offset = 4;
                    for _ in 0..header_extension_len {
                        let byte = decrypted[offset];
                        offset += 1;
                        if byte == 0 {
                            continue;
                        }

                        offset += 1 + (0b1111 & (byte >> 4)) as usize;
                    }

                    // Skip over undocumented Discord byte
                    offset += 1;

                    decrypted = decrypted.split_off(offset);
                }

                let len = entry.decode(Some(&decrypted), &mut buffer[..], false)?;

                let is_stereo = channels == Channels::Stereo;

                let b = if is_stereo { len * 2 } else { len };

                receiver
                    .voice_packet(ssrc, seq, timestamp, is_stereo, &buffer[..b], decrypted.len()).await;
            }
        }

        Ok(())
    }

    #[inline]
    #[instrument(skip(self))]
    async fn check_audio_timer(&mut self) -> Result<()> {
        if self.audio_timer.check() {
            info!("[Voice] UDP keepalive");
            let mut bytes = [0; 4];
            (&mut bytes[..]).write_u32::<BigEndian>(self.ssrc)?;
            self.udp.send_to(&bytes, &self.destination).await?;
            info!("[Voice] UDP keepalive sent");
        }

        Ok(())
    }

    #[inline]
    #[instrument(skip(self))]
    async fn check_keepalive_timer(&mut self) -> Result<()> {
        if self.keepalive_timer.check() {
            info!("[Voice] WS keepalive");
            let nonce = random::<u64>();
            self.last_heartbeat_nonce = Some(nonce);
            self.stream.send_json(&payload::build_heartbeat(nonce)).await?;
            info!("[Voice] WS keepalive sent");
        }

        Ok(())
    }

    #[inline]
    #[instrument(skip(self, sources, buffer, mix_buffer))]
    async fn remove_unfinished_files(
        &mut self,
        sources: &mut Vec<LockedAudio>,
        opus_frame: &[u8],
        buffer: &mut [i16; 1920],
        mut mix_buffer: &mut [f32; 1920],
    ) -> Result<usize> {
        let mut len = 0;
        let mut i = 0;

        while i < sources.len() {
            let mut finished = false;

            let aud_lock = (&sources[i]).clone();
            let mut aud = aud_lock.lock().await;

            let vol = aud.volume;
            let skip = !aud.playing;

            {
                let stream = &mut aud.source;

                if skip {
                    i += 1;

                    continue;
                }

                // Assume this for now, at least.
                // We'll be fusing streams, so we can either keep
                // as stereo or downmix to mono.
                let is_stereo = true;
                let source_stereo = stream.is_stereo().await;

                if is_stereo != self.encoder_stereo {
                    let channels = if is_stereo {
                        Channels::Stereo
                    } else {
                        Channels::Mono
                    };
                    self.encoder = OpusEncoder::new(SAMPLE_RATE, channels, CodingMode::Audio)?;
                    self.encoder_stereo = is_stereo;
                }

                let temp_len = match stream.get_type().await {
                    AudioType::Opus => if stream.decode_and_add_opus_frame(&mut mix_buffer, vol).await.is_some() {
                            opus_frame.len()
                        } else {
                            0
                        },
                    AudioType::Pcm => {
                        let buffer_len = if source_stereo { 960 * 2 } else { 960 };

                        match stream.read_pcm_frame(&mut buffer[..buffer_len]).await {
                            Some(len) => len,
                            None => 0,
                        }
                    },
                };

                // May need to force interleave/copy.
                combine_audio(*buffer, &mut mix_buffer, source_stereo, vol);

                len = len.max(temp_len);
                i += if temp_len > 0 {
                    1
                } else {
                    sources.remove(i);
                    finished = true;

                    0
                };
            }

            aud.finished = finished;

            if !finished {
                aud.step_frame();
            }
        };

        Ok(len)
    }

    #[allow(unused_variables)]
    #[instrument(skip(self, sources, receiver))]
    pub async fn cycle(
        &mut self,
        mut sources: &mut Vec<LockedAudio>,
        mut receiver: &mut Option<Arc<dyn AudioReceiver>>,
        audio_timer: &mut Timer,
        bitrate: Bitrate,
        muted: bool,
    ) -> Result<()> {
        // We need to actually reserve enough space for the desired bitrate.
        let size = match bitrate {
            // If user specified, we can calculate. 20ms means 50fps.
            Bitrate::BitsPerSecond(b) => b / 50,
            // Otherwise, just have a lot preallocated.
            _ => 5120,
        } + 16;

        let mut buffer = [0i16; 960 * 2];
        let mut mix_buffer = [0f32; 960 * 2];
        let mut packet = vec![0u8; size as usize].into_boxed_slice();
        let mut nonce = Nonce::default();

        while let Ok(Some(status)) = self.task_items.rx.try_next() {
            match status {
                ReceiverStatus::Udp(packet) => {
                    self.handle_received_udp(&mut receiver, &mut buffer, &packet[..], &mut nonce).await?;
                },
                ReceiverStatus::Websocket(VoiceEvent::Speaking(ev)) => {
                    if let Some(receiver) = receiver {
                        let receiver = Arc::clone(receiver);

                        tokio::spawn(async move {
                            receiver.speaking_update(ev.ssrc, ev.user_id.0, ev.speaking).await;
                        });
                    }
                },
                ReceiverStatus::Websocket(VoiceEvent::ClientConnect(ev)) => {
                    if let Some(receiver) = receiver {
                        let receiver = Arc::clone(receiver);

                        tokio::spawn(async move {
                            receiver.client_connect(ev.audio_ssrc, ev.user_id.0).await;
                        });
                    }
                },
                ReceiverStatus::Websocket(VoiceEvent::ClientDisconnect(ev)) => {
                    if let Some(receiver) = receiver {
                        let receiver = Arc::clone(receiver);

                        tokio::spawn(async move {
                            receiver.client_disconnect(ev.user_id.0).await;
                        });
                    }
                },
                ReceiverStatus::Websocket(VoiceEvent::HeartbeatAck(ev)) => {
                    if let Some(nonce) = self.last_heartbeat_nonce {

                        if ev.nonce == nonce {
                            info!("[Voice] Heartbeat ACK received.");
                        } else {
                            warn!("[Voice] Heartbeat nonce mismatch! Expected {}, saw {}.", nonce, ev.nonce);
                        }

                        self.last_heartbeat_nonce = None;
                    }
                },
                ReceiverStatus::Websocket(other) => {
                    info!("[Voice] Received other websocket data: {:?}", other);
                },
            }
        }

        // Send the voice websocket keepalive if it's time
        self.check_keepalive_timer().await?;

        // Send UDP keepalive if it's time
        self.check_audio_timer().await?;

        // Reconfigure encoder bitrate.
        // From my testing, it seemed like this needed to be set every cycle.
        if let Err(e) = self.encoder.set_bitrate(bitrate) {
            warn!("[Voice] Bitrate set unsuccessfully: {:?}", e);
        }

        let mut opus_frame = Vec::new();

        // Walk over all the audio files, removing those which have finished.
        // For this purpose, we need a while loop in Rust.
        let mut len = self.remove_unfinished_files(&mut sources, &opus_frame, &mut buffer, &mut mix_buffer).await?;

        self.soft_clip.apply(&mut mix_buffer[..])?;

        if muted {
            len = 0;
        }

        if len == 0 {
            if self.silence_frames > 0 {
                self.silence_frames -= 1;

                // Explicit "Silence" frame.
                opus_frame.extend_from_slice(&[0xf8, 0xff, 0xfe]);
            } else {
                // Per official guidelines, send 5x silence BEFORE we stop speaking.
                self.set_speaking(false).await?;

                audio_timer.hold().await;

                return Ok(());
            }
        } else {
            self.silence_frames = 5;

            for value in &mut buffer[len..] {
                *value = 0;
            }
        }

        self.set_speaking(true).await?;

        let index = self.prep_packet(&mut packet, mix_buffer, &opus_frame, nonce)?;
        audio_timer.hold().await;

        self.udp.send_to(&packet[..index], &self.destination).await?;
        self.audio_timer.reset();

        Ok(())
    }

    #[instrument(skip(self, buffer))]
    fn prep_packet(&mut self,
                   packet: &mut [u8],
                   buffer: [f32; 1920],
                   opus_frame: &[u8],
                   mut nonce: Nonce)
                   -> Result<usize> {
        {
            let mut cursor = &mut packet[..HEADER_LEN];
            cursor.write_all(&[0x80, 0x78])?;
            cursor.write_u16::<BigEndian>(self.sequence)?;
            cursor.write_u32::<BigEndian>(self.timestamp)?;
            cursor.write_u32::<BigEndian>(self.ssrc)?;
        }

        nonce[..HEADER_LEN]
            .clone_from_slice(&packet[..HEADER_LEN]);

        let sl_index = packet.len() - 16;
        let buffer_len = if self.encoder_stereo { 960 * 2 } else { 960 };

        let len = if opus_frame.is_empty() {
            self.encoder
                .encode_float(&buffer[..buffer_len], &mut packet[HEADER_LEN..sl_index])?
        } else {
            let len = opus_frame.len();
            packet[HEADER_LEN..HEADER_LEN + len]
                .clone_from_slice(opus_frame);
            len
        };

        let crypted = {
            let slice = &packet[HEADER_LEN..HEADER_LEN + len];
            self.cipher.encrypt(&nonce, slice)
                .expect("[Voice] Couldn't encrypt packet.")
        };
        let index = HEADER_LEN + crypted.len();
        packet[HEADER_LEN..index].clone_from_slice(&crypted);

        self.sequence = self.sequence.wrapping_add(1);
        self.timestamp = self.timestamp.wrapping_add(960);

        Ok(HEADER_LEN + crypted.len())
    }

    #[instrument(skip(self))]
    async fn set_speaking(&mut self, speaking: bool) -> Result<()> {
        if self.speaking == speaking {
            return Ok(());
        }

        self.speaking = speaking;

        info!("[Voice] Speaking update: {}", speaking);
        let o = self
            .stream
            .send_json(&payload::build_speaking(speaking))
            .await;
        info!("[Voice] Speaking update confirmed.");
        o
    }
>>>>>>> 41698b6e
}

impl Drop for Connection {
    fn drop(&mut self) {
        info!("[Voice] Disconnected");
    }
}

fn generate_url(endpoint: &mut String) -> Result<Url> {
    if endpoint.ends_with(":80") {
        let len = endpoint.len();

        endpoint.truncate(len - 3);
    }

    Url::parse(&format!("wss://{}/?v={}", endpoint, VOICE_GATEWAY_VERSION))
        .or(Err(Error::Voice(VoiceError::EndpointUrl)))
}

#[inline]
<<<<<<< HEAD
async fn init_cipher(client: &mut WsStream) -> Result<Cipher> {
=======
#[instrument(skip(stream))]
async fn init_cipher(stream: &mut WsStream) -> Result<XSalsa20Poly1305> {
>>>>>>> 41698b6e
    loop {
        let value = match client.recv_json().await? {
            Some(value) => value,
            None => continue,
        };

        match VoiceEvent::deserialize(value)? {
            VoiceEvent::SessionDescription(desc) => {
                if desc.mode != CRYPTO_MODE {
                    return Err(Error::Voice(VoiceError::VoiceModeInvalid));
                }

                // TODO: use `XSalsa20Poly1305::new_varkey`. See:
                // <https://github.com/RustCrypto/traits/pull/191>
                if desc.secret_key.len() == KEY_SIZE {
                    let key = Key::from_slice(&desc.secret_key);
                    return Ok(Cipher::new(key));
                } else {
                    return Err(Error::Voice(VoiceError::KeyGen));
                }
            },
            VoiceEvent::Unknown(op, value) => {
                debug!(
                    "[Voice] Expected ready for key; got: op{}/v{:?}",
                    op.num(),
                    value
                );
            },
            _ => {},
        }
    }
}

#[inline]
fn has_valid_mode<T, It> (modes: It) -> bool
where T: for<'a> PartialEq<&'a str>,
      It : IntoIterator<Item=T>
{
    modes.into_iter().any(|s| s == CRYPTO_MODE)
<<<<<<< HEAD
=======
}

#[inline]
#[instrument(skip(stream, udp))]
async fn start_udp_task(stream: SplitStream<WsStream>, mut udp: RecvHalf) -> Result<TaskItems> {
    let (udp_close_sender, mut udp_close_reader) = unbounded();
    let (tx, rx) = unbounded();
    let tx_udp = tx.clone();

    let udp_task = tokio::spawn(async move {
        info!("[Voice] UDP task started.");

        const UDP_READ_TIMEOUT: Duration = Duration::from_millis(250);
        let mut buffer = [0; 512];

        loop {
            match timeout(UDP_READ_TIMEOUT, udp.recv_from(&mut buffer)).await {
                Ok(Ok((len, _))) => {
                    let piece = buffer[..len].to_vec();
                    let send = tx_udp.unbounded_send(ReceiverStatus::Udp(piece));

                    if send.is_err() {
                        break;
                    }
                },
                _ => {
                    if let Ok(Some(_)) = udp_close_reader.try_next() {
                        break;
                    }
                }
            }
        }

        info!("[Voice] UDP task exited.");
    });

    let (ws_close_sender, ws_task) = start_ws_task(stream, &tx).await?;

    Ok(TaskItems {
        rx,
        tx,
        udp_close_sender,
        udp_task,
        ws_close_sender,
        ws_task,
    })
}

#[inline]
#[instrument(skip(stream, tx))]
async fn start_ws_task(mut stream: SplitStream<WsStream>, tx: &Sender<ReceiverStatus>) -> Result<(Sender<i32>, JoinHandle<()>)> {
    let tx_ws = tx.clone();
    let (ws_close_sender, mut ws_close_reader) = unbounded();

    let ws_task = tokio::spawn(async move {
        'outer: loop {
            use crate::internal::ws_impl::convert_ws_message;
            use futures::stream::TryStreamExt;

            while let Ok(Some(value)) = convert_ws_message(stream.try_next().await.ok().flatten()) {
                let msg = match VoiceEvent::deserialize(value) {
                    Ok(msg) => msg,
                    Err(_) => break,
                };

                if tx_ws.unbounded_send(ReceiverStatus::Websocket(msg)).is_err() {
                    tx_ws.close_channel();
                    break 'outer;
                }
            }

            if let Ok(Some(_)) = ws_close_reader.try_next() {
                break 'outer;
            }

            const TO_SLEEP: Duration = Duration::from_millis(25);
            delay_for(TO_SLEEP).await;
        }

        info!("[Voice] WebSocket task exited.");
    });

    Ok((ws_close_sender, ws_task))
>>>>>>> 41698b6e
}<|MERGE_RESOLUTION|>--- conflicted
+++ resolved
@@ -26,7 +26,7 @@
     MutableIpDiscoveryPacket,
     MutableKeepalivePacket,
 };
-use log::{debug, info};
+use tracing::{debug, info};
 use serde::Deserialize;
 use tokio::{
     time::{timeout_at, Elapsed, Instant},
@@ -40,14 +40,6 @@
     XSalsa20Poly1305 as Cipher,
 };
 
-<<<<<<< HEAD
-=======
-use super::audio::{AudioReceiver, AudioType, HEADER_LEN, SAMPLE_RATE, DEFAULT_BITRATE, LockedAudio};
-use super::connection_info::ConnectionInfo;
-use super::{payload, VoiceError, CRYPTO_MODE};
-use url::Url;
-use tracing::{debug, info, warn, instrument};
->>>>>>> 41698b6e
 
 #[cfg(all(feature = "rustls_backend", not(feature = "native_tls_backend")))]
 use crate::internal::ws_impl::create_rustls_client;
@@ -200,12 +192,7 @@
         })
     }
 
-<<<<<<< HEAD
     pub async fn reconnect(&mut self, interconnect: &Interconnect) -> Result<()> {
-=======
-    #[instrument(skip(self))]
-    pub async fn reconnect(&mut self) -> Result<()> {
->>>>>>> 41698b6e
         let url = generate_url(&mut self.connection_info.endpoint)?;
 
         // Thread may have died, we want to send to prompt a clean exit
@@ -257,377 +244,6 @@
         info!("[Voice] Reconnected to: {}", &self.connection_info.endpoint);
         Ok(())
     }
-<<<<<<< HEAD
-=======
-
-    #[inline]
-    #[instrument(skip(self, receiver, buffer))]
-    async fn handle_received_udp(
-        &mut self,
-        receiver: &mut Option<Arc<dyn AudioReceiver>>,
-        buffer: &mut [i16; 1920],
-        packet: &[u8],
-        nonce: &mut Nonce,
-        ) -> Result<()> {
-
-        if let Some(receiver) = receiver.as_mut() {
-            let mut handle = &packet[2..];
-            let seq = handle.read_u16::<BigEndian>()?;
-            let timestamp = handle.read_u32::<BigEndian>()?;
-            let ssrc = handle.read_u32::<BigEndian>()?;
-
-            nonce[..HEADER_LEN]
-                .clone_from_slice(&packet[..HEADER_LEN]);
-
-            if let Ok(mut decrypted) = self.cipher.decrypt(&nonce, &packet[HEADER_LEN..]) {
-                let channels = opus_packet::nb_channels(&decrypted)?;
-
-                let entry =
-                    self.decoder_map.entry((ssrc, channels)).or_insert_with(
-                        || OpusDecoder::new(SAMPLE_RATE, channels).unwrap(),
-                    );
-
-                // Strip RTP Header Extensions (one-byte)
-                if decrypted[0] == 0xBE && decrypted[1] == 0xDE {
-                    // Read the length bytes as a big-endian u16.
-                    let header_extension_len = BigEndian::read_u16(&decrypted[2..4]);
-                    let mut offset = 4;
-                    for _ in 0..header_extension_len {
-                        let byte = decrypted[offset];
-                        offset += 1;
-                        if byte == 0 {
-                            continue;
-                        }
-
-                        offset += 1 + (0b1111 & (byte >> 4)) as usize;
-                    }
-
-                    // Skip over undocumented Discord byte
-                    offset += 1;
-
-                    decrypted = decrypted.split_off(offset);
-                }
-
-                let len = entry.decode(Some(&decrypted), &mut buffer[..], false)?;
-
-                let is_stereo = channels == Channels::Stereo;
-
-                let b = if is_stereo { len * 2 } else { len };
-
-                receiver
-                    .voice_packet(ssrc, seq, timestamp, is_stereo, &buffer[..b], decrypted.len()).await;
-            }
-        }
-
-        Ok(())
-    }
-
-    #[inline]
-    #[instrument(skip(self))]
-    async fn check_audio_timer(&mut self) -> Result<()> {
-        if self.audio_timer.check() {
-            info!("[Voice] UDP keepalive");
-            let mut bytes = [0; 4];
-            (&mut bytes[..]).write_u32::<BigEndian>(self.ssrc)?;
-            self.udp.send_to(&bytes, &self.destination).await?;
-            info!("[Voice] UDP keepalive sent");
-        }
-
-        Ok(())
-    }
-
-    #[inline]
-    #[instrument(skip(self))]
-    async fn check_keepalive_timer(&mut self) -> Result<()> {
-        if self.keepalive_timer.check() {
-            info!("[Voice] WS keepalive");
-            let nonce = random::<u64>();
-            self.last_heartbeat_nonce = Some(nonce);
-            self.stream.send_json(&payload::build_heartbeat(nonce)).await?;
-            info!("[Voice] WS keepalive sent");
-        }
-
-        Ok(())
-    }
-
-    #[inline]
-    #[instrument(skip(self, sources, buffer, mix_buffer))]
-    async fn remove_unfinished_files(
-        &mut self,
-        sources: &mut Vec<LockedAudio>,
-        opus_frame: &[u8],
-        buffer: &mut [i16; 1920],
-        mut mix_buffer: &mut [f32; 1920],
-    ) -> Result<usize> {
-        let mut len = 0;
-        let mut i = 0;
-
-        while i < sources.len() {
-            let mut finished = false;
-
-            let aud_lock = (&sources[i]).clone();
-            let mut aud = aud_lock.lock().await;
-
-            let vol = aud.volume;
-            let skip = !aud.playing;
-
-            {
-                let stream = &mut aud.source;
-
-                if skip {
-                    i += 1;
-
-                    continue;
-                }
-
-                // Assume this for now, at least.
-                // We'll be fusing streams, so we can either keep
-                // as stereo or downmix to mono.
-                let is_stereo = true;
-                let source_stereo = stream.is_stereo().await;
-
-                if is_stereo != self.encoder_stereo {
-                    let channels = if is_stereo {
-                        Channels::Stereo
-                    } else {
-                        Channels::Mono
-                    };
-                    self.encoder = OpusEncoder::new(SAMPLE_RATE, channels, CodingMode::Audio)?;
-                    self.encoder_stereo = is_stereo;
-                }
-
-                let temp_len = match stream.get_type().await {
-                    AudioType::Opus => if stream.decode_and_add_opus_frame(&mut mix_buffer, vol).await.is_some() {
-                            opus_frame.len()
-                        } else {
-                            0
-                        },
-                    AudioType::Pcm => {
-                        let buffer_len = if source_stereo { 960 * 2 } else { 960 };
-
-                        match stream.read_pcm_frame(&mut buffer[..buffer_len]).await {
-                            Some(len) => len,
-                            None => 0,
-                        }
-                    },
-                };
-
-                // May need to force interleave/copy.
-                combine_audio(*buffer, &mut mix_buffer, source_stereo, vol);
-
-                len = len.max(temp_len);
-                i += if temp_len > 0 {
-                    1
-                } else {
-                    sources.remove(i);
-                    finished = true;
-
-                    0
-                };
-            }
-
-            aud.finished = finished;
-
-            if !finished {
-                aud.step_frame();
-            }
-        };
-
-        Ok(len)
-    }
-
-    #[allow(unused_variables)]
-    #[instrument(skip(self, sources, receiver))]
-    pub async fn cycle(
-        &mut self,
-        mut sources: &mut Vec<LockedAudio>,
-        mut receiver: &mut Option<Arc<dyn AudioReceiver>>,
-        audio_timer: &mut Timer,
-        bitrate: Bitrate,
-        muted: bool,
-    ) -> Result<()> {
-        // We need to actually reserve enough space for the desired bitrate.
-        let size = match bitrate {
-            // If user specified, we can calculate. 20ms means 50fps.
-            Bitrate::BitsPerSecond(b) => b / 50,
-            // Otherwise, just have a lot preallocated.
-            _ => 5120,
-        } + 16;
-
-        let mut buffer = [0i16; 960 * 2];
-        let mut mix_buffer = [0f32; 960 * 2];
-        let mut packet = vec![0u8; size as usize].into_boxed_slice();
-        let mut nonce = Nonce::default();
-
-        while let Ok(Some(status)) = self.task_items.rx.try_next() {
-            match status {
-                ReceiverStatus::Udp(packet) => {
-                    self.handle_received_udp(&mut receiver, &mut buffer, &packet[..], &mut nonce).await?;
-                },
-                ReceiverStatus::Websocket(VoiceEvent::Speaking(ev)) => {
-                    if let Some(receiver) = receiver {
-                        let receiver = Arc::clone(receiver);
-
-                        tokio::spawn(async move {
-                            receiver.speaking_update(ev.ssrc, ev.user_id.0, ev.speaking).await;
-                        });
-                    }
-                },
-                ReceiverStatus::Websocket(VoiceEvent::ClientConnect(ev)) => {
-                    if let Some(receiver) = receiver {
-                        let receiver = Arc::clone(receiver);
-
-                        tokio::spawn(async move {
-                            receiver.client_connect(ev.audio_ssrc, ev.user_id.0).await;
-                        });
-                    }
-                },
-                ReceiverStatus::Websocket(VoiceEvent::ClientDisconnect(ev)) => {
-                    if let Some(receiver) = receiver {
-                        let receiver = Arc::clone(receiver);
-
-                        tokio::spawn(async move {
-                            receiver.client_disconnect(ev.user_id.0).await;
-                        });
-                    }
-                },
-                ReceiverStatus::Websocket(VoiceEvent::HeartbeatAck(ev)) => {
-                    if let Some(nonce) = self.last_heartbeat_nonce {
-
-                        if ev.nonce == nonce {
-                            info!("[Voice] Heartbeat ACK received.");
-                        } else {
-                            warn!("[Voice] Heartbeat nonce mismatch! Expected {}, saw {}.", nonce, ev.nonce);
-                        }
-
-                        self.last_heartbeat_nonce = None;
-                    }
-                },
-                ReceiverStatus::Websocket(other) => {
-                    info!("[Voice] Received other websocket data: {:?}", other);
-                },
-            }
-        }
-
-        // Send the voice websocket keepalive if it's time
-        self.check_keepalive_timer().await?;
-
-        // Send UDP keepalive if it's time
-        self.check_audio_timer().await?;
-
-        // Reconfigure encoder bitrate.
-        // From my testing, it seemed like this needed to be set every cycle.
-        if let Err(e) = self.encoder.set_bitrate(bitrate) {
-            warn!("[Voice] Bitrate set unsuccessfully: {:?}", e);
-        }
-
-        let mut opus_frame = Vec::new();
-
-        // Walk over all the audio files, removing those which have finished.
-        // For this purpose, we need a while loop in Rust.
-        let mut len = self.remove_unfinished_files(&mut sources, &opus_frame, &mut buffer, &mut mix_buffer).await?;
-
-        self.soft_clip.apply(&mut mix_buffer[..])?;
-
-        if muted {
-            len = 0;
-        }
-
-        if len == 0 {
-            if self.silence_frames > 0 {
-                self.silence_frames -= 1;
-
-                // Explicit "Silence" frame.
-                opus_frame.extend_from_slice(&[0xf8, 0xff, 0xfe]);
-            } else {
-                // Per official guidelines, send 5x silence BEFORE we stop speaking.
-                self.set_speaking(false).await?;
-
-                audio_timer.hold().await;
-
-                return Ok(());
-            }
-        } else {
-            self.silence_frames = 5;
-
-            for value in &mut buffer[len..] {
-                *value = 0;
-            }
-        }
-
-        self.set_speaking(true).await?;
-
-        let index = self.prep_packet(&mut packet, mix_buffer, &opus_frame, nonce)?;
-        audio_timer.hold().await;
-
-        self.udp.send_to(&packet[..index], &self.destination).await?;
-        self.audio_timer.reset();
-
-        Ok(())
-    }
-
-    #[instrument(skip(self, buffer))]
-    fn prep_packet(&mut self,
-                   packet: &mut [u8],
-                   buffer: [f32; 1920],
-                   opus_frame: &[u8],
-                   mut nonce: Nonce)
-                   -> Result<usize> {
-        {
-            let mut cursor = &mut packet[..HEADER_LEN];
-            cursor.write_all(&[0x80, 0x78])?;
-            cursor.write_u16::<BigEndian>(self.sequence)?;
-            cursor.write_u32::<BigEndian>(self.timestamp)?;
-            cursor.write_u32::<BigEndian>(self.ssrc)?;
-        }
-
-        nonce[..HEADER_LEN]
-            .clone_from_slice(&packet[..HEADER_LEN]);
-
-        let sl_index = packet.len() - 16;
-        let buffer_len = if self.encoder_stereo { 960 * 2 } else { 960 };
-
-        let len = if opus_frame.is_empty() {
-            self.encoder
-                .encode_float(&buffer[..buffer_len], &mut packet[HEADER_LEN..sl_index])?
-        } else {
-            let len = opus_frame.len();
-            packet[HEADER_LEN..HEADER_LEN + len]
-                .clone_from_slice(opus_frame);
-            len
-        };
-
-        let crypted = {
-            let slice = &packet[HEADER_LEN..HEADER_LEN + len];
-            self.cipher.encrypt(&nonce, slice)
-                .expect("[Voice] Couldn't encrypt packet.")
-        };
-        let index = HEADER_LEN + crypted.len();
-        packet[HEADER_LEN..index].clone_from_slice(&crypted);
-
-        self.sequence = self.sequence.wrapping_add(1);
-        self.timestamp = self.timestamp.wrapping_add(960);
-
-        Ok(HEADER_LEN + crypted.len())
-    }
-
-    #[instrument(skip(self))]
-    async fn set_speaking(&mut self, speaking: bool) -> Result<()> {
-        if self.speaking == speaking {
-            return Ok(());
-        }
-
-        self.speaking = speaking;
-
-        info!("[Voice] Speaking update: {}", speaking);
-        let o = self
-            .stream
-            .send_json(&payload::build_speaking(speaking))
-            .await;
-        info!("[Voice] Speaking update confirmed.");
-        o
-    }
->>>>>>> 41698b6e
 }
 
 impl Drop for Connection {
@@ -648,12 +264,7 @@
 }
 
 #[inline]
-<<<<<<< HEAD
 async fn init_cipher(client: &mut WsStream) -> Result<Cipher> {
-=======
-#[instrument(skip(stream))]
-async fn init_cipher(stream: &mut WsStream) -> Result<XSalsa20Poly1305> {
->>>>>>> 41698b6e
     loop {
         let value = match client.recv_json().await? {
             Some(value) => value,
@@ -693,90 +304,4 @@
       It : IntoIterator<Item=T>
 {
     modes.into_iter().any(|s| s == CRYPTO_MODE)
-<<<<<<< HEAD
-=======
-}
-
-#[inline]
-#[instrument(skip(stream, udp))]
-async fn start_udp_task(stream: SplitStream<WsStream>, mut udp: RecvHalf) -> Result<TaskItems> {
-    let (udp_close_sender, mut udp_close_reader) = unbounded();
-    let (tx, rx) = unbounded();
-    let tx_udp = tx.clone();
-
-    let udp_task = tokio::spawn(async move {
-        info!("[Voice] UDP task started.");
-
-        const UDP_READ_TIMEOUT: Duration = Duration::from_millis(250);
-        let mut buffer = [0; 512];
-
-        loop {
-            match timeout(UDP_READ_TIMEOUT, udp.recv_from(&mut buffer)).await {
-                Ok(Ok((len, _))) => {
-                    let piece = buffer[..len].to_vec();
-                    let send = tx_udp.unbounded_send(ReceiverStatus::Udp(piece));
-
-                    if send.is_err() {
-                        break;
-                    }
-                },
-                _ => {
-                    if let Ok(Some(_)) = udp_close_reader.try_next() {
-                        break;
-                    }
-                }
-            }
-        }
-
-        info!("[Voice] UDP task exited.");
-    });
-
-    let (ws_close_sender, ws_task) = start_ws_task(stream, &tx).await?;
-
-    Ok(TaskItems {
-        rx,
-        tx,
-        udp_close_sender,
-        udp_task,
-        ws_close_sender,
-        ws_task,
-    })
-}
-
-#[inline]
-#[instrument(skip(stream, tx))]
-async fn start_ws_task(mut stream: SplitStream<WsStream>, tx: &Sender<ReceiverStatus>) -> Result<(Sender<i32>, JoinHandle<()>)> {
-    let tx_ws = tx.clone();
-    let (ws_close_sender, mut ws_close_reader) = unbounded();
-
-    let ws_task = tokio::spawn(async move {
-        'outer: loop {
-            use crate::internal::ws_impl::convert_ws_message;
-            use futures::stream::TryStreamExt;
-
-            while let Ok(Some(value)) = convert_ws_message(stream.try_next().await.ok().flatten()) {
-                let msg = match VoiceEvent::deserialize(value) {
-                    Ok(msg) => msg,
-                    Err(_) => break,
-                };
-
-                if tx_ws.unbounded_send(ReceiverStatus::Websocket(msg)).is_err() {
-                    tx_ws.close_channel();
-                    break 'outer;
-                }
-            }
-
-            if let Ok(Some(_)) = ws_close_reader.try_next() {
-                break 'outer;
-            }
-
-            const TO_SLEEP: Duration = Duration::from_millis(25);
-            delay_for(TO_SLEEP).await;
-        }
-
-        info!("[Voice] WebSocket task exited.");
-    });
-
-    Ok((ws_close_sender, ws_task))
->>>>>>> 41698b6e
 }