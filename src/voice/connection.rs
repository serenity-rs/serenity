--- conflicted
+++ resolved
@@ -28,7 +28,6 @@
 use rand::random;
 use serde::Deserialize;
 use sodiumoxide::crypto::secretbox::{self, Key, Nonce};
-<<<<<<< HEAD
 use std::{
     collections::HashMap,
     io::Write,
@@ -40,15 +39,6 @@
     thread::{self, Builder as ThreadBuilder, JoinHandle},
     time::Duration,
 };
-=======
-use std::collections::HashMap;
-use std::io::Write;
-use std::net::{SocketAddr, ToSocketAddrs, UdpSocket};
-use std::sync::mpsc::{self, Receiver as MpscReceiver, Sender as MpscSender};
-use std::sync::Arc;
-use std::thread::{self, Builder as ThreadBuilder, JoinHandle};
-use std::time::Duration;
->>>>>>> 101472fa
 use super::audio::{AudioReceiver, AudioType, HEADER_LEN, SAMPLE_RATE, DEFAULT_BITRATE, LockedAudio};
 use super::connection_info::ConnectionInfo;
 use super::{payload, VoiceError, CRYPTO_MODE};
@@ -92,10 +82,6 @@
     keepalive_timer: Timer,
     key: Key,
     last_heartbeat_nonce: Option<u64>,
-<<<<<<< HEAD
-=======
-    soft_clip: SoftClip,
->>>>>>> 101472fa
     sequence: u16,
     silence_frames: u8,
     soft_clip: SoftClip,
@@ -207,11 +193,6 @@
         let mut encoder = OpusEncoder::new(SAMPLE_RATE, Channels::Stereo, CodingMode::Audio)?;
         encoder.set_bitrate(Bitrate::Bits(DEFAULT_BITRATE))?;
         let soft_clip = SoftClip::new(Channels::Stereo);
-<<<<<<< HEAD
-
-        let soft_clip = SoftClip::new(Channels::Stereo);
-=======
->>>>>>> 101472fa
 
         // Per discord dev team's current recommendations:
         // (https://discordapp.com/developers/docs/topics/voice-connections#heartbeating)
