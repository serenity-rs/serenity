use byteorder::{BigEndian, ByteOrder, LittleEndian, ReadBytesExt, WriteBytesExt};
use constants::VOICE_GATEWAY_VERSION;
use internal::prelude::*;
use internal::ws_impl::{ReceiverExt, SenderExt};
use internal::Timer;
use model::event::VoiceEvent;
use model::id::UserId;
use opus::{
    packet as opus_packet,
    Application as CodingMode,
    Bitrate,
    Channels,
    Decoder as OpusDecoder,
    Encoder as OpusEncoder,
    SoftClip,
};
use parking_lot::Mutex;
use rand::random;
use serde::Deserialize;
use sodiumoxide::crypto::secretbox::{self, Key, Nonce};
use std::collections::HashMap;
use std::io::Write;
use std::net::{SocketAddr, ToSocketAddrs, UdpSocket};
use std::sync::mpsc::{self, Receiver as MpscReceiver, Sender as MpscSender};
use std::sync::Arc;
use std::thread::{self, Builder as ThreadBuilder, JoinHandle};
use std::time::Duration;
use super::audio::{AudioReceiver, AudioType, HEADER_LEN, SAMPLE_RATE, DEFAULT_BITRATE, LockedAudio};
use super::connection_info::ConnectionInfo;
use super::{payload, VoiceError, CRYPTO_MODE};
use websocket::client::Url as WebsocketUrl;
use websocket::sync::client::ClientBuilder;
use websocket::sync::stream::{AsTcpStream, TcpStream, TlsStream};
use websocket::sync::Client as WsClient;

type Client = WsClient<TlsStream<TcpStream>>;

enum ReceiverStatus {
    Udp(Vec<u8>),
    Websocket(VoiceEvent),
}

#[allow(dead_code)]
struct ThreadItems {
    rx: MpscReceiver<ReceiverStatus>,
    udp_close_sender: MpscSender<i32>,
    udp_thread: JoinHandle<()>,
    ws_close_sender: MpscSender<i32>,
    ws_thread: JoinHandle<()>,
}

#[allow(dead_code)]
pub struct Connection {
    audio_timer: Timer,
    client: Arc<Mutex<Client>>,
    decoder_map: HashMap<(u32, Channels), OpusDecoder>,
    destination: SocketAddr,
    encoder: OpusEncoder,
    encoder_stereo: bool,
    keepalive_timer: Timer,
    key: Key,
    last_heartbeat_nonce: Option<u64>,
    soft_clip: SoftClip,
    sequence: u16,
    silence_frames: u8,
    soft_clip: SoftClip,
    speaking: bool,
    ssrc: u32,
    thread_items: ThreadItems,
    timestamp: u32,
    udp: UdpSocket,
    user_id: UserId,
}

impl Connection {
    pub fn new(mut info: ConnectionInfo) -> Result<Connection> {
        let url = generate_url(&mut info.endpoint)?;

        let mut client = ClientBuilder::from_url(&url).connect_secure(None)?;
        let mut hello = None;
        let mut ready = None;
        client.send_json(&payload::build_identify(&info))?;

        loop {
            let value = match client.recv_json()? {
                Some(value) => value,
                None => continue,
            };

            match VoiceEvent::deserialize(value)? {
                VoiceEvent::Ready(r) => {
                    ready = Some(r);
                    if hello.is_some(){
                        break;
                    }
                },
                VoiceEvent::Hello(h) => {
                    hello = Some(h);
                    if ready.is_some() {
                        break;
                    }
                },
                other => {
                    debug!("[Voice] Expected ready/hello; got: {:?}", other);

                    return Err(Error::Voice(VoiceError::ExpectedHandshake));
                },
            }
        };

        let hello = hello.expect("[Voice] Hello packet expected in connection initialisation, but not found.");
        let ready = ready.expect("[Voice] Ready packet expected in connection initialisation, but not found.");

        if !has_valid_mode(&ready.modes) {
            return Err(Error::Voice(VoiceError::VoiceModeUnavailable));
        }

        let destination = (&info.endpoint[..], ready.port)
            .to_socket_addrs()?
            .next()
            .ok_or(Error::Voice(VoiceError::HostnameResolve))?;

        // Important to note here: the length of the packet can be of either 4
        // or 70 bytes. If it is 4 bytes, then we need to send a 70-byte packet
        // to determine the IP.
        //
        // Past the initial 4 bytes, the packet _must_ be completely empty data.
        //
        // The returned packet will be a null-terminated string of the IP, and
        // the port encoded in LE in the last two bytes of the packet.
        let udp = UdpSocket::bind("0.0.0.0:0")?;

        {
            let mut bytes = [0; 70];

            (&mut bytes[..]).write_u32::<BigEndian>(ready.ssrc)?;
            udp.send_to(&bytes, destination)?;

            let mut bytes = [0; 256];
            let (len, _addr) = udp.recv_from(&mut bytes)?;

            // Find the position in the bytes that contains the first byte of 0,
            // indicating the "end of the address".
            let index = bytes
                .iter()
                .skip(4)
                .position(|&x| x == 0)
                .ok_or(Error::Voice(VoiceError::FindingByte))?;

            let pos = 4 + index;
            let addr = String::from_utf8_lossy(&bytes[4..pos]);
            let port_pos = len - 2;
            let port = (&bytes[port_pos..]).read_u16::<LittleEndian>()?;

            client
                .send_json(&payload::build_select_protocol(addr, port))?;
        }

        let key = encryption_key(&mut client)?;

        let _ = client
            .stream_ref()
            .as_tcp()
            .set_read_timeout(Some(Duration::from_millis(25)));

        let mutexed_client = Arc::new(Mutex::new(client));
        let thread_items = start_threads(Arc::clone(&mutexed_client), &udp)?;

        info!("[Voice] Connected to: {}", info.endpoint);

        // Encode for Discord in Stereo, as required.
        let mut encoder = OpusEncoder::new(SAMPLE_RATE, Channels::Stereo, CodingMode::Audio)?;
        encoder.set_bitrate(Bitrate::Bits(DEFAULT_BITRATE))?;
        let soft_clip = SoftClip::new(Channels::Stereo);

        let soft_clip = SoftClip::new(Channels::Stereo);

        // Per discord dev team's current recommendations:
        // (https://discordapp.com/developers/docs/topics/voice-connections#heartbeating)
        let temp_heartbeat = (hello.heartbeat_interval as f64 * 0.75) as u64;

        Ok(Connection {
            audio_timer: Timer::new(1000 * 60 * 4),
            client: mutexed_client,
            decoder_map: HashMap::new(),
            destination,
            encoder,
            encoder_stereo: false,
            key,
            keepalive_timer: Timer::new(temp_heartbeat),
<<<<<<< HEAD
=======
            last_heartbeat_nonce: None,
>>>>>>> 7d162b96
            udp,
            sequence: 0,
            silence_frames: 0,
            soft_clip,
            speaking: false,
<<<<<<< HEAD
            ssrc: hello.ssrc,
=======
            ssrc: ready.ssrc,
>>>>>>> 7d162b96
            thread_items,
            timestamp: 0,
            user_id: info.user_id,
        })
    }

    #[allow(unused_variables)]
    pub fn cycle(&mut self,
                 sources: &mut Vec<LockedAudio>,
                 receiver: &mut Option<Box<AudioReceiver>>,
                 audio_timer: &mut Timer,
                 bitrate: Bitrate)
                 -> Result<()> {
        // We need to actually reserve enough space for the desired bitrate.
        let size = match bitrate {
            // If user specified, we can calculate. 20ms means 50fps.
            Bitrate::Bits(b) => b.abs() / 50,
            // Otherwise, just have a lot preallocated.
            _ => 5120,
        } + 16;

        let mut buffer = [0i16; 960 * 2];
        let mut mix_buffer = [0f32; 960 * 2];
        let mut packet = vec![0u8; size as usize].into_boxed_slice();
        let mut nonce = secretbox::Nonce([0; 24]);

        if let Some(receiver) = receiver.as_mut() {
            while let Ok(status) = self.thread_items.rx.try_recv() {
                match status {
                    ReceiverStatus::Udp(packet) => {
                        let mut handle = &packet[2..];
                        let seq = handle.read_u16::<BigEndian>()?;
                        let timestamp = handle.read_u32::<BigEndian>()?;
                        let ssrc = handle.read_u32::<BigEndian>()?;

                        nonce.0[..HEADER_LEN]
                            .clone_from_slice(&packet[..HEADER_LEN]);

                        if let Ok(mut decrypted) =
                            secretbox::open(&packet[HEADER_LEN..], &nonce, &self.key) {
                            let channels = opus_packet::get_nb_channels(&decrypted)?;

                            let entry =
                                self.decoder_map.entry((ssrc, channels)).or_insert_with(
                                    || OpusDecoder::new(SAMPLE_RATE, channels).unwrap(),
                                );

                            // Strip RTP Header Extensions (one-byte)
                            if decrypted[0] == 0xBE && decrypted[1] == 0xDE {
                                // Read the length bytes as a big-endian u16.
                                let header_extension_len = BigEndian::read_u16(&decrypted[2..4]);
                                let mut offset = 4;
                                for _ in 0..header_extension_len {
                                    let byte = decrypted[offset];
                                    offset += 1;
                                    if byte == 0 {
                                        continue;
                                    }

                                    offset += 1 + (0b1111 & (byte >> 4)) as usize;
                                }

                                while decrypted[offset] == 0 {
                                    offset += 1;
                                }

                                decrypted = decrypted.split_off(offset);
                            }

                            let len = entry.decode(&decrypted, &mut buffer, false)?;

                            let is_stereo = channels == Channels::Stereo;

                            let b = if is_stereo { len * 2 } else { len };

                            receiver
                                .voice_packet(ssrc, seq, timestamp, is_stereo, &buffer[..b]);
                        }
                    },
                    ReceiverStatus::Websocket(VoiceEvent::Speaking(ev)) => {
                        receiver.speaking_update(ev.ssrc, ev.user_id.0, ev.speaking);
                    },
                    ReceiverStatus::Websocket(VoiceEvent::HeartbeatAck(ev)) => {
                        match self.last_heartbeat_nonce {
                            Some(nonce) => {
                                if ev.nonce != nonce {
                                    warn!("[Voice] Heartbeat nonce mismatch! Expected {}, saw {}.", nonce, ev.nonce);
                                }

                                self.last_heartbeat_nonce = None;
                            },
                            None => {},
                        }
                    },
                    ReceiverStatus::Websocket(other) => {
                        info!("[Voice] Received other websocket data: {:?}", other);
                    },
                }
            }
        } else {
            loop {
                if self.thread_items.rx.try_recv().is_err() {
                    break;
                }
            }
        }

        // Send the voice websocket keepalive if it's time
        if self.keepalive_timer.check() {
            let nonce = random::<u64>();
            self.last_heartbeat_nonce = Some(nonce);
            self.client.lock().send_json(&payload::build_heartbeat(nonce))?;
        }

        // Send UDP keepalive if it's time
        if self.audio_timer.check() {
            let mut bytes = [0; 4];
            (&mut bytes[..]).write_u32::<BigEndian>(self.ssrc)?;
            self.udp.send_to(&bytes, self.destination)?;
        }

        // Reconfigure encoder bitrate.
        // From my testing, it seemed like this needed to be set every cycle.
        if let Err(e) = self.encoder.set_bitrate(bitrate) {
            warn!("[Voice] Bitrate set unsuccessfully: {:?}", e);
        }

        let mut opus_frame = Vec::new();

        let mut len = 0;

        // Walk over all the audio files, removing those which have finished.
        // For this purpose, we need a while loop in Rust.
        let mut i = 0;

        while i < sources.len() {
            let mut finished = false;

            let aud_lock = (&sources[i]).clone();
            let mut aud = aud_lock.lock();

            let vol = aud.volume;
            let skip = !aud.playing;

            {
                let stream = &mut aud.source;

                if skip {
                    i += 1;

                    continue;
                }

                // Assume this for now, at least.
                // We'll be fusing streams, so we can either keep
                // as stereo or downmix to mono.
                let is_stereo = true;
                let source_stereo = stream.is_stereo();

                if is_stereo != self.encoder_stereo {
                    let channels = if is_stereo {
                        Channels::Stereo
                    } else {
                        Channels::Mono
                    };
                    self.encoder = OpusEncoder::new(SAMPLE_RATE, channels, CodingMode::Audio)?;
                    self.encoder_stereo = is_stereo;
                }

                let temp_len = match stream.get_type() {
                    AudioType::Opus => match stream.decode_and_add_opus_frame(&mut mix_buffer, vol) {
                        Some(frame) => {
                            opus_frame.len()
                        },
                        None => 0,
                    },
                    AudioType::Pcm => {
                        let buffer_len = if source_stereo { 960 * 2 } else { 960 };

                        match stream.read_pcm_frame(&mut buffer[..buffer_len]) {
                            Some(len) => len,
                            None => 0,
                        }
                    },
                };

                // May need to force interleave/copy.
                combine_audio(buffer, &mut mix_buffer, source_stereo, vol);

                len = len.max(temp_len);
                i += if temp_len > 0 {
                    1
                } else {
                    sources.remove(i);
                    finished = true;

                    0
                };
            }

            aud.finished = finished;

            if !finished {
                aud.step_frame();
            }
        };

        self.soft_clip.apply(&mut mix_buffer);

        if len == 0 {
            if self.silence_frames > 0 {
                self.silence_frames -= 1;

                // Explicit "Silence" frame.
                opus_frame.extend_from_slice(&[0xf8, 0xff, 0xfe]);
            } else {
                // Per official guidelines, send 5x silence BEFORE we stop speaking.
                self.set_speaking(false)?;

                audio_timer.await();

                return Ok(());
            }
        } else {
            self.silence_frames = 5;

            for value in &mut buffer[len..] {
                *value = 0;
            }
        }

        self.set_speaking(true)?;

        let index = self.prep_packet(&mut packet, mix_buffer, &opus_frame, nonce)?;
        audio_timer.await();

        self.udp.send_to(&packet[..index], self.destination)?;
        self.audio_timer.reset();

        Ok(())
    }

    fn prep_packet(&mut self,
                   packet: &mut [u8],
                   buffer: [f32; 1920],
                   opus_frame: &[u8],
                   mut nonce: Nonce)
                   -> Result<usize> {
        {
            let mut cursor = &mut packet[..HEADER_LEN];
            cursor.write_all(&[0x80, 0x78])?;
            cursor.write_u16::<BigEndian>(self.sequence)?;
            cursor.write_u32::<BigEndian>(self.timestamp)?;
            cursor.write_u32::<BigEndian>(self.ssrc)?;
        }

        nonce.0[..HEADER_LEN]
            .clone_from_slice(&packet[..HEADER_LEN]);

        let sl_index = packet.len() - 16;
        let buffer_len = if self.encoder_stereo { 960 * 2 } else { 960 };

        let len = if opus_frame.is_empty() {
            self.encoder
                .encode_float(&buffer[..buffer_len], &mut packet[HEADER_LEN..sl_index])?
        } else {
            let len = opus_frame.len();
            packet[HEADER_LEN..HEADER_LEN + len]
                .clone_from_slice(opus_frame);
            len
        };

        let crypted = {
            let slice = &packet[HEADER_LEN..HEADER_LEN + len];
            secretbox::seal(slice, &nonce, &self.key)
        };
        let index = HEADER_LEN + crypted.len();
        packet[HEADER_LEN..index].clone_from_slice(&crypted);

        self.sequence = self.sequence.wrapping_add(1);
        self.timestamp = self.timestamp.wrapping_add(960);

        Ok(HEADER_LEN + crypted.len())
    }

    fn set_speaking(&mut self, speaking: bool) -> Result<()> {
        if self.speaking == speaking {
            return Ok(());
        }

        self.speaking = speaking;

        self.client.lock().send_json(&payload::build_speaking(speaking))
    }
}

impl Drop for Connection {
    fn drop(&mut self) {
        let _ = self.thread_items.udp_close_sender.send(0);
        let _ = self.thread_items.ws_close_sender.send(0);

        info!("[Voice] Disconnected");
    }
}

#[inline]
fn combine_audio(
    raw_buffer: [i16; 1920],
    float_buffer: &mut [f32; 1920],
    true_stereo: bool,
    volume: f32,
) {
    for i in 0..1920 {
        let sample_index = if true_stereo { i } else { i/2 };
        let sample = (raw_buffer[sample_index] as f32) / 32768.0;

        float_buffer[i] = float_buffer[i] + sample * volume;
    }
}

fn generate_url(endpoint: &mut String) -> Result<WebsocketUrl> {
    if endpoint.ends_with(":80") {
        let len = endpoint.len();

        endpoint.truncate(len - 3);
    }

    WebsocketUrl::parse(&format!("wss://{}/?v={}", endpoint, VOICE_GATEWAY_VERSION))
        .or(Err(Error::Voice(VoiceError::EndpointUrl)))
}

#[inline]
fn encryption_key(client: &mut Client) -> Result<Key> {
    loop {
        let value = match client.recv_json()? {
            Some(value) => value,
            None => continue,
        };

        match VoiceEvent::deserialize(value)? {
            VoiceEvent::SessionDescription(desc) => {
                if desc.mode != CRYPTO_MODE {
                    return Err(Error::Voice(VoiceError::VoiceModeInvalid));
                }

                return Key::from_slice(&desc.secret_key)
                    .ok_or(Error::Voice(VoiceError::KeyGen));
            },
            VoiceEvent::Unknown(op, value) => {
                debug!(
                    "[Voice] Expected ready for key; got: op{}/v{:?}",
                    op.num(),
                    value
                );
            },
            _ => {},
        }
    }
}

#[inline]
fn has_valid_mode<T, It> (modes: It) -> bool
where T: for<'a> PartialEq<&'a str>,
      It : IntoIterator<Item=T>
{
    modes.into_iter().any(|s| s == CRYPTO_MODE)
}

#[inline]
fn start_threads(client: Arc<Mutex<Client>>, udp: &UdpSocket) -> Result<ThreadItems> {
    let (udp_close_sender, udp_close_reader) = mpsc::channel();
    let (ws_close_sender, ws_close_reader) = mpsc::channel();

    let current_thread = thread::current();
    let thread_name = current_thread.name().unwrap_or("serenity voice");

    let (tx, rx) = mpsc::channel();
    let tx_clone = tx.clone();
    let udp_clone = udp.try_clone()?;

    let udp_thread = ThreadBuilder::new()
        .name(format!("{} UDP", thread_name))
        .spawn(move || {
            let _ = udp_clone.set_read_timeout(Some(Duration::from_millis(250)));

            let mut buffer = [0; 512];

            loop {
                if let Ok((len, _)) = udp_clone.recv_from(&mut buffer) {
                    let piece = buffer[..len].to_vec();
                    let send = tx.send(ReceiverStatus::Udp(piece));

                    if send.is_err() {
                        return;
                    }
                } else if udp_close_reader.try_recv().is_ok() {
                    return;
                }
            }
        })?;

    let ws_thread = ThreadBuilder::new()
        .name(format!("{} WS", thread_name))
        .spawn(move || loop {
            while let Ok(Some(value)) = client.lock().recv_json() {
                let msg = match VoiceEvent::deserialize(value) {
                    Ok(msg) => msg,
                    Err(why) => {
                        warn!("Error deserializing voice event: {:?}", why);

                        break;
                    },
                };

                if tx_clone.send(ReceiverStatus::Websocket(msg)).is_err() {
                    return;
                }
            }

            if ws_close_reader.try_recv().is_ok() {
                return;
            }

            thread::sleep(Duration::from_millis(25));
        })?;

    Ok(ThreadItems {
        rx: rx,
        udp_close_sender: udp_close_sender,
        udp_thread: udp_thread,
        ws_close_sender: ws_close_sender,
        ws_thread: ws_thread,
    })
}<|MERGE_RESOLUTION|>--- conflicted
+++ resolved
@@ -188,20 +188,13 @@
             encoder_stereo: false,
             key,
             keepalive_timer: Timer::new(temp_heartbeat),
-<<<<<<< HEAD
-=======
             last_heartbeat_nonce: None,
->>>>>>> 7d162b96
             udp,
             sequence: 0,
             silence_frames: 0,
             soft_clip,
             speaking: false,
-<<<<<<< HEAD
-            ssrc: hello.ssrc,
-=======
             ssrc: ready.ssrc,
->>>>>>> 7d162b96
             thread_items,
             timestamp: 0,
             user_id: info.user_id,
