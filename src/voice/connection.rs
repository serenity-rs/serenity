--- conflicted
+++ resolved
@@ -12,14 +12,8 @@
     ws_impl::{ReceiverExt, SenderExt},
     Timer
 };
-<<<<<<< HEAD
-use model::event::VoiceEvent;
-=======
-use crate::model::{
-    event::VoiceEvent,
-    id::UserId
-};
->>>>>>> 7b5b1d5c
+use crate::model::event::VoiceEvent;
+
 use opus::{
     packet as opus_packet,
     Application as CodingMode,
@@ -217,7 +211,6 @@
         })
     }
 
-<<<<<<< HEAD
     pub fn reconnect(&mut self) -> Result<()> {
         let url = generate_url(&mut self.connection_info.endpoint)?;
 
@@ -269,10 +262,7 @@
         Ok(())
     }
 
-    #[allow(unused_variables)]
-=======
     #[allow(clippy::unused_variables)]
->>>>>>> 7b5b1d5c
     pub fn cycle(&mut self,
                  sources: &mut Vec<LockedAudio>,
                  receiver: &mut Option<Box<AudioReceiver>>,
