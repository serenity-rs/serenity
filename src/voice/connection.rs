--- conflicted
+++ resolved
@@ -1,4 +1,3 @@
-<<<<<<< HEAD
 use byteorder::{LittleEndian, NetworkEndian, ReadBytesExt, WriteBytesExt};
 use constants::VOICE_GATEWAY_VERSION;
 use future_utils::StreamExt;
@@ -40,36 +39,12 @@
     VoiceReady,
 };
 use opus::{
-=======
-use byteorder::{
-    BigEndian,
-    ByteOrder,
-    LittleEndian,
-    ReadBytesExt,
-    WriteBytesExt
-};
-use constants::VOICE_GATEWAY_VERSION;
-use internal::prelude::*;
-use internal::{
-    ws_impl::{ReceiverExt, SenderExt},
-    Timer
-};
-use model::{
-    event::VoiceEvent,
-    id::UserId
-};
-use opus::{
-    packet as opus_packet,
-    Application as CodingMode,
-    Bitrate,
->>>>>>> 6b5f3b98
     Channels,
     SoftClip,
 };
 use parking_lot::Mutex;
 use rand::random;
 use serde::Deserialize;
-<<<<<<< HEAD
 use sodiumoxide::crypto::secretbox::Key;
 use std::{
     mem,
@@ -104,45 +79,6 @@
 use tokio_tungstenite::connect_async;
 use tungstenite::Message;
 use url::Url;
-=======
-use sodiumoxide::crypto::secretbox::{self, Key, Nonce};
-use std::{
-    collections::HashMap,
-    io::Write,
-    net::{SocketAddr, ToSocketAddrs, UdpSocket},
-    sync::{
-        mpsc::{
-            self,
-            Receiver as MpscReceiver,
-            Sender as MpscSender
-        },
-        Arc,
-    },
-    thread::{
-        self,
-        Builder as ThreadBuilder,
-        JoinHandle
-    },
-    time::Duration
-};
-use super::audio::{AudioReceiver, AudioType, HEADER_LEN, SAMPLE_RATE, DEFAULT_BITRATE, LockedAudio};
-use super::connection_info::ConnectionInfo;
-use super::{payload, VoiceError, CRYPTO_MODE};
-use websocket::{
-    client::Url as WebsocketUrl,
-    sync::{
-        client::ClientBuilder,
-        stream::{
-            AsTcpStream,
-            TcpStream,
-            TlsStream
-        },
-    },
-    sync::Client as WsClient
-};
-
-type Client = WsClient<TlsStream<TcpStream>>;
->>>>>>> 6b5f3b98
 
 enum ReceiverStatus {
     Udp(<VoiceCodec as UdpCodec>::In),
@@ -201,17 +137,8 @@
 pub struct Connection {
     connection_info: ConnectionInfo,
     destination: SocketAddr,
-<<<<<<< HEAD
     last_heartbeat_nonce: Option<u64>,
     listener_items: ListenerItems,
-=======
-    encoder: OpusEncoder,
-    encoder_stereo: bool,
-    keepalive_timer: Timer,
-    key: Key,
-    last_heartbeat_nonce: Option<u64>,
-    sequence: u16,
->>>>>>> 6b5f3b98
     silence_frames: u8,
     soft_clip: SoftClip,
     speaking: bool,
@@ -222,7 +149,6 @@
 }
 
 impl Connection {
-<<<<<<< HEAD
     pub fn new(mut info: ConnectionInfo, handle: Handle) -> impl Future<Item = Self, Error = Error> {
         let url = generate_url(&mut info.endpoint);
         let local_remote_ws = handle.remote().clone();
@@ -267,64 +193,6 @@
                                     return Err(Error::Voice(VoiceError::ExpectedHandshake));
                                 },
                             }
-=======
-    pub fn new(mut info: ConnectionInfo) -> Result<Connection> {
-        let url = generate_url(&mut info.endpoint)?;
-
-        let mut client = ClientBuilder::from_url(&url).connect_secure(None)?;
-        let mut hello = None;
-        let mut ready = None;
-        client.send_json(&payload::build_identify(&info))?;
-
-        loop {
-            let value = match client.recv_json()? {
-                Some(value) => value,
-                None => continue,
-            };
-
-            match VoiceEvent::deserialize(value)? {
-                VoiceEvent::Ready(r) => {
-                    ready = Some(r);
-                    if hello.is_some(){
-                        break;
-                    }
-                },
-                VoiceEvent::Hello(h) => {
-                    hello = Some(h);
-                    if ready.is_some() {
-                        break;
-                    }
-                },
-                other => {
-                    debug!("[Voice] Expected ready/hello; got: {:?}", other);
-
-                    return Err(Error::Voice(VoiceError::ExpectedHandshake));
-                },
-            }
-        };
-
-        let hello = hello.expect("[Voice] Hello packet expected in connection initialisation, but not found.");
-        let ready = ready.expect("[Voice] Ready packet expected in connection initialisation, but not found.");
-
-        if !has_valid_mode(&ready.modes) {
-            return Err(Error::Voice(VoiceError::VoiceModeUnavailable));
-        }
-
-        let destination = (&info.endpoint[..], ready.port)
-            .to_socket_addrs()?
-            .next()
-            .ok_or(Error::Voice(VoiceError::HostnameResolve))?;
-
-        // Important to note here: the length of the packet can be of either 4
-        // or 70 bytes. If it is 4 bytes, then we need to send a 70-byte packet
-        // to determine the IP.
-        //
-        // Past the initial 4 bytes, the packet _must_ be completely empty data.
-        //
-        // The returned packet will be a null-terminated string of the IP, and
-        // the port encoded in LE in the last two bytes of the packet.
-        let udp = UdpSocket::bind("0.0.0.0:0")?;
->>>>>>> 6b5f3b98
 
                             Ok(Loop::Continue((state, ws)))
                         })
@@ -339,7 +207,6 @@
                     return Err(Error::Voice(VoiceError::VoiceModeUnavailable));
                 }
 
-<<<<<<< HEAD
                 let destination = (&handshake.connection_info.endpoint[..], handshake.ready.port)
                     .to_socket_addrs()?
                     .next()
@@ -437,10 +304,6 @@
                 })
             })
     }
-=======
-            (&mut bytes[..]).write_u32::<BigEndian>(ready.ssrc)?;
-            udp.send_to(&bytes, destination)?;
->>>>>>> 6b5f3b98
 
     fn ws(&mut self) -> SplitSink<WsClient> {
         mem::replace(&mut self.ws_send, None)
@@ -462,7 +325,6 @@
         self
     }
 
-<<<<<<< HEAD
     pub fn reconnect(mut self, handle: Handle) -> impl Future<Item = Self, Error = Error> {
         // A few steps to this.
         //  * Unconditionally terminate the voice ws connection, by dropping it.
@@ -516,112 +378,6 @@
     {
     // On success, this is unset.
     state.cycle_error = true;
-=======
-        let key = encryption_key(&mut client)?;
-
-        let _ = client
-            .stream_ref()
-            .as_tcp()
-            .set_read_timeout(Some(Duration::from_millis(25)));
-
-        let mutexed_client = Arc::new(Mutex::new(client));
-        let thread_items = start_threads(Arc::clone(&mutexed_client), &udp)?;
-
-        info!("[Voice] Connected to: {}", info.endpoint);
-
-        // Encode for Discord in Stereo, as required.
-        let mut encoder = OpusEncoder::new(SAMPLE_RATE, Channels::Stereo, CodingMode::Audio)?;
-        encoder.set_bitrate(Bitrate::Bits(DEFAULT_BITRATE))?;
-        let soft_clip = SoftClip::new(Channels::Stereo);
-
-        let soft_clip = SoftClip::new(Channels::Stereo);
-
-        // Per discord dev team's current recommendations:
-        // (https://discordapp.com/developers/docs/topics/voice-connections#heartbeating)
-        let temp_heartbeat = (hello.heartbeat_interval as f64 * 0.75) as u64;
-
-        Ok(Connection {
-            audio_timer: Timer::new(1000 * 60 * 4),
-            client: mutexed_client,
-            decoder_map: HashMap::new(),
-            destination,
-            encoder,
-            encoder_stereo: false,
-            key,
-            keepalive_timer: Timer::new(temp_heartbeat),
-            last_heartbeat_nonce: None,
-            udp,
-            sequence: 0,
-            silence_frames: 0,
-            soft_clip,
-            speaking: false,
-            ssrc: ready.ssrc,
-            thread_items,
-            timestamp: 0,
-            user_id: info.user_id,
-        })
-    }
-
-    #[allow(unused_variables)]
-    pub fn cycle(&mut self,
-                 sources: &mut Vec<LockedAudio>,
-                 receiver: &mut Option<Box<AudioReceiver>>,
-                 audio_timer: &mut Timer,
-                 bitrate: Bitrate)
-                 -> Result<()> {
-        // We need to actually reserve enough space for the desired bitrate.
-        let size = match bitrate {
-            // If user specified, we can calculate. 20ms means 50fps.
-            Bitrate::Bits(b) => b.abs() / 50,
-            // Otherwise, just have a lot preallocated.
-            _ => 5120,
-        } + 16;
-
-        let mut buffer = [0i16; 960 * 2];
-        let mut mix_buffer = [0f32; 960 * 2];
-        let mut packet = vec![0u8; size as usize].into_boxed_slice();
-        let mut nonce = secretbox::Nonce([0; 24]);
-
-        if let Some(receiver) = receiver.as_mut() {
-            while let Ok(status) = self.thread_items.rx.try_recv() {
-                match status {
-                    ReceiverStatus::Udp(packet) => {
-                        let mut handle = &packet[2..];
-                        let seq = handle.read_u16::<BigEndian>()?;
-                        let timestamp = handle.read_u32::<BigEndian>()?;
-                        let ssrc = handle.read_u32::<BigEndian>()?;
-
-                        nonce.0[..HEADER_LEN]
-                            .clone_from_slice(&packet[..HEADER_LEN]);
-
-                        if let Ok(mut decrypted) =
-                            secretbox::open(&packet[HEADER_LEN..], &nonce, &self.key) {
-                            let channels = opus_packet::get_nb_channels(&decrypted)?;
-
-                            let entry =
-                                self.decoder_map.entry((ssrc, channels)).or_insert_with(
-                                    || OpusDecoder::new(SAMPLE_RATE, channels).unwrap(),
-                                );
-
-                            // Strip RTP Header Extensions (one-byte)
-                            if decrypted[0] == 0xBE && decrypted[1] == 0xDE {
-                                // Read the length bytes as a big-endian u16.
-                                let header_extension_len = BigEndian::read_u16(&decrypted[2..4]);
-                                let mut offset = 4;
-                                for _ in 0..header_extension_len {
-                                    let byte = decrypted[offset];
-                                    offset += 1;
-                                    if byte == 0 {
-                                        continue;
-                                    }
-
-                                    offset += 1 + (0b1111 & (byte >> 4)) as usize;
-                                }
-
-                                while decrypted[offset] == 0 {
-                                    offset += 1;
-                                }
->>>>>>> 6b5f3b98
 
         {
             // Process events the listeners have batched out.
@@ -681,7 +437,6 @@
                     },
                 }
             }
-<<<<<<< HEAD
         }
 
         // https://tools.ietf.org/html/rfc6455#section-5.5.3
@@ -692,107 +447,6 @@
 
             while let Ok(data) = self.listener_items.rx_pong.try_recv() {
                 pong = Some(data);
-=======
-        } else {
-            loop {
-                if self.thread_items.rx.try_recv().is_err() {
-                    break;
-                }
-            }
-        }
-
-        // Send the voice websocket keepalive if it's time
-        if self.keepalive_timer.check() {
-            let nonce = random::<u64>();
-            self.last_heartbeat_nonce = Some(nonce);
-            self.client.lock().send_json(&payload::build_heartbeat(nonce))?;
-        }
-
-        // Send UDP keepalive if it's time
-        if self.audio_timer.check() {
-            let mut bytes = [0; 4];
-            (&mut bytes[..]).write_u32::<BigEndian>(self.ssrc)?;
-            self.udp.send_to(&bytes, self.destination)?;
-        }
-
-        // Reconfigure encoder bitrate.
-        // From my testing, it seemed like this needed to be set every cycle.
-        if let Err(e) = self.encoder.set_bitrate(bitrate) {
-            warn!("[Voice] Bitrate set unsuccessfully: {:?}", e);
-        }
-
-        let mut opus_frame = Vec::new();
-
-        let mut len = 0;
-
-        // Walk over all the audio files, removing those which have finished.
-        // For this purpose, we need a while loop in Rust.
-        let mut i = 0;
-
-        while i < sources.len() {
-            let mut finished = false;
-
-            let aud_lock = (&sources[i]).clone();
-            let mut aud = aud_lock.lock();
-
-            let vol = aud.volume;
-            let skip = !aud.playing;
-
-            {
-                let stream = &mut aud.source;
-
-                if skip {
-                    i += 1;
-
-                    continue;
-                }
-
-                // Assume this for now, at least.
-                // We'll be fusing streams, so we can either keep
-                // as stereo or downmix to mono.
-                let is_stereo = true;
-                let source_stereo = stream.is_stereo();
-
-                if is_stereo != self.encoder_stereo {
-                    let channels = if is_stereo {
-                        Channels::Stereo
-                    } else {
-                        Channels::Mono
-                    };
-                    self.encoder = OpusEncoder::new(SAMPLE_RATE, channels, CodingMode::Audio)?;
-                    self.encoder_stereo = is_stereo;
-                }
-
-                let temp_len = match stream.get_type() {
-                    AudioType::Opus => match stream.decode_and_add_opus_frame(&mut mix_buffer, vol) {
-                        Some(frame) => {
-                            opus_frame.len()
-                        },
-                        None => 0,
-                    },
-                    AudioType::Pcm => {
-                        let buffer_len = if source_stereo { 960 * 2 } else { 960 };
-
-                        match stream.read_pcm_frame(&mut buffer[..buffer_len]) {
-                            Some(len) => len,
-                            None => 0,
-                        }
-                    },
-                };
-
-                // May need to force interleave/copy.
-                combine_audio(buffer, &mut mix_buffer, source_stereo, vol);
-
-                len = len.max(temp_len);
-                i += if temp_len > 0 {
-                    1
-                } else {
-                    sources.remove(i);
-                    finished = true;
-
-                    0
-                };
->>>>>>> 6b5f3b98
             }
 
             pong
@@ -875,7 +529,6 @@
                                 continue;
                             }
 
-<<<<<<< HEAD
                             let temp_len = match stream.get_type() {
                                 AudioType::Opus => match stream.decode_and_add_opus_frame(&mut mix_buffer, vol) {
                                     Some(len) => len,
@@ -890,21 +543,6 @@
                                     }
                                 },
                             };
-=======
-    fn prep_packet(&mut self,
-                   packet: &mut [u8],
-                   buffer: [f32; 1920],
-                   opus_frame: &[u8],
-                   mut nonce: Nonce)
-                   -> Result<usize> {
-        {
-            let mut cursor = &mut packet[..HEADER_LEN];
-            cursor.write_all(&[0x80, 0x78])?;
-            cursor.write_u16::<BigEndian>(self.sequence)?;
-            cursor.write_u32::<BigEndian>(self.timestamp)?;
-            cursor.write_u32::<BigEndian>(self.ssrc)?;
-        }
->>>>>>> 6b5f3b98
 
                             // May need to force interleave/copy.
                             combine_audio(&buffer, &mut mix_buffer, vol);
@@ -1030,7 +668,6 @@
                         let key = Key::from_slice(&desc.secret_key)
                             .ok_or(Error::Voice(VoiceError::KeyGen))?;
 
-<<<<<<< HEAD
                         return Ok(Loop::Break((key, ws)))
                     },
                     VoiceEvent::Unknown(op, value) => {
@@ -1112,27 +749,6 @@
     // (https://discordapp.com/developers/docs/topics/voice-connections#heartbeating)
     // Multiply by 0.75.
     Delay::new((hello.heartbeat_interval as f64 * 0.75) as u64)
-=======
-        match VoiceEvent::deserialize(value)? {
-            VoiceEvent::SessionDescription(desc) => {
-                if desc.mode != CRYPTO_MODE {
-                    return Err(Error::Voice(VoiceError::VoiceModeInvalid));
-                }
-
-                return Key::from_slice(&desc.secret_key)
-                    .ok_or(Error::Voice(VoiceError::KeyGen));
-            },
-            VoiceEvent::Unknown(op, value) => {
-                debug!(
-                    "[Voice] Expected ready for key; got: op{}/v{:?}",
-                    op.num(),
-                    value
-                );
-            },
-            _ => {},
-        }
-    }
->>>>>>> 6b5f3b98
 }
 
 
@@ -1153,7 +769,6 @@
     let (tx, rx) = mpsc::channel();
     let tx_clone = tx.clone();
 
-<<<<<<< HEAD
     let (tx_pong, rx_pong) = mpsc::channel();
 
     let tx_pong_shared = repeat(Arc::new(Mutex::new(tx_pong)));
@@ -1212,20 +827,4 @@
         rx,
         rx_pong,
     }
-=======
-            if ws_close_reader.try_recv().is_ok() {
-                return;
-            }
-
-            thread::sleep(Duration::from_millis(25));
-        })?;
-
-    Ok(ThreadItems {
-        rx,
-        udp_close_sender,
-        udp_thread,
-        ws_close_sender,
-        ws_thread,
-    })
->>>>>>> 6b5f3b98
 }