// ToDo: fix intermessage not being a thing.
// uncomment what had to be removed
// i.e. updates in handler.rs, init of handler in manager.rs

// use gateway::InterMessage;
use model::id::{ChannelId, GuildId, UserId};
use std::{
    collections::HashMap,
    sync::mpsc::Sender as MpscSender
};
use super::Handler;

/// A manager is a struct responsible for managing [`Handler`]s which belong to
/// a single [`Shard`]. This is a fairly complex key-value store,
/// with a bit of extra utility for easily joining a "target".
///
/// The "target" used by the Manager is determined based on the `guild_id` and
/// `channel_id` provided. If a `guild_id` is _not_ provided to methods that
/// optionally require it, then the target is a group or 1-on-1 call with a
/// user. The `channel_id` is then used as the target.
///
/// If a `guild_id` is provided, then the target is the guild, as a user
/// can not be connected to two channels within one guild simultaneously.
///
/// [`Group`]: ../../model/channel/struct.Group.html
/// [`Handler`]: struct.Handler.html
/// [guild's channel]: ../../model/channel/enum.ChannelType.html#variant.Voice
/// [`Shard`]: ../gateway/struct.Shard.html
#[derive(Clone, Debug)]
pub struct Manager {
    handlers: HashMap<GuildId, Handler>,
    user_id: UserId,
    // ws: MpscSender<InterMessage>,
}

impl Manager {
    pub(crate) fn new(//ws: MpscSender<InterMessage>,
        user_id: UserId) -> Manager {
        Manager {
            handlers: HashMap::new(),
<<<<<<< HEAD
            user_id: user_id,
            // ws: ws,
=======
            user_id,
            ws,
>>>>>>> 6b5f3b98
        }
    }

    /// Retrieves an immutable handler for the given target, if one exists.
    pub fn get<G: Into<GuildId>>(&self, guild_id: G) -> Option<&Handler> {
        self.handlers.get(&guild_id.into())
    }

    /// Retrieves a mutable handler for the given target, if one exists.
    pub fn get_mut<G: Into<GuildId>>(&mut self, guild_id: G)
        -> Option<&mut Handler> {
        self.handlers.get_mut(&guild_id.into())
    }

    /// Connects to a target by retrieving its relevant [`Handler`] and
    /// connecting, or creating the handler if required.
    ///
    /// This can also switch to the given channel, if a handler already exists
    /// for the target and the current connected channel is not equal to the
    /// given channel.
    ///
    /// In the case of channel targets, the same channel is used to connect to.
    ///
    /// In the case of guilds, the provided channel is used to connect to. The
    /// channel _must_ be in the provided guild. This is _not_ checked by the
    /// library, and will result in an error. If there is already a connected
    /// handler for the guild, _and_ the provided channel is different from the
    /// channel that the connection is already connected to, then the handler
    /// will switch the connection to the provided channel.
    ///
    /// If you _only_ need to retrieve the handler for a target, then use
    /// [`get`].
    ///
    /// [`Handler`]: struct.Handler.html
    /// [`get`]: #method.get
    #[allow(map_entry)]
    pub fn join<C, G>(&mut self, guild_id: G, channel_id: C) -> &mut Handler
        where C: Into<ChannelId>, G: Into<GuildId> {
        let channel_id = channel_id.into();
        let guild_id = guild_id.into();

        {
            let mut found = false;

            if let Some(handler) = self.handlers.get_mut(&guild_id) {
                handler.switch_to(channel_id);

                found = true;
            }

            if found {
                // Actually safe, as the key has already been found above.
                return self.handlers.get_mut(&guild_id).unwrap();
            }
        }

        let mut handler = Handler::new(guild_id,
            // self.ws.clone(),
            self.user_id);
        handler.join(channel_id);

        self.handlers.insert(guild_id, handler);

        // Actually safe, as the key would have been inserted above.
        self.handlers.get_mut(&guild_id).unwrap()
    }

    /// Retrieves the [handler][`Handler`] for the given target and leaves the
    /// associated voice channel, if connected.
    ///
    /// This will _not_ drop the handler, and will preserve it and its settings.
    ///
    /// This is a wrapper around [getting][`get`] a handler and calling
    /// [`leave`] on it.
    ///
    /// [`Handler`]: struct.Handler.html
    /// [`get`]: #method.get
    /// [`leave`]: struct.Handler.html#method.leave
    pub fn leave<G: Into<GuildId>>(&mut self, guild_id: G) {
        if let Some(handler) = self.handlers.get_mut(&guild_id.into()) {
            handler.leave();
        }
    }

    /// Retrieves the [`Handler`] for the given target and leaves the associated
    /// voice channel, if connected.
    ///
    /// The handler is then dropped, removing settings for the target.
    ///
    /// [`Handler`]: struct.Handler.html
    pub fn remove<G: Into<GuildId>>(&mut self, guild_id: G) {
        let guild_id = guild_id.into();

        self.leave(guild_id);

        self.handlers.remove(&guild_id);
    }
}<|MERGE_RESOLUTION|>--- conflicted
+++ resolved
@@ -38,13 +38,8 @@
         user_id: UserId) -> Manager {
         Manager {
             handlers: HashMap::new(),
-<<<<<<< HEAD
             user_id: user_id,
             // ws: ws,
-=======
-            user_id,
-            ws,
->>>>>>> 6b5f3b98
         }
     }
 
