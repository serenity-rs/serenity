use byteorder::{LittleEndian, ReadBytesExt};
use internal::prelude::*;
use opus::{
    Channels,
    Decoder as OpusDecoder,
    Result as OpusResult,
};
use parking_lot::Mutex;
use serde_json;
<<<<<<< HEAD
use std::{
    ffi::OsStr,
    fs::File,
    io::{BufReader, ErrorKind as IoErrorKind, Read, Result as IoResult},
    process::{Child, Command, Stdio},
    result::Result as StdResult,
    sync::Arc,
};
=======
use std::ffi::OsStr;
use std::fs::File;
use std::io::{BufReader, ErrorKind as IoErrorKind, Read, Result as IoResult};
use std::process::{Child, Command, Stdio};
use std::result::Result as StdResult;
use std::sync::Arc;
>>>>>>> 101472fa
use super::{AudioSource, AudioType, DcaError, DcaMetadata, VoiceError, audio};

struct ChildContainer(Child);

impl Read for ChildContainer {
    fn read(&mut self, buffer: &mut [u8]) -> IoResult<usize> {
        self.0.stdout.as_mut().unwrap().read(buffer)
    }
}

impl Drop for ChildContainer {
    fn drop (&mut self) {
<<<<<<< HEAD
        if let Err(e) = self.0.kill() {
=======
        if let Err(e) = self.0.wait() {
>>>>>>> 101472fa
            debug!("[Voice] Error awaiting child process: {:?}", e);
        }
    }
}

// Since each audio item needs its own decoder, we need to
// work around the fact that OpusDecoders aint sendable.
struct SendDecoder(OpusDecoder);

impl SendDecoder {
    fn decode_float(&mut self, input: &[u8], output: &mut [f32], fec: bool) -> OpusResult<usize> {
        let &mut SendDecoder(ref mut sd) = self;
        sd.decode_float(input, output, fec)
    }
}

unsafe impl Send for SendDecoder {}

struct InputSource<R: Read + Send + 'static> {
    stereo: bool,
    reader: R,
    kind: AudioType,
    decoder: Option<Arc<Mutex<SendDecoder>>>,
}

impl<R: Read + Send> AudioSource for InputSource<R> {
    fn is_stereo(&mut self) -> bool { self.stereo }

    fn get_type(&self) -> AudioType { self.kind }

    fn read_pcm_frame(&mut self, buffer: &mut [i16]) -> Option<usize> {
        for (i, v) in buffer.iter_mut().enumerate() {
            *v = match self.reader.read_i16::<LittleEndian>() {
                Ok(v) => v,
                Err(ref e) => {
                    return if e.kind() == IoErrorKind::UnexpectedEof {
                        Some(i)
                    } else {
                        None
                    }
                },
            }
        }

        Some(buffer.len())
    }

    fn read_opus_frame(&mut self) -> Option<Vec<u8>> {
        match self.reader.read_i16::<LittleEndian>() {
            Ok(size) => {
                if size <= 0 {
                    warn!("Invalid opus frame size: {}", size);
                    return None;
                }

                let mut frame = Vec::with_capacity(size as usize);

                {
                    let reader = self.reader.by_ref();

                    if reader.take(size as u64).read_to_end(&mut frame).is_err() {
                        return None;
                    }
                }

                Some(frame)
            },
            Err(ref e) => if e.kind() == IoErrorKind::UnexpectedEof {
                Some(Vec::new())
            } else {
                None
            },
        }
    }

    fn decode_and_add_opus_frame(&mut self, float_buffer: &mut [f32; 1920], volume: f32) -> Option<usize> {
        let decoder_lock = self.decoder.as_mut()?.clone();
        let frame = self.read_opus_frame()?;
        let mut local_buf = [0f32; 960 * 2];

        let count = {
            let mut decoder = decoder_lock.lock();

            decoder.decode_float(frame.as_slice(), &mut local_buf, false).ok()?
        };

        for i in 0..1920 {
            float_buffer[i] += local_buf[i] * volume;
        }

        Some(count)
    }
}

/// Opens an audio file through `ffmpeg` and creates an audio source.
pub fn ffmpeg<P: AsRef<OsStr>>(path: P) -> Result<Box<AudioSource>> {
    let path = path.as_ref();

    // Will fail if the path is not to a file on the fs. Likely a YouTube URI.
    let is_stereo = is_stereo(path).unwrap_or(false);
    let stereo_val = if is_stereo { "2" } else { "1" };

    let args = [
        "-f",
        "s16le",
        "-ac",
        stereo_val,
        "-ar",
        "48000",
        "-acodec",
        "pcm_s16le",
        "-",
    ];

    let command = Command::new("ffmpeg")
        .arg("-i")
        .arg(path)
        .args(&args)
        .stderr(Stdio::null())
        .stdin(Stdio::null())
        .stdout(Stdio::piped())
        .spawn()?;

    Ok(pcm(is_stereo, ChildContainer(command)))
}

/// Creates a streamed audio source from a DCA file.
/// Currently only accepts the DCA1 format.
pub fn dca<P: AsRef<OsStr>>(path: P) -> StdResult<Box<AudioSource>, DcaError> {
    let file = File::open(path.as_ref()).map_err(DcaError::IoError)?;

    let mut reader = BufReader::new(file);

    let mut header = [0u8; 4];

    // Read in the magic number to verify it's a DCA file.
    reader.read_exact(&mut header).map_err(DcaError::IoError)?;

    if header != b"DCA1"[..] {
        return Err(DcaError::InvalidHeader);
    }

    reader.read_exact(&mut header).map_err(DcaError::IoError)?;

    let size = (&header[..]).read_i32::<LittleEndian>().unwrap();

    // Sanity check
    if size < 2 {
        return Err(DcaError::InvalidSize(size));
    }

    let mut raw_json = Vec::with_capacity(size as usize);

    {
        let json_reader = reader.by_ref();
        json_reader
            .take(size as u64)
            .read_to_end(&mut raw_json)
            .map_err(DcaError::IoError)?;
    }

    let metadata = serde_json::from_slice::<DcaMetadata>(raw_json.as_slice())
        .map_err(DcaError::InvalidMetadata)?;

    Ok(opus(metadata.is_stereo(), reader))
}

/// Creates an Opus audio source. This makes certain assumptions: namely, that the input stream
/// is composed ONLY of opus frames of the variety that Discord expects.
///
/// If you want to decode a `.opus` file, use [`ffmpeg`]
///
/// [`ffmpeg`]: fn.ffmpeg.html
pub fn opus<R: Read + Send + 'static>(is_stereo: bool, reader: R) -> Box<AudioSource> {
    Box::new(InputSource {
        stereo: is_stereo,
        reader,
        kind: AudioType::Opus,
        decoder: Some(
            Arc::new(Mutex::new(
                // We always want to decode *to* stereo, for mixing reasons.
                SendDecoder(OpusDecoder::new(audio::SAMPLE_RATE, Channels::Stereo).unwrap())
            ))
        ),
    })
}

/// Creates a PCM audio source.
pub fn pcm<R: Read + Send + 'static>(is_stereo: bool, reader: R) -> Box<AudioSource> {
    Box::new(InputSource {
        stereo: is_stereo,
        reader,
        kind: AudioType::Pcm,
        decoder: None,
    })
}

/// Creates a streamed audio source with `youtube-dl` and `ffmpeg`.
pub fn ytdl(uri: &str) -> Result<Box<AudioSource>> {
    let args = [
        "-f",
        "webm[abr>0]/bestaudio/best",
        "--no-playlist",
        "--print-json",
        "--skip-download",
        uri,
    ];

    let out = Command::new("youtube-dl")
        .args(&args)
        .stdin(Stdio::null())
        .output()?;

    if !out.status.success() {
        return Err(Error::Voice(VoiceError::YouTubeDLRun(out)));
    }

    let value = serde_json::from_reader(&out.stdout[..])?;
    let mut obj = match value {
        Value::Object(obj) => obj,
        other => return Err(Error::Voice(VoiceError::YouTubeDLProcessing(other))),
    };

    let uri = match obj.remove("url") {
        Some(v) => match v {
            Value::String(uri) => uri,
            other => return Err(Error::Voice(VoiceError::YouTubeDLUrl(other))),
        },
        None => return Err(Error::Voice(VoiceError::YouTubeDLUrl(Value::Object(obj)))),
    };

    ffmpeg(&uri)
}

fn is_stereo(path: &OsStr) -> Result<bool> {
    let args = ["-v", "quiet", "-of", "json", "-show-streams", "-i"];

    let out = Command::new("ffprobe")
        .args(&args)
        .arg(path)
        .stdin(Stdio::null())
        .output()?;

    let value: Value = serde_json::from_reader(&out.stdout[..])?;

    let streams = value
        .as_object()
        .and_then(|m| m.get("streams"))
        .and_then(|v| v.as_array())
        .ok_or(Error::Voice(VoiceError::Streams))?;

    let check = streams.iter().any(|stream| {
        let channels = stream
            .as_object()
            .and_then(|m| m.get("channels").and_then(|v| v.as_i64()));

        channels == Some(2)
    });

    Ok(check)
}<|MERGE_RESOLUTION|>--- conflicted
+++ resolved
@@ -7,7 +7,6 @@
 };
 use parking_lot::Mutex;
 use serde_json;
-<<<<<<< HEAD
 use std::{
     ffi::OsStr,
     fs::File,
@@ -16,14 +15,6 @@
     result::Result as StdResult,
     sync::Arc,
 };
-=======
-use std::ffi::OsStr;
-use std::fs::File;
-use std::io::{BufReader, ErrorKind as IoErrorKind, Read, Result as IoResult};
-use std::process::{Child, Command, Stdio};
-use std::result::Result as StdResult;
-use std::sync::Arc;
->>>>>>> 101472fa
 use super::{AudioSource, AudioType, DcaError, DcaMetadata, VoiceError, audio};
 
 struct ChildContainer(Child);
@@ -35,12 +26,8 @@
 }
 
 impl Drop for ChildContainer {
-    fn drop (&mut self) {
-<<<<<<< HEAD
+    fn drop(&mut self) {
         if let Err(e) = self.0.kill() {
-=======
-        if let Err(e) = self.0.wait() {
->>>>>>> 101472fa
             debug!("[Voice] Error awaiting child process: {:?}", e);
         }
     }
