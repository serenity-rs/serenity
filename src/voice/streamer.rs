--- conflicted
+++ resolved
@@ -23,7 +23,14 @@
     }
 }
 
-<<<<<<< HEAD
+impl Drop for ChildContainer {
+    fn drop (&mut self) {
+        if let Err(e) = self.0.wait() {
+            debug!("[Voice] Error awaiting child process: {:?}", e);
+        }
+    }
+}
+
 // Since each audio item needs its own decoder, we need to
 // work around the fact that OpusDecoders aint sendable.
 struct SendDecoder(OpusDecoder);
@@ -37,16 +44,6 @@
 
 unsafe impl Send for SendDecoder {}
 
-=======
-impl Drop for ChildContainer {
-    fn drop (&mut self) {
-        if let Err(e) = self.0.wait() {
-            debug!("[Voice] Error awaiting child process: {:?}", e);
-        }
-    }
-}
-
->>>>>>> b2b424b9
 struct InputSource<R: Read + Send + 'static> {
     stereo: bool,
     reader: R,
