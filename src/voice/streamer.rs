use byteorder::{LittleEndian, ReadBytesExt};
use internal::prelude::*;
use opus::{
    Channels,
    Decoder as OpusDecoder,
    Result as OpusResult,
};
use parking_lot::Mutex;
use serde_json;
use std::ffi::OsStr;
use std::fs::File;
use std::io::{BufReader, ErrorKind as IoErrorKind, Read, Result as IoResult};
use std::process::{Child, Command, Stdio};
use std::result::Result as StdResult;
use std::sync::Arc;
use super::{AudioSource, AudioType, DcaError, DcaMetadata, VoiceError, audio};

struct ChildContainer(Child);

impl Read for ChildContainer {
    fn read(&mut self, buffer: &mut [u8]) -> IoResult<usize> {
        self.0.stdout.as_mut().unwrap().read(buffer)
    }
}

impl Drop for ChildContainer {
    fn drop (&mut self) {
        if let Err(e) = self.0.wait() {
            debug!("[Voice] Error awaiting child process: {:?}", e);
        }
    }
}

<<<<<<< HEAD
=======
// Since each audio item needs its own decoder, we need to
// work around the fact that OpusDecoders aint sendable.
struct SendDecoder(OpusDecoder);

impl SendDecoder {
    fn decode_float(&mut self, input: &[u8], output: &mut [f32], fec: bool) -> OpusResult<usize> {
        let &mut SendDecoder(ref mut sd) = self;
        sd.decode_float(input, output, fec)
    }
}

unsafe impl Send for SendDecoder {}

>>>>>>> 7d162b96
struct InputSource<R: Read + Send + 'static> {
    stereo: bool,
    reader: R,
    kind: AudioType,
    decoder: Option<Arc<Mutex<SendDecoder>>>,
}

impl<R: Read + Send> AudioSource for InputSource<R> {
    fn is_stereo(&mut self) -> bool { self.stereo }

    fn get_type(&self) -> AudioType { self.kind }

    fn read_pcm_frame(&mut self, buffer: &mut [i16]) -> Option<usize> {
        for (i, v) in buffer.iter_mut().enumerate() {
            *v = match self.reader.read_i16::<LittleEndian>() {
                Ok(v) => v,
                Err(ref e) => {
                    return if e.kind() == IoErrorKind::UnexpectedEof {
                        Some(i)
                    } else {
                        None
                    }
                },
            }
        }

        Some(buffer.len())
    }

    fn read_opus_frame(&mut self) -> Option<Vec<u8>> {
        match self.reader.read_i16::<LittleEndian>() {
            Ok(size) => {
                if size <= 0 {
                    warn!("Invalid opus frame size: {}", size);
                    return None;
                }

                let mut frame = Vec::with_capacity(size as usize);

                {
                    let reader = self.reader.by_ref();

                    if reader.take(size as u64).read_to_end(&mut frame).is_err() {
                        return None;
                    }
                }

                Some(frame)
            },
            Err(ref e) => if e.kind() == IoErrorKind::UnexpectedEof {
                Some(Vec::new())
            } else {
                None
            },
        }
    }

    fn decode_and_add_opus_frame(&mut self, float_buffer: &mut [f32; 1920], volume: f32) -> Option<usize> {
        let decoder_lock = self.decoder.as_mut()?.clone();
        let frame = self.read_opus_frame()?;
        let mut local_buf = [0f32; 960 * 2];

        let count = {
            let mut decoder = decoder_lock.lock();

            decoder.decode_float(frame.as_slice(), &mut local_buf, false).ok()?
        };

        for i in 0..1920 {
            float_buffer[i] += local_buf[i] * volume;
        }

        Some(count)
    }
}

/// Opens an audio file through `ffmpeg` and creates an audio source.
pub fn ffmpeg<P: AsRef<OsStr>>(path: P) -> Result<Box<AudioSource>> {
    let path = path.as_ref();

    // Will fail if the path is not to a file on the fs. Likely a YouTube URI.
    let is_stereo = is_stereo(path).unwrap_or(false);
    let stereo_val = if is_stereo { "2" } else { "1" };

    let args = [
        "-f",
        "s16le",
        "-ac",
        stereo_val,
        "-ar",
        "48000",
        "-acodec",
        "pcm_s16le",
        "-",
    ];

    let command = Command::new("ffmpeg")
        .arg("-i")
        .arg(path)
        .args(&args)
        .stderr(Stdio::null())
        .stdin(Stdio::null())
        .stdout(Stdio::piped())
        .spawn()?;

    Ok(pcm(is_stereo, ChildContainer(command)))
}

/// Creates a streamed audio source from a DCA file.
/// Currently only accepts the DCA1 format.
pub fn dca<P: AsRef<OsStr>>(path: P) -> StdResult<Box<AudioSource>, DcaError> {
    let file = File::open(path.as_ref()).map_err(DcaError::IoError)?;

    let mut reader = BufReader::new(file);

    let mut header = [0u8; 4];

    // Read in the magic number to verify it's a DCA file.
    reader.read_exact(&mut header).map_err(DcaError::IoError)?;

    if header != b"DCA1"[..] {
        return Err(DcaError::InvalidHeader);
    }

    reader.read_exact(&mut header).map_err(DcaError::IoError)?;

    let size = (&header[..]).read_i32::<LittleEndian>().unwrap();

    // Sanity check
    if size < 2 {
        return Err(DcaError::InvalidSize(size));
    }

    let mut raw_json = Vec::with_capacity(size as usize);

    {
        let json_reader = reader.by_ref();
        json_reader
            .take(size as u64)
            .read_to_end(&mut raw_json)
            .map_err(DcaError::IoError)?;
    }

    let metadata = serde_json::from_slice::<DcaMetadata>(raw_json.as_slice())
        .map_err(DcaError::InvalidMetadata)?;

    Ok(opus(metadata.is_stereo(), reader))
}

/// Creates an Opus audio source. This makes certain assumptions: namely, that the input stream
/// is composed ONLY of opus frames of the variety that Discord expects.
///
/// If you want to decode a `.opus` file, use [`ffmpeg`]
///
/// [`ffmpeg`]: fn.ffmpeg.html
pub fn opus<R: Read + Send + 'static>(is_stereo: bool, reader: R) -> Box<AudioSource> {
    Box::new(InputSource {
        stereo: is_stereo,
        reader: reader,
        kind: AudioType::Opus,
        decoder: Some(
            Arc::new(Mutex::new(
                // We always want to decode *to* stereo, for mixing reasons.
                SendDecoder(OpusDecoder::new(audio::SAMPLE_RATE, Channels::Stereo).unwrap())
            ))
        ),
    })
}

/// Creates a PCM audio source.
pub fn pcm<R: Read + Send + 'static>(is_stereo: bool, reader: R) -> Box<AudioSource> {
    Box::new(InputSource {
        stereo: is_stereo,
        reader: reader,
        kind: AudioType::Pcm,
        decoder: None,
    })
}

/// Creates a streamed audio source with `youtube-dl` and `ffmpeg`.
pub fn ytdl(uri: &str) -> Result<Box<AudioSource>> {
    let args = [
        "-f",
        "webm[abr>0]/bestaudio/best",
        "--no-playlist",
        "--print-json",
        "--skip-download",
        uri,
    ];

    let out = Command::new("youtube-dl")
        .args(&args)
        .stdin(Stdio::null())
        .output()?;

    if !out.status.success() {
        return Err(Error::Voice(VoiceError::YouTubeDLRun(out)));
    }

    let value = serde_json::from_reader(&out.stdout[..])?;
    let mut obj = match value {
        Value::Object(obj) => obj,
        other => return Err(Error::Voice(VoiceError::YouTubeDLProcessing(other))),
    };

    let uri = match obj.remove("url") {
        Some(v) => match v {
            Value::String(uri) => uri,
            other => return Err(Error::Voice(VoiceError::YouTubeDLUrl(other))),
        },
        None => return Err(Error::Voice(VoiceError::YouTubeDLUrl(Value::Object(obj)))),
    };

    ffmpeg(&uri)
}

fn is_stereo(path: &OsStr) -> Result<bool> {
    let args = ["-v", "quiet", "-of", "json", "-show-streams", "-i"];

    let out = Command::new("ffprobe")
        .args(&args)
        .arg(path)
        .stdin(Stdio::null())
        .output()?;

    let value: Value = serde_json::from_reader(&out.stdout[..])?;

    let streams = value
        .as_object()
        .and_then(|m| m.get("streams"))
        .and_then(|v| v.as_array())
        .ok_or(Error::Voice(VoiceError::Streams))?;

    let check = streams.iter().any(|stream| {
        let channels = stream
            .as_object()
            .and_then(|m| m.get("channels").and_then(|v| v.as_i64()));

        channels == Some(2)
    });

    Ok(check)
}<|MERGE_RESOLUTION|>--- conflicted
+++ resolved
@@ -31,8 +31,6 @@
     }
 }
 
-<<<<<<< HEAD
-=======
 // Since each audio item needs its own decoder, we need to
 // work around the fact that OpusDecoders aint sendable.
 struct SendDecoder(OpusDecoder);
@@ -46,7 +44,6 @@
 
 unsafe impl Send for SendDecoder {}
 
->>>>>>> 7d162b96
 struct InputSource<R: Read + Send + 'static> {
     stereo: bool,
     reader: R,
