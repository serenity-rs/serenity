--- conflicted
+++ resolved
@@ -3,21 +3,13 @@
 // i.e. updates in handler.rs, init of handler in manager.rs
 
 use constants::VoiceOpCode;
-<<<<<<< HEAD
 // use gateway::InterMessage;
-use model::id::{ChannelId, GuildId, UserId};
-use model::voice::VoiceState;
-=======
-use gateway::InterMessage;
 use model::{
     id::{
-        ChannelId, 
-        GuildId, 
-        UserId
+        ChannelId, GuildId, UserId
     },
-    voice::VoiceState
+    voice::VoiceState,
 };
->>>>>>> 6b5f3b98
 use parking_lot::Mutex;
 use std::sync::{
     mpsc::{self, Sender as MpscSender},
@@ -417,14 +409,9 @@
             sender: tx,
             session_id: None,
             token: None,
-<<<<<<< HEAD
             user_id: user_id,
             // ws: ws,
             ws: None
-=======
-            user_id,
-            ws,
->>>>>>> 6b5f3b98
         }
     }
 
