//! A set of constants used by the library.

/// The maximum length of the textual size of an embed.
pub const EMBED_MAX_LENGTH: u16 = 6000;
/// The gateway version used by the library. The gateway URI is retrieved via
/// the REST API.
pub const GATEWAY_VERSION: u8 = 6;
/// The voice gateway version used by the library.
pub const VOICE_GATEWAY_VERSION: u8 = 3;
/// The large threshold to send on identify.
pub const LARGE_THRESHOLD: u8 = 250;
/// The maximum unicode code points allowed within a message by Discord.
pub const MESSAGE_CODE_LIMIT: u16 = 2000;
/// The [UserAgent] sent along with every request.
///
/// [UserAgent]: ../hyper/header/struct.UserAgent.html
pub const USER_AGENT: &str = concat!(
    "DiscordBot (https://github.com/serenity-rs/serenity, ",
    env!("CARGO_PKG_VERSION"),
    ")"
);

/// List of messages Discord shows on member join.
pub static JOIN_MESSAGES: &'static [&'static str] = &[
    "$user just joined the server - glhf!",
    "$user just joined. Everyone, look busy!",
    "$user just joined. Can I get a heal?",
    "$user joined your party.",
    "$user joined. You must construct additional pylons.",
    "Ermagherd. $user is here.",
    "Welcome, $user. Stay awhile and listen.",
    "Welcome, $user. We were expecting you ( ͡° ͜ʖ ͡°)",
    "Welcome, $user. We hope you brought pizza.",
    "Welcome $user. Leave your weapons by the door.",
    "A wild $user appeared.",
    "Swoooosh. $user just landed.",
    "Brace yourselves. $user just joined the server.",
    "$user just joined. Hide your bananas.",
    "$user just arrived. Seems OP - please nerf.",
    "$user just slid into the server.",
    "A $user has spawned in the server.",
    "Big $user showed up!",
    "Where’s $user? In the server!",
    "$user hopped into the server. Kangaroo!!",
    "$user just showed up. Hold my beer.",
    "Challenger approaching - $user has appeared!",
    "It's a bird! It's a plane! Nevermind, it's just $user.",
    r"It's $user! Praise the sun! \[T]/",
    "Never gonna give $user up. Never gonna let $user down.",
    "Ha! $user has joined! You activated my trap card!",
    "Cheers, love! $user's here!",
    "Hey! Listen! $user has joined!",
    "We've been expecting you $user",
    "It's dangerous to go alone, take $user!",
    "$user has joined the server! It's super effective!",
    "Cheers, love! $user is here!",
    "$user is here, as the prophecy foretold.",
    "$user has arrived. Party's over.",
    "Ready player $user",
    "$user is here to kick butt and chew bubblegum. And $user is all out of gum.",
    "Hello. Is it $user you're looking for?",
    "$user has joined. Stay a while and listen!",
    "Roses are red, violets are blue, $user joined this server with you",
];

/// Enum to map gateway opcodes.
#[derive(Clone, Copy, Debug, Eq, Hash, PartialEq, PartialOrd, Ord)]
pub enum OpCode {
    /// Dispatches an event.
    Event = 0,
    /// Used for ping checking.
    Heartbeat = 1,
    /// Used for client handshake.
    Identify = 2,
    /// Used to update the client status.
    StatusUpdate = 3,
    /// Used to join/move/leave voice channels.
    VoiceStateUpdate = 4,
    /// Used for voice ping checking.
    VoiceServerPing = 5,
    /// Used to resume a closed connection.
    Resume = 6,
    /// Used to tell clients to reconnect to the gateway.
    Reconnect = 7,
    /// Used to request guild members.
    GetGuildMembers = 8,
    /// Used to notify clients that they have an invalid session Id.
    InvalidSession = 9,
    /// Sent immediately after connection, contains heartbeat + server info.
    Hello = 10,
    /// Sent immediately following a client heartbeat that was received.
    HeartbeatAck = 11,
}

enum_number!(
    OpCode {
        Event,
        Heartbeat,
        Identify,
        StatusUpdate,
        VoiceStateUpdate,
        VoiceServerPing,
        Resume,
        Reconnect,
        GetGuildMembers,
        InvalidSession,
        Hello,
        HeartbeatAck,
    }
);

impl OpCode {
    pub fn num(&self) -> u64 {
        match *self {
            OpCode::Event => 0,
            OpCode::Heartbeat => 1,
            OpCode::Identify => 2,
            OpCode::StatusUpdate => 3,
            OpCode::VoiceStateUpdate => 4,
            OpCode::VoiceServerPing => 5,
            OpCode::Resume => 6,
            OpCode::Reconnect => 7,
            OpCode::GetGuildMembers => 8,
            OpCode::InvalidSession => 9,
            OpCode::Hello => 10,
            OpCode::HeartbeatAck => 11,
        }
    }
}


/// Enum to map voice opcodes.
#[derive(Clone, Copy, Debug, Eq, Hash, PartialEq, PartialOrd, Ord)]
pub enum VoiceOpCode {
    /// Used to begin a voice websocket connection.
    Identify = 0,
    /// Used to select the voice protocol.
    SelectProtocol = 1,
    /// Used to complete the websocket handshake.
    Ready = 2,
    /// Used to keep the websocket connection alive.
    Heartbeat = 3,
    /// Used to describe the session.
    SessionDescription = 4,
    /// Used to indicate which users are speaking.
    Speaking = 5,
    /// Heartbeat ACK, received by the client to show the server's receipt of a heartbeat.
    HeartbeatAck = 6,
    /// Sent after a disconnect to attempt to resume a session.
    Resume = 7,
    /// Used to determine how often the client must send a heartbeat.
    Hello = 8,
    /// Sent by the server if a session coulkd successfully be resumed.
    Resumed = 9,
    /// Message indicating that another user has disconnected from the voice channel.
    ClientDisconnect = 13,
}

enum_number!(
    VoiceOpCode {
<<<<<<< HEAD
        /// Used to begin a voice websocket connection.
        Identify = 0,
        /// Used to select the voice protocol.
        SelectProtocol = 1,
        /// Used to complete the websocket handshake.
        Ready = 2,
        /// Used to keep the websocket connection alive.
        Heartbeat = 3,
        /// Used to describe the session.
        SessionDescription = 4,
        /// Used to indicate which users are speaking.
        Speaking = 5,
        /// Heartbeat ACK, received by the client to show the server's receipt of a heartbeat.
        HeartbeatAck = 6,
        /// Sent after a disconnect to attempt to resume a session.
        Resume = 7,
        /// Used to determine how often the client must send a heartbeat.
        Hello = 8,
        /// Sent by the server if a session coulkd successfully be resumed.
        Resumed = 9,
        /// Message indicating that another user has disconnected from the voice channel.
        ClientDisconnect = 13,
=======
        Identify,
        SelectProtocol,
        Ready,
        Heartbeat,
        SessionDescription,
        Speaking,
        HeartbeatAck,
        Resume,
        Hello,
        Resumed,
        ClientDisconnect,
>>>>>>> 6b5f3b98
    }
);

impl VoiceOpCode {
    pub fn num(&self) -> u64 {
        match *self {
            VoiceOpCode::Identify => 0,
            VoiceOpCode::SelectProtocol => 1,
            VoiceOpCode::Ready => 2,
            VoiceOpCode::Heartbeat => 3,
            VoiceOpCode::SessionDescription => 4,
            VoiceOpCode::Speaking => 5,
            VoiceOpCode::HeartbeatAck => 6,
            VoiceOpCode::Resume => 7,
            VoiceOpCode::Hello => 8,
            VoiceOpCode::Resumed => 9,
            VoiceOpCode::ClientDisconnect => 13,
        }
    }
}

pub mod close_codes {
    /// Unknown error; try reconnecting?
    ///
    /// Can reconnect.
    pub const UNKNOWN_ERROR: u16 = 4000;
    /// Invalid Gateway OP Code.
    ///
    /// Can resume.
    pub const UNKNOWN_OPCODE: u16 = 4001;
    /// An invalid payload was sent.
    ///
    /// Can resume.
    pub const DECODE_ERROR: u16 = 4002;
    /// A payload was sent prior to identifying.
    ///
    /// Cannot reconnect.
    pub const NOT_AUTHENTICATED: u16 = 4003;
    /// The account token sent with the identify payload was incorrect.
    ///
    /// Cannot reconnect.
    pub const AUTHENTICATION_FAILED: u16 = 4004;
    /// More than one identify payload was sent.
    ///
    /// Can reconnect.
    pub const ALREADY_AUTHENTICATED: u16 = 4005;
    /// The sequence sent when resuming the session was invalid.
    ///
    /// Can reconnect.
    pub const INVALID_SEQUENCE: u16 = 4007;
    /// Payloads were being sent too quickly.
    ///
    /// Can resume.
    pub const RATE_LIMITED: u16 = 4008;
    /// A session timed out.
    ///
    /// Can reconnect.
    pub const SESSION_TIMEOUT: u16 = 4009;
    /// An invalid shard when identifying was sent.
    ///
    /// Cannot reconnect.
    pub const INVALID_SHARD: u16 = 4010;
    /// The session would have handled too many guilds.
    ///
    /// Cannot reconnect.
    pub const SHARDING_REQUIRED: u16 = 4011;
}<|MERGE_RESOLUTION|>--- conflicted
+++ resolved
@@ -158,30 +158,6 @@
 
 enum_number!(
     VoiceOpCode {
-<<<<<<< HEAD
-        /// Used to begin a voice websocket connection.
-        Identify = 0,
-        /// Used to select the voice protocol.
-        SelectProtocol = 1,
-        /// Used to complete the websocket handshake.
-        Ready = 2,
-        /// Used to keep the websocket connection alive.
-        Heartbeat = 3,
-        /// Used to describe the session.
-        SessionDescription = 4,
-        /// Used to indicate which users are speaking.
-        Speaking = 5,
-        /// Heartbeat ACK, received by the client to show the server's receipt of a heartbeat.
-        HeartbeatAck = 6,
-        /// Sent after a disconnect to attempt to resume a session.
-        Resume = 7,
-        /// Used to determine how often the client must send a heartbeat.
-        Hello = 8,
-        /// Sent by the server if a session coulkd successfully be resumed.
-        Resumed = 9,
-        /// Message indicating that another user has disconnected from the voice channel.
-        ClientDisconnect = 13,
-=======
         Identify,
         SelectProtocol,
         Ready,
@@ -193,7 +169,6 @@
         Hello,
         Resumed,
         ClientDisconnect,
->>>>>>> 6b5f3b98
     }
 );
 
