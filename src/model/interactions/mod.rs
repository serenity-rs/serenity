pub mod application_command;
pub mod autocomplete;
pub mod message_component;
pub mod modal;
pub mod ping;

use application_command::ApplicationCommandInteraction;
use autocomplete::AutocompleteInteraction;
use bitflags::__impl_bitflags;
use message_component::MessageComponentInteraction;
use modal::ModalSubmitInteraction;
use ping::PingInteraction;
use serde::de::{Deserialize, Deserializer, Error as DeError};
use serde::ser::{Serialize, Serializer};
use serde_json::Value;

use super::prelude::*;
use crate::internal::prelude::*;

#[derive(Clone, Debug)]
pub enum Interaction {
    Ping(PingInteraction),
    ApplicationCommand(ApplicationCommandInteraction),
    MessageComponent(MessageComponentInteraction),
    Autocomplete(AutocompleteInteraction),
    ModalSubmit(ModalSubmitInteraction),
}

impl Interaction {
    /// Gets the interaction Id.
    pub fn id(&self) -> InteractionId {
        match self {
            Interaction::Ping(i) => i.id,
            Interaction::ApplicationCommand(i) => i.id,
            Interaction::MessageComponent(i) => i.id,
            Interaction::Autocomplete(i) => i.id,
            Interaction::ModalSubmit(i) => i.id,
        }
    }

    /// Gets the interaction type
    pub fn kind(&self) -> InteractionType {
        match self {
            Interaction::Ping(_) => InteractionType::Ping,
            Interaction::ApplicationCommand(_) => InteractionType::ApplicationCommand,
            Interaction::MessageComponent(_) => InteractionType::MessageComponent,
            Interaction::Autocomplete(_) => InteractionType::Autocomplete,
            Interaction::ModalSubmit(_) => InteractionType::ModalSubmit,
        }
    }

    /// Gets the interaction application Id
    pub fn application_id(&self) -> ApplicationId {
        match self {
            Interaction::Ping(i) => i.application_id,
            Interaction::ApplicationCommand(i) => i.application_id,
            Interaction::MessageComponent(i) => i.application_id,
            Interaction::Autocomplete(i) => i.application_id,
            Interaction::ModalSubmit(i) => i.application_id,
        }
    }

    /// Gets the interaction token.
    pub fn token(&self) -> &str {
        match self {
            Interaction::Ping(ref i) => i.token.as_str(),
            Interaction::ApplicationCommand(i) => i.token.as_str(),
            Interaction::MessageComponent(i) => i.token.as_str(),
            Interaction::Autocomplete(i) => i.token.as_str(),
            Interaction::ModalSubmit(i) => i.token.as_str(),
        }
    }

    /// Gets the invoked guild locale.
    pub fn guild_locale(&self) -> Option<&str> {
        match self {
<<<<<<< HEAD
            Interaction::Ping(i) => i.guild_locale.as_deref(),
            Interaction::ApplicationCommand(i) => i.guild_locale.as_deref(),
            Interaction::MessageComponent(i) => i.guild_locale.as_deref(),
            Interaction::Autocomplete(i) => i.guild_locale.as_deref(),
=======
            Interaction::Ping(i) => i.guild_locale.as_ref().map(String::as_str),
            Interaction::ApplicationCommand(i) => i.guild_locale.as_ref().map(String::as_str),
            Interaction::MessageComponent(i) => i.guild_locale.as_ref().map(String::as_str),
            Interaction::Autocomplete(i) => i.guild_locale.as_ref().map(String::as_str),
            Interaction::ModalSubmit(i) => i.guild_locale.as_ref().map(String::as_str),
>>>>>>> 91ee5964
        }
    }

    /// Converts this to a [`PingInteraction`]
    pub fn ping(self) -> Option<PingInteraction> {
        match self {
            Interaction::Ping(i) => Some(i),
            _ => None,
        }
    }

    /// Converts this to an [`ApplicationCommandInteraction`]
    pub fn application_command(self) -> Option<ApplicationCommandInteraction> {
        match self {
            Interaction::ApplicationCommand(i) => Some(i),
            _ => None,
        }
    }

    /// Converts this to a [`MessageComponentInteraction`]
    pub fn message_component(self) -> Option<MessageComponentInteraction> {
        match self {
            Interaction::MessageComponent(i) => Some(i),
            _ => None,
        }
    }

    /// Converts this to a [`AutocompleteInteraction`]
    pub fn autocomplete(self) -> Option<AutocompleteInteraction> {
        match self {
            Interaction::Autocomplete(i) => Some(i),
            _ => None,
        }
    }
}

impl<'de> Deserialize<'de> for Interaction {
    fn deserialize<D: Deserializer<'de>>(deserializer: D) -> StdResult<Self, D::Error> {
        let map = JsonMap::deserialize(deserializer)?;

        let kind = map
            .get("type")
            .ok_or_else(|| DeError::custom("expected type"))
            .and_then(InteractionType::deserialize)
            .map_err(DeError::custom)?;

        match kind {
            InteractionType::Ping => serde_json::from_value::<PingInteraction>(Value::Object(map))
                .map(Interaction::Ping)
                .map_err(DeError::custom),
            InteractionType::ApplicationCommand => {
                serde_json::from_value::<ApplicationCommandInteraction>(Value::Object(map))
                    .map(Interaction::ApplicationCommand)
                    .map_err(DeError::custom)
            },
            InteractionType::MessageComponent => {
                serde_json::from_value::<MessageComponentInteraction>(Value::Object(map))
                    .map(Interaction::MessageComponent)
                    .map_err(DeError::custom)
            },
            InteractionType::Autocomplete => {
                serde_json::from_value::<AutocompleteInteraction>(Value::Object(map))
                    .map(Interaction::Autocomplete)
                    .map_err(DeError::custom)
            },
            InteractionType::ModalSubmit => {
                serde_json::from_value::<ModalSubmitInteraction>(Value::Object(map))
                    .map(Interaction::ModalSubmit)
                    .map_err(DeError::custom)
            },
            InteractionType::Unknown => Err(DeError::custom("Unknown interaction type")),
        }
    }
}

impl Serialize for Interaction {
    fn serialize<S>(&self, serializer: S) -> StdResult<S::Ok, S::Error>
    where
        S: Serializer,
    {
        match self {
            Interaction::Ping(i) => PingInteraction::serialize(i, serializer),
            Interaction::ApplicationCommand(i) => {
                ApplicationCommandInteraction::serialize(i, serializer)
            },
            Interaction::MessageComponent(i) => {
                MessageComponentInteraction::serialize(i, serializer)
            },
            Interaction::Autocomplete(i) => AutocompleteInteraction::serialize(i, serializer),
            Interaction::ModalSubmit(i) => ModalSubmitInteraction::serialize(i, serializer),
        }
    }
}

/// The type of an Interaction.
#[derive(Copy, Clone, Debug, Hash, Eq, PartialEq, PartialOrd, Ord)]
#[non_exhaustive]
#[repr(u8)]
pub enum InteractionType {
    Ping = 1,
    ApplicationCommand = 2,
    MessageComponent = 3,
    Autocomplete = 4,
    ModalSubmit = 5,
    Unknown = !0,
}

enum_number!(InteractionType {
    Ping,
    MessageComponent,
    ApplicationCommand,
    Autocomplete,
    ModalSubmit
});

/// The flags for an interaction response.
#[derive(Clone)]
#[non_exhaustive]
pub struct InteractionApplicationCommandCallbackDataFlags {
    bits: u64,
}

__impl_bitflags! {
    InteractionApplicationCommandCallbackDataFlags: u64 {
        /// Interaction message will only be visible to sender and will
        /// be quickly deleted.
        EPHEMERAL = 1 << 6;
    }
}

impl<'de> Deserialize<'de> for InteractionApplicationCommandCallbackDataFlags {
    fn deserialize<D: Deserializer<'de>>(deserializer: D) -> StdResult<Self, D::Error> {
        Ok(Self::from_bits_truncate(u64::deserialize(deserializer)?))
    }
}

impl Serialize for InteractionApplicationCommandCallbackDataFlags {
    fn serialize<S: Serializer>(&self, serializer: S) -> StdResult<S::Ok, S::Error> {
        serializer.serialize_u64(self.bits())
    }
}

/// Sent when a [`Message`] is a response to an [`Interaction`].
///
/// [`Message`]: crate::model::channel::Message
#[derive(Clone, Debug, Serialize, Deserialize)]
pub struct MessageInteraction {
    /// The id of the interaction.
    pub id: InteractionId,
    /// The type of the interaction.
    #[serde(rename = "type")]
    pub kind: InteractionType,
    /// The name of the [`ApplicationCommand`].
    ///
    /// [`ApplicationCommand`]: crate::model::interactions::application_command::ApplicationCommand
    pub name: String,
    /// The user who invoked the interaction.
    pub user: User,
}

/// The available responses types for an interaction response.
#[derive(Copy, Clone, Debug, Hash, Eq, PartialEq, PartialOrd, Ord)]
#[non_exhaustive]
#[repr(u8)]
pub enum InteractionResponseType {
    Pong = 1,
    ChannelMessageWithSource = 4,
    DeferredChannelMessageWithSource = 5,
    DeferredUpdateMessage = 6,
    UpdateMessage = 7,
    Autocomplete = 8,
    Modal = 9,
}<|MERGE_RESOLUTION|>--- conflicted
+++ resolved
@@ -74,18 +74,11 @@
     /// Gets the invoked guild locale.
     pub fn guild_locale(&self) -> Option<&str> {
         match self {
-<<<<<<< HEAD
             Interaction::Ping(i) => i.guild_locale.as_deref(),
             Interaction::ApplicationCommand(i) => i.guild_locale.as_deref(),
             Interaction::MessageComponent(i) => i.guild_locale.as_deref(),
             Interaction::Autocomplete(i) => i.guild_locale.as_deref(),
-=======
-            Interaction::Ping(i) => i.guild_locale.as_ref().map(String::as_str),
-            Interaction::ApplicationCommand(i) => i.guild_locale.as_ref().map(String::as_str),
-            Interaction::MessageComponent(i) => i.guild_locale.as_ref().map(String::as_str),
-            Interaction::Autocomplete(i) => i.guild_locale.as_ref().map(String::as_str),
-            Interaction::ModalSubmit(i) => i.guild_locale.as_ref().map(String::as_str),
->>>>>>> 91ee5964
+            Interaction::ModalSubmit(i) => i.guild_locale.as_deref(),
         }
     }
 
