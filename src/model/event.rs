--- conflicted
+++ resolved
@@ -1972,10 +1972,7 @@
         EventType::GuildRoleCreate => Event::GuildRoleCreate(from_value(v)?),
         EventType::GuildRoleDelete => Event::GuildRoleDelete(from_value(v)?),
         EventType::GuildRoleUpdate => Event::GuildRoleUpdate(from_value(v)?),
-<<<<<<< HEAD
         EventType::GuildStickersUpdate => Event::GuildStickersUpdate(from_value(v)?),
-=======
->>>>>>> 30eabebc
         EventType::InviteCreate => Event::InviteCreate(from_value(v)?),
         EventType::InviteDelete => Event::InviteDelete(from_value(v)?),
         EventType::GuildUpdate => Event::GuildUpdate(from_value(v)?),
@@ -2009,12 +2006,9 @@
         EventType::ApplicationCommandUpdate => Event::ApplicationCommandUpdate(from_value(v)?),
         #[cfg(feature = "unstable_discord_api")]
         EventType::ApplicationCommandDelete => Event::ApplicationCommandDelete(from_value(v)?),
-<<<<<<< HEAD
-=======
         EventType::StageInstanceCreate => Event::StageInstanceCreate(from_value(v)?),
         EventType::StageInstanceUpdate => Event::StageInstanceUpdate(from_value(v)?),
         EventType::StageInstanceDelete => Event::StageInstanceDelete(from_value(v)?),
->>>>>>> 30eabebc
         EventType::Other(kind) => Event::Unknown(UnknownEvent {
             kind,
             value: v,
