use tokio::sync::RwLock;
use serde::de::Error as DeError;
use serde::de::MapAccess;
use serde::ser::{SerializeSeq, Serialize, Serializer};
use std::{
    collections::HashMap,
    hash::Hash,
    sync::Arc
};
use super::prelude::*;

#[cfg(feature = "cache")]
use crate::internal::prelude::*;

#[cfg(all(feature = "cache", feature = "model"))]
use super::permissions::Permissions;
#[cfg(all(feature = "cache", feature = "model"))]
use crate::cache::CacheRwLock;

pub fn default_true() -> bool {
    true
}

pub fn deserialize_emojis<'de, D: Deserializer<'de>>(
    deserializer: D)
    -> StdResult<HashMap<EmojiId, Emoji>, D::Error> {
    let vec: Vec<Emoji> = Deserialize::deserialize(deserializer)?;
    let mut emojis = HashMap::new();

    for emoji in vec {
        emojis.insert(emoji.id, emoji);
    }

    Ok(emojis)
}

pub fn serialize_emojis<S: Serializer>(
    emojis: &HashMap<EmojiId, Emoji>,
    serializer: S) -> StdResult<S::Ok, S::Error> {
    let mut seq = serializer.serialize_seq(Some(emojis.len()))?;

    for emoji in emojis.values() {
        seq.serialize_element(emoji)?;
    }

    seq.end()
}

pub fn deserialize_guild_channels<'de, D: Deserializer<'de>>(
    deserializer: D)
    -> StdResult<HashMap<ChannelId, Arc<RwLock<GuildChannel>>>, D::Error> {
    let vec: Vec<GuildChannel> = Deserialize::deserialize(deserializer)?;
    let mut map = HashMap::new();

    for channel in vec {
        map.insert(channel.id, Arc::new(RwLock::new(channel)));
    }

    Ok(map)
}


pub fn deserialize_members<'de, D: Deserializer<'de>>(
    deserializer: D)
    -> StdResult<HashMap<UserId, Member>, D::Error> {
    let vec: Vec<Member> = Deserialize::deserialize(deserializer)?;
    let mut members = HashMap::new();

    for member in vec {
        let user_id = futures::executor::block_on(member.user.read()).id;

        members.insert(user_id, member);
    }

    Ok(members)
}

pub fn deserialize_presences<'de, D: Deserializer<'de>>(
    deserializer: D)
    -> StdResult<HashMap<UserId, Presence>, D::Error> {
    let vec: Vec<Presence> = Deserialize::deserialize(deserializer)?;
    let mut presences = HashMap::new();

    for presence in vec {
        presences.insert(presence.user_id, presence);
    }

    Ok(presences)
}

pub fn serialize_presences<S: Serializer>(
    presences: &HashMap<UserId, Presence>,
    serializer: S
) -> StdResult<S::Ok, S::Error> {
    let mut seq = serializer.serialize_seq(Some(presences.len()))?;

    for presence in presences.values() {
        seq.serialize_element(presence)?;
    }

    seq.end()
}

pub fn deserialize_private_channels<'de, D: Deserializer<'de>>(
    deserializer: D)
    -> StdResult<HashMap<ChannelId, Channel>, D::Error> {
    let vec: Vec<Channel> = Deserialize::deserialize(deserializer)?;
    let mut private_channels = HashMap::new();

    for private_channel in vec {
        let id = match private_channel {
<<<<<<< HEAD
            Channel::Group(ref group) => futures::executor::block_on(group.read()).channel_id,
            Channel::Private(ref channel) => futures::executor::block_on(channel.read()).id,
=======
            Channel::Private(ref channel) => channel.read().id,
>>>>>>> b3196ebb
            Channel::Guild(_) => unreachable!("Guild private channel decode"),
            Channel::Category(_) => unreachable!("Channel category private channel decode"),
            Channel::__Nonexhaustive => unreachable!(),
        };

        private_channels.insert(id, private_channel);
    }

    Ok(private_channels)
}

pub fn serialize_private_channels<S: Serializer>(
    private_channels: &HashMap<ChannelId, Channel>,
    serializer: S
) -> StdResult<S::Ok, S::Error> {
    let mut seq = serializer.serialize_seq(Some(private_channels.len()))?;

    for private_channel in private_channels.values() {
        seq.serialize_element(private_channel)?;
    }

    seq.end()
}

pub fn deserialize_roles<'de, D: Deserializer<'de>>(
    deserializer: D)
    -> StdResult<HashMap<RoleId, Role>, D::Error> {
    let vec: Vec<Role> = Deserialize::deserialize(deserializer)?;
    let mut roles = HashMap::new();

    for role in vec {
        roles.insert(role.id, role);
    }

    Ok(roles)
}

pub fn serialize_roles<S: Serializer>(
    roles: &HashMap<RoleId, Role>,
    serializer: S
) -> StdResult<S::Ok, S::Error> {
    let mut seq = serializer.serialize_seq(Some(roles.len()))?;

    for role in roles.values() {
        seq.serialize_element(role)?;
    }

    seq.end()
}

pub fn deserialize_single_recipient<'de, D: Deserializer<'de>>(
    deserializer: D)
    -> StdResult<Arc<RwLock<User>>, D::Error> {
    let mut users: Vec<User> = Deserialize::deserialize(deserializer)?;
    let user = if users.is_empty() {
        return Err(DeError::custom("Expected a single recipient"));
    } else {
        users.remove(0)
    };

    Ok(Arc::new(RwLock::new(user)))
}

pub fn serialize_single_recipient<S: Serializer>(
    user: &Arc<RwLock<User>>,
    serializer: S,
) -> StdResult<S::Ok, S::Error> {
    let mut seq = serializer.serialize_seq(Some(1))?;

    seq.serialize_element(&*futures::executor::block_on(user.read()))?;

    seq.end()
}

pub fn deserialize_sync_user<'de, D>(deserializer: D)
    -> StdResult<Arc<RwLock<User>>, D::Error> where D: Deserializer<'de> {
    Ok(Arc::new(RwLock::new(User::deserialize(deserializer)?)))
}

pub fn serialize_sync_user<S: Serializer>(
    user: &Arc<RwLock<User>>,
    serializer: S,
) -> StdResult<S::Ok, S::Error> {
    User::serialize(&*futures::executor::block_on(user.read()), serializer)
}

pub fn deserialize_users<'de, D: Deserializer<'de>>(
    deserializer: D)
    -> StdResult<HashMap<UserId, Arc<RwLock<User>>>, D::Error> {
    let vec: Vec<User> = Deserialize::deserialize(deserializer)?;
    let mut users = HashMap::new();

    for user in vec {
        users.insert(user.id, Arc::new(RwLock::new(user)));
    }

    Ok(users)
}

pub fn serialize_users<S: Serializer>(
    users: &HashMap<UserId, Arc<RwLock<User>>>,
    serializer: S
) -> StdResult<S::Ok, S::Error> {
    let mut seq = serializer.serialize_seq(Some(users.len()))?;

    for user in users.values() {
        seq.serialize_element(&*futures::executor::block_on(user.read()))?;
    }

    seq.end()
}

pub fn deserialize_u16<'de, D: Deserializer<'de>>(deserializer: D) -> StdResult<u16, D::Error> {
    deserializer.deserialize_any(U16Visitor)
}

pub fn deserialize_u64<'de, D: Deserializer<'de>>(deserializer: D) -> StdResult<u64, D::Error> {
    deserializer.deserialize_any(U64Visitor)
}

/// Deserializes an u64, returning 0 if the deserialization failed.
pub fn deserialize_u64_or_zero<'de, D: Deserializer<'de>>(deserializer: D) -> StdResult<u64, D::Error> {
    deserialize_u64(deserializer).or(Ok(0))
}

#[allow(clippy::trivially_copy_pass_by_ref)]
pub fn serialize_u64<S: Serializer>(data: &u64, ser: S) -> StdResult<S::Ok, S::Error> {
    ser.serialize_str(&data.to_string())
}

pub fn deserialize_voice_states<'de, D: Deserializer<'de>>(
    deserializer: D)
    -> StdResult<HashMap<UserId, VoiceState>, D::Error> {
    let vec: Vec<VoiceState> = Deserialize::deserialize(deserializer)?;
    let mut voice_states = HashMap::new();

    for voice_state in vec {
        voice_states.insert(voice_state.user_id, voice_state);
    }

    Ok(voice_states)
}

pub fn serialize_gen_map<K: Eq + Hash, S: Serializer, V: Serialize>(
    map: &HashMap<K, V>,
    serializer: S,
) -> StdResult<S::Ok, S::Error> {
    let mut seq = serializer.serialize_seq(Some(map.len()))?;

    for value in map.values() {
        seq.serialize_element(&value)?;
    }

    seq.end()
}

pub fn serialize_gen_locked_map<K: Eq + Hash, S: Serializer, V: Serialize>(
    map: &HashMap<K, Arc<RwLock<V>>>,
    serializer: S,
) -> StdResult<S::Ok, S::Error> {
    let mut seq = serializer.serialize_seq(Some(map.len()))?;

    for value in map.values() {
        seq.serialize_element(&*(futures::executor::block_on(value.read())))?;
    }

    seq.end()
}

#[cfg(all(feature = "cache", feature = "model"))]
pub async fn user_has_perms(
    cache: impl AsRef<CacheRwLock>,
    channel_id: ChannelId,
    guild_id: Option<GuildId>,
    mut permissions: Permissions
) -> Result<bool> {
    let cache = cache.as_ref().read().await;
    let current_user = &cache.user;

    let guild_id = match guild_id {
        Some(id) => id,
        None => {
            let channel = match cache.channel(channel_id) {
                Some(channel) => channel,
                None => return Err(Error::Model(ModelError::ItemMissing)),
            };

            match channel {
<<<<<<< HEAD
                Channel::Guild(channel) => channel.read().await.guild_id,
                Channel::Group(_) | Channel::Private(_) | Channel::Category(_) => {
=======
                Channel::Guild(channel) => channel.read().guild_id,
                Channel::Private(_) | Channel::Category(_) => {
>>>>>>> b3196ebb
                    // Both users in DMs, all users in groups, and maybe all channels in categories
                    // will have the same permissions.
                    //
                    // The only exception to this is when the current user is blocked by
                    // the recipient in a DM channel, preventing the current user
                    // from sending messages.
                    //
                    // Since serenity can't _reasonably_ check and keep track of these,
                    // just assume that all permissions are granted and return `true`.
                    return Ok(true);
                },
                Channel::__Nonexhaustive => unreachable!(),
            }
        }
    };

    let guild = match cache.guild(guild_id) {
        Some(guild) => guild,
        None => return Err(Error::Model(ModelError::ItemMissing)),
    };

    let perms = guild
        .read()
        .await
        .user_permissions_in(channel_id, current_user.id)
        .await;

    permissions.remove(perms);

    Ok(permissions.is_empty())
}

macro_rules! num_visitors {
    ($($visitor:ident: $type:ty),*) => {
        $(
            #[derive(Debug)]
            pub struct $visitor;

            impl<'de> Visitor<'de> for $visitor {
                type Value = $type;

                fn expecting(&self, formatter: &mut Formatter<'_>) -> FmtResult {
                    formatter.write_str("identifier")
                }

                fn visit_str<E: DeError>(self, v: &str) -> StdResult<Self::Value, E> {
                    v.parse::<$type>().map_err(|_| {
                        let mut s = String::with_capacity(32);
                        s.push_str("Unknown ");
                        s.push_str(stringify!($type));
                        s.push_str(" value: ");
                        s.push_str(v);

                        DeError::custom(s)
                    })
                }

                fn visit_i64<E: DeError>(self, v: i64) -> StdResult<Self::Value, E> { Ok(v as $type) }

                fn visit_u64<E: DeError>(self, v: u64) -> StdResult<Self::Value, E> { Ok(v as $type) }

                // This is called when serde_json's `arbitrary_precision` feature is enabled.
                fn visit_map<A: MapAccess<'de>>(self, mut map: A) -> StdResult<Self::Value, A::Error> {
                    struct Id {
                        num: $type,
                    }

                    struct StrVisitor;

                    impl<'de> Visitor<'de> for StrVisitor {
                        type Value = $type;

                        fn expecting(&self, formatter: &mut Formatter<'_>) -> FmtResult {
                            formatter.write_str("string")
                        }

                        fn visit_str<E: DeError>(self, s: &str) -> StdResult<Self::Value, E> { s.parse().map_err(E::custom) }
                        fn visit_string<E: DeError>(self, s: String) -> StdResult<Self::Value, E> { s.parse().map_err(E::custom) }
                    }

                    impl<'de> Deserialize<'de> for Id {
                        fn deserialize<D: Deserializer<'de>>(des: D) -> StdResult<Self, D::Error> {
                            Ok(Id { num: des.deserialize_str(StrVisitor)? })
                        }
                    }

                    map.next_value::<Id>().map(|id| id.num)
                }
            }
        )*
    }
}

num_visitors!(U16Visitor: u16, U64Visitor: u64);<|MERGE_RESOLUTION|>--- conflicted
+++ resolved
@@ -109,12 +109,7 @@
 
     for private_channel in vec {
         let id = match private_channel {
-<<<<<<< HEAD
-            Channel::Group(ref group) => futures::executor::block_on(group.read()).channel_id,
             Channel::Private(ref channel) => futures::executor::block_on(channel.read()).id,
-=======
-            Channel::Private(ref channel) => channel.read().id,
->>>>>>> b3196ebb
             Channel::Guild(_) => unreachable!("Guild private channel decode"),
             Channel::Category(_) => unreachable!("Channel category private channel decode"),
             Channel::__Nonexhaustive => unreachable!(),
@@ -201,43 +196,12 @@
     User::serialize(&*futures::executor::block_on(user.read()), serializer)
 }
 
-pub fn deserialize_users<'de, D: Deserializer<'de>>(
-    deserializer: D)
-    -> StdResult<HashMap<UserId, Arc<RwLock<User>>>, D::Error> {
-    let vec: Vec<User> = Deserialize::deserialize(deserializer)?;
-    let mut users = HashMap::new();
-
-    for user in vec {
-        users.insert(user.id, Arc::new(RwLock::new(user)));
-    }
-
-    Ok(users)
-}
-
-pub fn serialize_users<S: Serializer>(
-    users: &HashMap<UserId, Arc<RwLock<User>>>,
-    serializer: S
-) -> StdResult<S::Ok, S::Error> {
-    let mut seq = serializer.serialize_seq(Some(users.len()))?;
-
-    for user in users.values() {
-        seq.serialize_element(&*futures::executor::block_on(user.read()))?;
-    }
-
-    seq.end()
-}
-
 pub fn deserialize_u16<'de, D: Deserializer<'de>>(deserializer: D) -> StdResult<u16, D::Error> {
     deserializer.deserialize_any(U16Visitor)
 }
 
 pub fn deserialize_u64<'de, D: Deserializer<'de>>(deserializer: D) -> StdResult<u64, D::Error> {
     deserializer.deserialize_any(U64Visitor)
-}
-
-/// Deserializes an u64, returning 0 if the deserialization failed.
-pub fn deserialize_u64_or_zero<'de, D: Deserializer<'de>>(deserializer: D) -> StdResult<u64, D::Error> {
-    deserialize_u64(deserializer).or(Ok(0))
 }
 
 #[allow(clippy::trivially_copy_pass_by_ref)]
@@ -303,13 +267,8 @@
             };
 
             match channel {
-<<<<<<< HEAD
                 Channel::Guild(channel) => channel.read().await.guild_id,
-                Channel::Group(_) | Channel::Private(_) | Channel::Category(_) => {
-=======
-                Channel::Guild(channel) => channel.read().guild_id,
                 Channel::Private(_) | Channel::Category(_) => {
->>>>>>> b3196ebb
                     // Both users in DMs, all users in groups, and maybe all channels in categories
                     // will have the same permissions.
                     //
