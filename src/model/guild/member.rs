use chrono::{DateTime, FixedOffset};
use std::fmt::{Display, Formatter, Result as FmtResult};
use super::deserialize_sync_user;
use model::*;

#[cfg(feature = "model")]
use std::borrow::Cow;
#[cfg(all(feature = "cache", feature = "model"))]
use internal::prelude::*;
#[cfg(all(feature = "builder", feature = "cache", feature = "model"))]
use builder::EditMember;
#[cfg(all(feature = "cache", feature = "model", feature = "utils"))]
use utils::Colour;
#[cfg(all(feature = "cache", feature = "model"))]
use {CACHE, http, utils};

/// A trait for allowing both u8 or &str or (u8, &str) to be passed into the `ban` methods in `Guild` and `Member`.
pub trait BanOptions {
    fn dmd(&self) -> u8 { 0 }
    fn reason(&self) -> &str { "" }
}

impl BanOptions for u8 {
    fn dmd(&self) -> u8 { *self }
}

impl BanOptions for str {
    fn reason(&self) -> &str { self }
}

impl<'a> BanOptions for &'a str {
    fn reason(&self) -> &str { self }
}

impl BanOptions for String {
    fn reason(&self) -> &str { self }
}

impl<'a> BanOptions for (u8, &'a str) {
    fn dmd(&self) -> u8 { self.0 }

    fn reason(&self) -> &str { self.1 }
}

impl BanOptions for (u8, String) {
    fn dmd(&self) -> u8 { self.0 }

    fn reason(&self) -> &str { &self.1 }
}

/// Information about a member of a guild.
#[derive(Clone, Debug, Deserialize)]
pub struct Member {
    /// Indicator of whether the member can hear in voice channels.
    pub deaf: bool,
    /// The unique Id of the guild that the member is a part of.
    pub guild_id: GuildId,
    /// Timestamp representing the date when the member joined.
    pub joined_at: Option<DateTime<FixedOffset>>,
    /// Indicator of whether the member can speak in voice channels.
    pub mute: bool,
    /// The member's nickname, if present.
    ///
    /// Can't be longer than 32 characters.
    pub nick: Option<String>,
    /// Vector of Ids of [`Role`]s given to the member.
    pub roles: Vec<RoleId>,
    /// Attached User struct.
    #[serde(deserialize_with = "deserialize_sync_user")]
    pub user: Arc<RwLock<User>>,
}

#[cfg(feature = "model")]
impl Member {
    /// Adds a [`Role`] to the member, editing its roles in-place if the request
    /// was successful.
    ///
    /// **Note**: Requires the [Manage Roles] permission.
    ///
    /// [`Role`]: struct.Role.html
    /// [Manage Roles]: permissions/constant.MANAGE_ROLES.html
    #[cfg(feature = "cache")]
    pub fn add_role<R: Into<RoleId>>(&mut self, role_id: R) -> Result<()> {
        let role_id = role_id.into();

        if self.roles.contains(&role_id) {
            return Ok(());
        }

        match http::add_member_role(self.guild_id.0, self.user.read().id.0, role_id.0) {
            Ok(()) => {
                self.roles.push(role_id);

                Ok(())
            },
            Err(why) => Err(why),
        }
    }

    /// Adds one or multiple [`Role`]s to the member, editing
    /// its roles in-place if the request was successful.
    ///
    /// **Note**: Requires the [Manage Roles] permission.
    ///
    /// [`Role`]: struct.Role.html
    /// [Manage Roles]: permissions/constant.MANAGE_ROLES.html
    #[cfg(feature = "cache")]
    pub fn add_roles(&mut self, role_ids: &[RoleId]) -> Result<()> {
        self.roles.extend_from_slice(role_ids);

        let builder = EditMember::default().roles(&self.roles);
        let map = utils::hashmap_to_json_map(builder.0);

        match http::edit_member(self.guild_id.0, self.user.read().id.0, &map) {
            Ok(()) => Ok(()),
            Err(why) => {
                self.roles.retain(|r| !role_ids.contains(r));

                Err(why)
            },
        }
    }

    /// Ban the member from its guild, deleting the last X number of
    /// days' worth of messages.
    ///
    /// **Note**: Requires the [Ban Members] permission.
    ///
    /// # Errors
    ///
    /// Returns a [`ModelError::GuildNotFound`] if the guild could not be
    /// found.
    ///
    /// [`ModelError::GuildNotFound`]: enum.ModelError.html#variant.GuildNotFound
    ///
    /// [Ban Members]: permissions/constant.BAN_MEMBERS.html
    #[cfg(feature = "cache")]
    pub fn ban<BO: BanOptions>(&self, ban_options: BO) -> Result<()> {
        let dmd = ban_options.dmd();
        if dmd > 7 {
            return Err(Error::Model(ModelError::DeleteMessageDaysAmount(dmd)));
        }

        let reason = ban_options.reason();

        if reason.len() > 512 {
            return Err(Error::ExceededLimit(reason.to_string(), 512));
        }

        http::ban_user(
            self.guild_id.0,
            self.user.read().id.0,
            dmd,
            &*reason,
        )
    }

    /// Determines the member's colour.
    #[cfg(all(feature = "cache", feature = "utils"))]
    pub fn colour(&self) -> Option<Colour> {
        let cache = CACHE.read();
        let guild = try_opt!(cache.guilds.get(&self.guild_id)).read();

        let mut roles = self.roles
            .iter()
            .filter_map(|role_id| guild.roles.get(role_id))
            .collect::<Vec<&Role>>();
        roles.sort_by(|a, b| b.cmp(a));

        let default = Colour::default();

        roles
            .iter()
            .find(|r| r.colour.0 != default.0)
            .map(|r| r.colour)
    }

    /// Returns the "default channel" of the guild for the member.
    /// (This returns the first channel that can be read by the member, if there isn't
    /// one returns `None`)
    #[cfg(feature = "cache")]
    pub fn default_channel(&self) -> Option<Arc<RwLock<GuildChannel>>> {
        let guild = match self.guild_id.find() {
            Some(guild) => guild,
            None => return None,
        };

        let reader = guild.read();

        for (cid, channel) in &reader.channels {
            if reader.permissions_for(*cid, self.user.read().id).read_messages() {
                return Some(channel.clone());
            }
        }

        None
    }

    /// Calculates the member's display name.
    ///
    /// The nickname takes priority over the member's username if it exists.
    #[inline]
    pub fn display_name(&self) -> Cow<String> {
        self.nick
            .as_ref()
            .map(Cow::Borrowed)
            .unwrap_or_else(|| Cow::Owned(self.user.read().name.clone()))
    }

    /// Returns the DiscordTag of a Member, taking possible nickname into account.
    #[inline]
    pub fn distinct(&self) -> String {
        format!(
            "{}#{}",
            self.display_name(),
            self.user.read().discriminator
        )
    }

    /// Edits the member with the given data. See [`Guild::edit_member`] for
    /// more information.
    ///
    /// See [`EditMember`] for the permission(s) required for separate builder
    /// methods, as well as usage of this.
    ///
    /// [`Guild::edit_member`]: ../model/struct.Guild.html#method.edit_member
    /// [`EditMember`]: ../builder/struct.EditMember.html
    #[cfg(feature = "cache")]
    pub fn edit<F: FnOnce(EditMember) -> EditMember>(&self, f: F) -> Result<()> {
        let map = utils::hashmap_to_json_map(f(EditMember::default()).0);

        http::edit_member(self.guild_id.0, self.user.read().id.0, &map)
    }

    /// Kick the member from the guild.
    ///
    /// **Note**: Requires the [Kick Members] permission.
    ///
    /// # Examples
    ///
    /// Kick a member from its guild:
    ///
    /// ```rust,ignore
    /// // assuming a `member` has already been bound
    /// match member.kick() {
    ///     Ok(()) => println!("Successfully kicked member"),
    ///     Err(Error::Model(ModelError::GuildNotFound)) => {
    ///         println!("Couldn't determine guild of member");
    ///     },
    ///     Err(Error::Model(ModelError::InvalidPermissions(missing_perms))) => {
    ///         println!("Didn't have permissions; missing: {:?}", missing_perms);
    ///     },
    ///     _ => {},
    /// }
    /// ```
    ///
    /// # Errors
    ///
    /// Returns a [`ModelError::GuildNotFound`] if the Id of the member's guild
    /// could not be determined.
    ///
    /// If the `cache` is enabled, returns a [`ModelError::InvalidPermissions`]
    /// if the current user does not have permission to perform the kick.
    ///
    /// [`ModelError::GuildNotFound`]: enum.ModelError.html#variant.GuildNotFound
    /// [`ModelError::InvalidPermissions`]: enum.ModelError.html#variant.InvalidPermissions
    /// [Kick Members]: permissions/constant.KICK_MEMBERS.html
    pub fn kick(&self) -> Result<()> {
        #[cfg(feature = "cache")]
        {
            let req = Permissions::KICK_MEMBERS;

            let has_perms = CACHE
                .read()
                .guilds
                .get(&self.guild_id)
                .map(|guild| guild.read().has_perms(req));

            if let Some(false) = has_perms {
                return Err(Error::Model(ModelError::InvalidPermissions(req)));
            }
        }

        self.guild_id.kick(self.user.read().id)
    }

    /// Returns the guild-level permissions for the member.
    ///
    /// # Examples
    ///
    /// ```rust,ignore
    /// // assuming there's a `member` variable gotten from anything.
    /// println!("The permission bits for the member are: {}",
    /// member.permissions().expect("permissions").bits);
    /// ```
    ///
    /// # Errors
    ///
    /// Returns a [`ModelError::GuildNotFound`] if the guild the member's in could not be
    /// found in the cache.
    ///
    /// And/or returns [`ModelError::ItemMissing`] if the "default channel" of the guild is not
    /// found.
    ///
    /// [`ModelError::GuildNotFound`]: enum.ModelError.html#variant.GuildNotFound
    /// [`ModelError::ItemMissing`]: enum.ModelError.html#variant.ItemMissing
    #[cfg(feature = "cache")]
    pub fn permissions(&self) -> Result<Permissions> {
        let guild = match self.guild_id.find() {
            Some(guild) => guild,
            None => return Err(From::from(ModelError::GuildNotFound)),
        };

<<<<<<< HEAD
        let guild = guild.read();

        let default_channel = match guild.default_channel(self.user.read().id) {
            Some(dc) => dc,
            None => return Err(From::from(ModelError::ItemMissing)),
        };

        let default_channel_reader = default_channel.read();

        Ok(
            guild
                .permissions_for(default_channel_reader.id, self.user.read().id),
        )
=======
        let reader = guild.read().unwrap();

        Ok(reader.member_permissions(self.user.read().unwrap().id))
>>>>>>> f218fd4b
    }

    /// Removes a [`Role`] from the member, editing its roles in-place if the
    /// request was successful.
    ///
    /// **Note**: Requires the [Manage Roles] permission.
    ///
    /// [`Role`]: struct.Role.html
    /// [Manage Roles]: permissions/constant.MANAGE_ROLES.html
    #[cfg(feature = "cache")]
    pub fn remove_role<R: Into<RoleId>>(&mut self, role_id: R) -> Result<()> {
        let role_id = role_id.into();

        if !self.roles.contains(&role_id) {
            return Ok(());
        }

        match http::remove_member_role(self.guild_id.0, self.user.read().id.0, role_id.0) {
            Ok(()) => {
                self.roles.retain(|r| r.0 != role_id.0);

                Ok(())
            },
            Err(why) => Err(why),
        }
    }

    /// Removes one or multiple [`Role`]s from the member.
    ///
    /// **Note**: Requires the [Manage Roles] permission.
    ///
    /// [`Role`]: struct.Role.html
    /// [Manage Roles]: permissions/constant.MANAGE_ROLES.html
    #[cfg(feature = "cache")]
    pub fn remove_roles(&mut self, role_ids: &[RoleId]) -> Result<()> {
        self.roles.retain(|r| !role_ids.contains(r));

        let builder = EditMember::default().roles(&self.roles);
        let map = utils::hashmap_to_json_map(builder.0);

        match http::edit_member(self.guild_id.0, self.user.read().id.0, &map) {
            Ok(()) => Ok(()),
            Err(why) => {
                self.roles.extend_from_slice(role_ids);

                Err(why)
            },
        }
    }

    /// Retrieves the full role data for the user's roles.
    ///
    /// This is shorthand for manually searching through the CACHE.
    ///
    /// If role data can not be found for the member, then `None` is returned.
    #[cfg(feature = "cache")]
    pub fn roles(&self) -> Option<Vec<Role>> {
        self
            .guild_id
            .find()
            .map(|g| g
                .read()
                .roles
                .values()
                .filter(|role| self.roles.contains(&role.id))
                .cloned()
                .collect())
    }

    /// Unbans the [`User`] from the guild.
    ///
    /// **Note**: Requires the [Ban Members] permission.
    ///
    /// # Errors
    ///
    /// If the `cache` is enabled, returns a [`ModelError::InvalidPermissions`]
    /// if the current user does not have permission to perform bans.
    ///
    /// [`ModelError::InvalidPermissions`]: enum.ModelError.html#variant.InvalidPermissions
    /// [`User`]: struct.User.html
    /// [Ban Members]: permissions/constant.BAN_MEMBERS.html
    #[cfg(feature = "cache")]
    pub fn unban(&self) -> Result<()> {
        http::remove_ban(self.guild_id.0, self.user.read().id.0)
    }
}

impl Display for Member {
    /// Mentions the user so that they receive a notification.
    ///
    /// # Examples
    ///
    /// ```rust,ignore
    /// // assumes a `member` has already been bound
    /// println!("{} is a member!", member);
    /// ```
    ///
    // This is in the format of `<@USER_ID>`.
    fn fmt(&self, f: &mut Formatter) -> FmtResult {
        Display::fmt(&self.user.read().mention(), f)
    }
}<|MERGE_RESOLUTION|>--- conflicted
+++ resolved
@@ -311,25 +311,9 @@
             None => return Err(From::from(ModelError::GuildNotFound)),
         };
 
-<<<<<<< HEAD
-        let guild = guild.read();
-
-        let default_channel = match guild.default_channel(self.user.read().id) {
-            Some(dc) => dc,
-            None => return Err(From::from(ModelError::ItemMissing)),
-        };
-
-        let default_channel_reader = default_channel.read();
-
-        Ok(
-            guild
-                .permissions_for(default_channel_reader.id, self.user.read().id),
-        )
-=======
         let reader = guild.read().unwrap();
 
         Ok(reader.member_permissions(self.user.read().unwrap().id))
->>>>>>> f218fd4b
     }
 
     /// Removes a [`Role`] from the member, editing its roles in-place if the
