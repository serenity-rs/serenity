//! Models relating to guilds and types that it owns.

mod emoji;
mod guild_id;
mod integration;
mod member;
mod partial_guild;
mod role;
mod audit_log;

pub use self::emoji::*;
pub use self::guild_id::*;
pub use self::integration::*;
pub use self::member::*;
pub use self::partial_guild::*;
pub use self::role::*;
pub use self::audit_log::*;

use chrono::{DateTime, FixedOffset};
use model::prelude::*;
use serde::de::Error as DeError;
use serde_json;
use super::utils::*;

#[cfg(all(feature = "cache", feature = "model"))]
use CACHE;
#[cfg(feature = "model")]
use http;
#[cfg(feature = "model")]
use builder::{EditGuild, EditMember, EditRole};
#[cfg(feature = "model")]
use constants::LARGE_THRESHOLD;
#[cfg(feature = "model")]
use std;

/// A representation of a banning of a user.
#[derive(Clone, Debug, Deserialize, Eq, PartialEq, Hash)]
pub struct Ban {
    /// The reason given for this ban.
    pub reason: Option<String>,
    /// The user that was banned.
    pub user: User,
}

/// Information about a Discord guild, such as channels, emojis, etc.
#[derive(Clone, Debug)]
pub struct Guild {
    /// Id of a voice channel that's considered the AFK channel.
    pub afk_channel_id: Option<ChannelId>,
    /// The amount of seconds a user can not show any activity in a voice
    /// channel before being moved to an AFK channel -- if one exists.
    pub afk_timeout: u64,
    /// Application ID of the guild creator if it is bot-created.
    pub application_id: Option<ApplicationId>,
    /// All voice and text channels contained within a guild.
    ///
    /// This contains all channels regardless of permissions (i.e. the ability
    /// of the bot to read from or connect to them).
    pub channels: HashMap<ChannelId, Arc<RwLock<GuildChannel>>>,
    /// Indicator of whether notifications for all messages are enabled by
    /// default in the guild.
    pub default_message_notifications: DefaultMessageNotificationLevel,
    /// All of the guild's custom emojis.
    pub emojis: HashMap<EmojiId, Emoji>,
    /// Default explicit content filter level.
    pub explicit_content_filter: ExplicitContentFilter,
    /// VIP features enabled for the guild. Can be obtained through the
    /// [Discord Partnership] website.
    ///
    /// The following is a list of known features:
    ///
    /// - `INVITE_SPLASH`
    /// - `VANITY_URL`
    /// - `VERIFIED`
    /// - `VIP_REGIONS`
    ///
    /// [Discord Partnership]: https://discordapp.com/partners
    pub features: Vec<String>,
    /// The hash of the icon used by the guild.
    ///
    /// In the client, this appears on the guild list on the left-hand side.
    pub icon: Option<String>,
    /// The unique Id identifying the guild.
    ///
    /// This is equivilant to the Id of the default role (`@everyone`) and also
    /// that of the default channel (typically `#general`).
    pub id: GuildId,
    /// The date that the current user joined the guild.
    pub joined_at: DateTime<FixedOffset>,
    /// Indicator of whether the guild is considered "large" by Discord.
    pub large: bool,
    /// The number of members in the guild.
    pub member_count: u64,
    /// Users who are members of the guild.
    ///
    /// Members might not all be available when the [`ReadyEvent`] is received
    /// if the [`member_count`] is greater than the `LARGE_THRESHOLD` set by
    /// the library.
    ///
    /// [`ReadyEvent`]: events/struct.ReadyEvent.html
    pub members: HashMap<UserId, Member>,
    /// Indicator of whether the guild requires multi-factor authentication for
    /// [`Role`]s or [`User`]s with moderation permissions.
    ///
    /// [`Role`]: struct.Role.html
    /// [`User`]: struct.User.html
    pub mfa_level: MfaLevel,
    /// The name of the guild.
    pub name: String,
    /// The Id of the [`User`] who owns the guild.
    ///
    /// [`User`]: struct.User.html
    pub owner_id: UserId,
    /// A mapping of [`User`]s' Ids to their current presences.
    ///
    /// [`User`]: struct.User.html
    pub presences: HashMap<UserId, Presence>,
    /// The region that the voice servers that the guild uses are located in.
    pub region: String,
    /// A mapping of the guild's roles.
    pub roles: HashMap<RoleId, Role>,
    /// An identifying hash of the guild's splash icon.
    ///
    /// If the [`InviteSplash`] feature is enabled, this can be used to generate
    /// a URL to a splash image.
    ///
    /// [`InviteSplash`]: enum.Feature.html#variant.InviteSplash
    pub splash: Option<String>,
    /// The ID of the channel to which system messages are sent.
    pub system_channel_id: Option<ChannelId>,
    /// Indicator of the current verification level of the guild.
    pub verification_level: VerificationLevel,
    /// A mapping of of [`User`]s to their current voice state.
    ///
    /// [`User`]: struct.User.html
    pub voice_states: HashMap<UserId, VoiceState>,
}

#[cfg(feature = "model")]
impl Guild {
    /// Returns the "default" channel of the guild for the passed user id.
    /// (This returns the first channel that can be read by the user, if there isn't one,
    /// returns `None`)
    pub fn default_channel(&self, uid: UserId) -> Option<Arc<RwLock<GuildChannel>>> {
        for (cid, channel) in &self.channels {
            if self.permissions_in(*cid, uid).read_messages() {
                return Some(Arc::clone(channel));
            }
        }

        None
    }

    /// Returns the guaranteed "default" channel of the guild.
    /// (This returns the first channel that can be read by everyone, if there isn't one,
    /// returns `None`)
    /// Note however that this is very costy if used in a server with lots of channels,
    /// members, or both.
    pub fn default_channel_guaranteed(&self) -> Option<Arc<RwLock<GuildChannel>>> {
        for (cid, channel) in &self.channels {
            for memid in self.members.keys() {
                if self.permissions_in(*cid, *memid).read_messages() {
                    return Some(Arc::clone(channel));
                }
            }
        }

        None
    }

    #[cfg(feature = "cache")]
    fn has_perms(&self, mut permissions: Permissions) -> bool {
        let user_id = CACHE.read().user.id;

        let perms = self.member_permissions(user_id);
        permissions.remove(perms);

        permissions.is_empty()
    }

    /// Ban a [`User`] from the guild. All messages by the
    /// user within the last given number of days given will be deleted.
    ///
    /// Refer to the documentation for [`Guild::ban`] for more information.
    ///
    /// **Note**: Requires the [Ban Members] permission.
    ///
    /// # Examples
    ///
    /// Ban a member and remove all messages they've sent in the last 4 days:
    ///
    /// ```rust,ignore
    /// // assumes a `user` and `guild` have already been bound
    /// let _ = guild.ban(user, 4);
    /// ```
    ///
    /// # Errors
    ///
    /// Returns a [`ModelError::InvalidPermissions`] if the current user does
    /// not have permission to perform bans.
    ///
    /// Returns a [`ModelError::DeleteMessageDaysAmount`] if the number of
    /// days' worth of messages to delete is over the maximum.
    ///
    /// [`ModelError::DeleteMessageDaysAmount`]:
    /// enum.ModelError.html#variant.DeleteMessageDaysAmount
    /// [`ModelError::InvalidPermissions`]: enum.ModelError.html#variant.InvalidPermissions
    /// [`Guild::ban`]: struct.Guild.html#method.ban
    /// [`User`]: struct.User.html
    /// [Ban Members]: permissions/constant.BAN_MEMBERS.html
    pub fn ban<U: Into<UserId>, BO: BanOptions>(&self, user: U, options: &BO) -> Result<()> {
        #[cfg(feature = "cache")]
        {
            let req = Permissions::BAN_MEMBERS;

            if !self.has_perms(req) {
                return Err(Error::Model(ModelError::InvalidPermissions(req)));
            }
        }

        self.id.ban(user, options)
    }

    /// Retrieves a list of [`Ban`]s for the guild.
    ///
    /// **Note**: Requires the [Ban Members] permission.
    ///
    /// # Errors
    ///
    /// If the `cache` is enabled, returns a [`ModelError::InvalidPermissions`]
    /// if the current user does not have permission to perform bans.
    ///
    /// [`Ban`]: struct.Ban.html
    /// [`ModelError::InvalidPermissions`]: enum.ModelError.html#variant.InvalidPermissions
    /// [Ban Members]: permissions/constant.BAN_MEMBERS.html
    pub fn bans(&self) -> Result<Vec<Ban>> {
        #[cfg(feature = "cache")]
        {
            let req = Permissions::BAN_MEMBERS;

            if !self.has_perms(req) {
                return Err(Error::Model(ModelError::InvalidPermissions(req)));
            }
        }

        self.id.bans()
    }

    /// Retrieves a list of [`AuditLogs`] for the guild.
    ///
    /// [`AuditLogs`]: audit_log/struct.AuditLogs.html
    #[inline]
    pub fn audit_logs(
        &self,
        action_type: Option<u8>,
        user_id: Option<UserId>,
        before: Option<AuditLogEntryId>,
        limit: Option<u8>,
    ) -> Result<AuditLogs> {
        self.id.audit_logs(action_type, user_id, before, limit)
    }

    /// Gets all of the guild's channels over the REST API.
    ///
    /// [`Guild`]: struct.Guild.html
    #[inline]
    pub fn channels(&self) -> Result<HashMap<ChannelId, GuildChannel>> {
        self.id.channels()
    }

    /// Creates a guild with the data provided.
    ///
    /// Only a [`PartialGuild`] will be immediately returned, and a full
    /// [`Guild`] will be received over a [`Shard`].
    ///
    /// **Note**: This endpoint is usually only available for user accounts.
    /// Refer to Discord's information for the endpoint [here][whitelist] for
    /// more information. If you require this as a bot, re-think what you are
    /// doing and if it _really_ needs to be doing this.
    ///
    /// # Examples
    ///
    /// Create a guild called `"test"` in the [US West region] with no icon:
    ///
    /// ```rust,ignore
    /// use serenity::model::{Guild, Region};
    ///
    /// let _guild = Guild::create_guild("test", Region::UsWest, None);
    /// ```
    ///
    /// [`Guild`]: struct.Guild.html
    /// [`PartialGuild`]: struct.PartialGuild.html
    /// [`Shard`]: ../gateway/struct.Shard.html
    /// [US West region]: enum.Region.html#variant.UsWest
    /// [whitelist]: https://discordapp.com/developers/docs/resources/guild#create-guild
    pub fn create(name: &str, region: Region, icon: Option<&str>) -> Result<PartialGuild> {
        let map = json!({
            "icon": icon,
            "name": name,
            "region": region.name(),
        });

        http::create_guild(&map)
    }

    /// Creates a new [`Channel`] in the guild.
    ///
    /// **Note**: Requires the [Manage Channels] permission.
    ///
    /// # Examples
    ///
    /// ```rust,ignore
    /// use serenity::model::ChannelType;
    ///
    /// // assuming a `guild` has already been bound
    ///
    /// let _ = guild.create_channel("my-test-channel", ChannelType::Text);
    /// ```
    ///
    /// # Errors
    ///
    /// If the `cache` is enabled, returns a [`ModelError::InvalidPermissions`]
    /// if the current user does not have permission to perform bans.
    ///
    /// [`Channel`]: struct.Channel.html
    /// [`ModelError::InvalidPermissions`]: enum.ModelError.html#variant.InvalidPermissions
    /// [Manage Channels]: permissions/constant.MANAGE_CHANNELS.html
    pub fn create_channel(&self, name: &str, kind: ChannelType) -> Result<GuildChannel> {
        #[cfg(feature = "cache")]
        {
            let req = Permissions::MANAGE_CHANNELS;

            if !self.has_perms(req) {
                return Err(Error::Model(ModelError::InvalidPermissions(req)));
            }
        }

        self.id.create_channel(name, kind)
    }

    /// Creates an emoji in the guild with a name and base64-encoded image. The
    /// [`utils::read_image`] function is provided for you as a simple method to
    /// read an image and encode it into base64, if you are reading from the
    /// filesystem.
    ///
    /// The name of the emoji must be at least 2 characters long and can only
    /// contain alphanumeric characters and underscores.
    ///
    /// Requires the [Manage Emojis] permission.
    ///
    /// # Examples
    ///
    /// See the [`EditProfile::avatar`] example for an in-depth example as to
    /// how to read an image from the filesystem and encode it as base64. Most
    /// of the example can be applied similarly for this method.
    ///
    /// [`EditProfile::avatar`]: ../builder/struct.EditProfile.html#method.avatar
    /// [`utils::read_image`]: ../fn.read_image.html
    /// [Manage Emojis]: permissions/constant.MANAGE_EMOJIS.html
    #[inline]
    pub fn create_emoji(&self, name: &str, image: &str) -> Result<Emoji> {
        self.id.create_emoji(name, image)
    }

    /// Creates an integration for the guild.
    ///
    /// Requires the [Manage Guild] permission.
    ///
    /// [Manage Guild]: permissions/constant.MANAGE_GUILD.html
    #[inline]
    pub fn create_integration<I>(&self, integration_id: I, kind: &str) -> Result<()>
    where
        I: Into<IntegrationId>,
    {
        self.id.create_integration(integration_id, kind)
    }

    /// Creates a new role in the guild with the data set, if any.
    ///
    /// **Note**: Requires the [Manage Roles] permission.
    ///
    /// # Examples
    ///
    /// Create a role which can be mentioned, with the name 'test':
    ///
    /// ```rust,ignore
    /// // assuming a `guild` has been bound
    ///
    /// let role = guild.create_role(|r| r.hoist(true).name("role"));
    /// ```
    ///
    /// # Errors
    ///
    /// If the `cache` is enabled, returns a [`ModelError::InvalidPermissions`]
    /// if the current user does not have permission to perform bans.
    ///
    /// [`ModelError::InvalidPermissions`]: enum.ModelError.html#variant.InvalidPermissions
    /// [`Role`]: struct.Role.html
    /// [Manage Roles]: permissions/constant.MANAGE_ROLES.html
    pub fn create_role<F>(&self, f: F) -> Result<Role>
    where
        F: FnOnce(EditRole) -> EditRole,
    {
        #[cfg(feature = "cache")]
        {
            let req = Permissions::MANAGE_ROLES;

            if !self.has_perms(req) {
                return Err(Error::Model(ModelError::InvalidPermissions(req)));
            }
        }

        self.id.create_role(f)
    }

    /// Deletes the current guild if the current user is the owner of the
    /// guild.
    ///
    /// **Note**: Requires the current user to be the owner of the guild.
    ///
    /// # Errors
    ///
    /// If the `cache` is enabled, then returns a [`ModelError::InvalidUser`]
    /// if the current user is not the guild owner.
    ///
    /// [`ModelError::InvalidUser`]: enum.ModelError.html#variant.InvalidUser
    pub fn delete(&self) -> Result<PartialGuild> {
        #[cfg(feature = "cache")]
        {
            if self.owner_id != CACHE.read().user.id {
                let req = Permissions::MANAGE_GUILD;

                return Err(Error::Model(ModelError::InvalidPermissions(req)));
            }
        }

        self.id.delete()
    }

    /// Deletes an [`Emoji`] from the guild.
    ///
    /// Requires the [Manage Emojis] permission.
    ///
    /// [`Emoji`]: struct.Emoji.html
    /// [Manage Emojis]: permissions/constant.MANAGE_EMOJIS.html
    #[inline]
    pub fn delete_emoji<E: Into<EmojiId>>(&self, emoji_id: E) -> Result<()> {
        self.id.delete_emoji(emoji_id)
    }

    /// Deletes an integration by Id from the guild.
    ///
    /// Requires the [Manage Guild] permission.
    ///
    /// [Manage Guild]: permissions/constant.MANAGE_GUILD.html
    #[inline]
    pub fn delete_integration<I: Into<IntegrationId>>(&self, integration_id: I) -> Result<()> {
        self.id.delete_integration(integration_id)
    }

    /// Deletes a [`Role`] by Id from the guild.
    ///
    /// Also see [`Role::delete`] if you have the `cache` and `methods` features
    /// enabled.
    ///
    /// Requires the [Manage Roles] permission.
    ///
    /// [`Role`]: struct.Role.html
    /// [`Role::delete`]: struct.Role.html#method.delete
    /// [Manage Roles]: permissions/constant.MANAGE_ROLES.html
    #[inline]
    pub fn delete_role<R: Into<RoleId>>(&self, role_id: R) -> Result<()> {
        self.id.delete_role(role_id)
    }

    /// Edits the current guild with new data where specified.
    ///
    /// Refer to `EditGuild`'s documentation for a full list of methods.
    ///
    /// **Note**: Requires the current user to have the [Manage Guild]
    /// permission.
    ///
    /// # Examples
    ///
    /// Change a guild's icon using a file name "icon.png":
    ///
    /// ```rust,ignore
    /// use serenity::utils;
    ///
    /// // We are using read_image helper function from utils.
    /// let base64_icon = utils::read_image("./icon.png")
    ///     .expect("Failed to read image");
    ///
    /// guild.edit(|g| g.icon(base64_icon));
    /// ```
    ///
    /// # Errors
    ///
    /// If the `cache` is enabled, returns a [`ModelError::InvalidPermissions`]
    /// if the current user does not have permission to perform bans.
    ///
    /// [`ModelError::InvalidPermissions`]: enum.ModelError.html#variant.InvalidPermissions
    /// [Manage Guild]: permissions/constant.MANAGE_GUILD.html
    pub fn edit<F>(&mut self, f: F) -> Result<()>
    where
        F: FnOnce(EditGuild) -> EditGuild,
    {
        #[cfg(feature = "cache")]
        {
            let req = Permissions::MANAGE_GUILD;

            if !self.has_perms(req) {
                return Err(Error::Model(ModelError::InvalidPermissions(req)));
            }
        }

        match self.id.edit(f) {
            Ok(guild) => {
                self.afk_channel_id = guild.afk_channel_id;
                self.afk_timeout = guild.afk_timeout;
                self.default_message_notifications = guild.default_message_notifications;
                self.emojis = guild.emojis;
                self.features = guild.features;
                self.icon = guild.icon;
                self.mfa_level = guild.mfa_level;
                self.name = guild.name;
                self.owner_id = guild.owner_id;
                self.region = guild.region;
                self.roles = guild.roles;
                self.splash = guild.splash;
                self.verification_level = guild.verification_level;

                Ok(())
            }
            Err(why) => Err(why),
        }
    }

    /// Edits an [`Emoji`]'s name in the guild.
    ///
    /// Also see [`Emoji::edit`] if you have the `cache` and `methods` features
    /// enabled.
    ///
    /// Requires the [Manage Emojis] permission.
    ///
    /// [`Emoji`]: struct.Emoji.html
    /// [`Emoji::edit`]: struct.Emoji.html#method.edit
    /// [Manage Emojis]: permissions/constant.MANAGE_EMOJIS.html
    #[inline]
    pub fn edit_emoji<E: Into<EmojiId>>(&self, emoji_id: E, name: &str) -> Result<Emoji> {
        self.id.edit_emoji(emoji_id, name)
    }

    /// Edits the properties of member of the guild, such as muting or
    /// nicknaming them.
    ///
    /// Refer to `EditMember`'s documentation for a full list of methods and
    /// permission restrictions.
    ///
    /// # Examples
    ///
    /// Mute a member and set their roles to just one role with a predefined Id:
    ///
    /// ```rust,ignore
    /// guild.edit_member(user_id, |m| m.mute(true).roles(&vec![role_id]));
    /// ```
    #[inline]
    pub fn edit_member<F, U>(&self, user_id: U, f: F) -> Result<()>
    where
        F: FnOnce(EditMember) -> EditMember,
        U: Into<UserId>,
    {
        self.id.edit_member(user_id, f)
    }

    /// Edits the current user's nickname for the guild.
    ///
    /// Pass `None` to reset the nickname.
    ///
    /// **Note**: Requires the [Change Nickname] permission.
    ///
    /// # Errors
    ///
    /// If the `cache` is enabled, returns a [`ModelError::InvalidPermissions`]
    /// if the current user does not have permission to change their own
    /// nickname.
    ///
    /// [`ModelError::InvalidPermissions`]: enum.ModelError.html#variant.InvalidPermissions
    /// [Change Nickname]: permissions/constant.CHANGE_NICKNAME.html
    pub fn edit_nickname(&self, new_nickname: Option<&str>) -> Result<()> {
        #[cfg(feature = "cache")]
        {
            let req = Permissions::CHANGE_NICKNAME;

            if !self.has_perms(req) {
                return Err(Error::Model(ModelError::InvalidPermissions(req)));
            }
        }

        self.id.edit_nickname(new_nickname)
    }

    /// Edits a role, optionally setting its fields.
    ///
    /// Requires the [Manage Roles] permission.
    ///
    /// # Examples
    ///
    /// Make a role hoisted:
    ///
    /// ```rust,ignore
    /// guild.edit_role(RoleId(7), |r| r.hoist(true));
    /// ```
    ///
    /// [Manage Roles]: permissions/constant.MANAGE_ROLES.html
    #[inline]
    pub fn edit_role<F, R>(&self, role_id: R, f: F) -> Result<Role>
    where
        F: FnOnce(EditRole) -> EditRole,
        R: Into<RoleId>,
    {
        self.id.edit_role(role_id, f)
    }

    /// Edits the order of [`Role`]s
    /// Requires the [Manage Roles] permission.
    ///
    /// # Examples
    ///
    /// Change the order of a role:
    ///
    /// ```rust,ignore
    /// use serenity::model::RoleId;
    /// guild.edit_role_position(RoleId(8), 2);
    /// ```
    ///
    /// [`Role`]: struct.Role.html
    /// [Manage Roles]: permissions/constant.MANAGE_ROLES.html
    #[inline]
    pub fn edit_role_position<R>(&self, role_id: R, position: u64) -> Result<Vec<Role>>
    where
        R: Into<RoleId>,
    {
        self.id.edit_role_position(role_id, position)
    }

    /// Gets a partial amount of guild data by its Id.
    ///
    /// Requires that the current user be in the guild.
    #[inline]
    pub fn get<G: Into<GuildId>>(guild_id: G) -> Result<PartialGuild> {
        guild_id.into().get()
    }

    /// Returns the formatted URL of the guild's icon, if one exists.
    pub fn icon_url(&self) -> Option<String> {
        self.icon
            .as_ref()
            .map(|icon| format!(cdn!("/icons/{}/{}.webp"), self.id, icon))
    }

    /// Gets all integration of the guild.
    ///
    /// This performs a request over the REST API.
    #[inline]
    pub fn integrations(&self) -> Result<Vec<Integration>> {
        self.id.integrations()
    }

    /// Retrieves the active invites for the guild.
    ///
    /// **Note**: Requires the [Manage Guild] permission.
    ///
    /// # Errors
    ///
    /// If the `cache` is enabled, returns a [`ModelError::InvalidPermissions`]
    /// if the current user does not have permission to perform bans.
    ///
    /// [`ModelError::InvalidPermissions`]: enum.ModelError.html#variant.InvalidPermissions
    /// [Manage Guild]: permissions/constant.MANAGE_GUILD.html
    pub fn invites(&self) -> Result<Vec<RichInvite>> {
        #[cfg(feature = "cache")]
        {
            let req = Permissions::MANAGE_GUILD;

            if !self.has_perms(req) {
                return Err(Error::Model(ModelError::InvalidPermissions(req)));
            }
        }

        self.id.invites()
    }

    /// Checks if the guild is 'large'. A guild is considered large if it has
    /// more than 250 members.
    #[inline]
    pub fn is_large(&self) -> bool {
        self.members.len() > LARGE_THRESHOLD as usize
    }

    /// Kicks a [`Member`] from the guild.
    ///
    /// Requires the [Kick Members] permission.
    ///
    /// [`Member`]: struct.Member.html
    /// [Kick Members]: permissions/constant.KICK_MEMBERS.html
    #[inline]
    pub fn kick<U: Into<UserId>>(&self, user_id: U) -> Result<()> {
        self.id.kick(user_id)
    }

    /// Leaves the guild.
    #[inline]
    pub fn leave(&self) -> Result<()> {
        self.id.leave()
    }

    /// Gets a user's [`Member`] for the guild by Id.
    ///
    /// [`Guild`]: struct.Guild.html
    /// [`Member`]: struct.Member.html
    #[inline]
    pub fn member<U: Into<UserId>>(&self, user_id: U) -> Result<Member> {
        self.id.member(user_id)
    }

    /// Gets a list of the guild's members.
    ///
    /// Optionally pass in the `limit` to limit the number of results. Maximum
    /// value is 1000. Optionally pass in `after` to offset the results by a
    /// [`User`]'s Id.
    ///
    /// [`User`]: struct.User.html
    #[inline]
    pub fn members<U>(&self, limit: Option<u64>, after: Option<U>) -> Result<Vec<Member>>
    where
        U: Into<UserId>,
    {
        self.id.members(limit, after)
    }

    /// Gets a list of all the members (satisfying the status provided to the function) in this
    /// guild.
    pub fn members_with_status(&self, status: OnlineStatus) -> Vec<&Member> {
        let mut members = vec![];

        for (&id, member) in &self.members {
            match self.presences.get(&id) {
                Some(presence) => if status == presence.status {
                    members.push(member);
                },
                None => continue,
            }
        }

        members
    }

    /// Retrieves the first [`Member`] found that matches the name - with an
    /// optional discriminator - provided.
    ///
    /// Searching with a discriminator given is the most precise form of lookup,
    /// as no two people can share the same username *and* discriminator.
    ///
    /// If a member can not be found by username or username#discriminator,
    /// then a search will be done for the nickname. When searching by nickname,
    /// the hash (`#`) and everything after it is included in the search.
    ///
    /// The following are valid types of searches:
    ///
    /// - **username**: "zey"
    /// - **username and discriminator**: "zey#5479"
    ///
    /// [`Member`]: struct.Member.html
    pub fn member_named(&self, name: &str) -> Option<&Member> {
        let (name, discrim) = if let Some(pos) = name.rfind('#') {
            let split = name.split_at(pos + 1);

            let split2 = (
                match split.0.get(0..split.0.len() - 1) {
                    Some(s) => s,
                    None => "",
                },
                split.1,
            );

            match split2.1.parse::<u16>() {
                Ok(discrim_int) => (split2.0, Some(discrim_int)),
                Err(_) => (name, None),
            }
        } else {
            (&name[..], None)
        };

        self.members
            .values()
            .find(|member| {
                let name_matches = member.user.read().name == name;
                let discrim_matches = match discrim {
                    Some(discrim) => member.user.read().discriminator == discrim,
                    None => true,
                };

                name_matches && discrim_matches
            })
            .or_else(|| {
                self.members
                    .values()
                    .find(|member| member.nick.as_ref().map_or(false, |nick| nick == name))
            })
    }

    /// Retrieves all [`Member`] that start with a given `String`.
    ///
    /// `sorted` decides whether the best early match of the `prefix`
    /// should be the criteria to sort the result.
    /// For the `prefix` "zey" and the unsorted result:
    /// - "zeya", "zeyaa", "zeyla", "zeyzey", "zeyzeyzey"
    /// It would be sorted:
    /// - "zeya", "zeyaa", "zeyla", "zeyzey", "zeyzeyzey"
    ///
    /// [`Member`]: struct.Member.html
    pub fn members_starting_with(
        &self,
        prefix: &str,
        case_sensitive: bool,
        sorted: bool,
    ) -> Vec<&Member> {
        let mut members: Vec<&Member> = self.members
            .values()
            .filter(|member| if case_sensitive {
                member.user.read().name.starts_with(prefix)
            } else {
                starts_with_case_insensitive(&member.user.read().name, prefix)
            } || member.nick.as_ref().map_or(false, |nick| {
                if case_sensitive {
                    nick.starts_with(prefix)
                } else {
                    starts_with_case_insensitive(nick, prefix)
                }
            }))
            .collect();

        if sorted {
            members.sort_by(|a, b| {
                let name_a = match a.nick {
                    Some(ref nick) => {
                        if contains_case_insensitive(&a.user.read().name[..], prefix) {
                            a.user.read().name.clone()
                        } else {
                            nick.clone()
                        }
                    }
                    None => a.user.read().name.clone(),
                };

                let name_b = match b.nick {
                    Some(ref nick) => {
                        if contains_case_insensitive(&b.user.read().name[..], prefix) {
                            b.user.read().name.clone()
                        } else {
                            nick.clone()
                        }
                    }
                    None => b.user.read().name.clone(),
                };

                closest_to_origin(prefix, &name_a[..], &name_b[..])
            });
            members
        } else {
            members
        }
    }

    /// Retrieves all [`Member`] containing a given `String` as
    /// either username or nick, with a priority on username.
    ///
    /// If the substring is "yla", following results are possible:
    /// - "zeyla", "meiyla", "yladenisyla"
    /// If 'case_sensitive' is false, the following are not found:
    /// - "zeYLa", "meiyLa", "LYAdenislyA"
    ///
    /// `sorted` decides whether the best early match of the search-term
    /// should be the criteria to sort the result.
    /// It will look at the account name first, if that does not fit the
    /// search-criteria `substring`, the display-name will be considered.
    /// For the `substring` "zey" and the unsorted result:
    /// - "azey", "zey", "zeyla", "zeylaa", "zeyzeyzey"
    /// It would be sorted:
    /// - "zey", "azey", "zeyla", "zeylaa", "zeyzeyzey"
    ///
    /// **Note**: Due to two fields of a `Member` being candidates for
    /// the searched field, setting `sorted` to `true` will result in an overhead,
    /// as both fields have to be considered again for sorting.
    ///
    /// [`Member`]: struct.Member.html
    pub fn members_containing(
        &self,
        substring: &str,
        case_sensitive: bool,
        sorted: bool,
    ) -> Vec<&Member> {
        let mut members: Vec<&Member> = self.members
            .values()
            .filter(|member| if case_sensitive {
                member.user.read().name.contains(substring)
            } else {
                contains_case_insensitive(&member.user.read().name, substring)
            } || member.nick.as_ref().map_or(false, |nick| {
                if case_sensitive {
                    nick.contains(substring)
                } else {
                    contains_case_insensitive(nick, substring)
                }
            }))
            .collect();

        if sorted {
            members.sort_by(|a, b| {
                let name_a = match a.nick {
                    Some(ref nick) => {
                        if contains_case_insensitive(&a.user.read().name[..], substring) {
                            a.user.read().name.clone()
                        } else {
                            nick.clone()
                        }
                    }
                    None => a.user.read().name.clone(),
                };

                let name_b = match b.nick {
                    Some(ref nick) => {
                        if contains_case_insensitive(&b.user.read().name[..], substring) {
                            b.user.read().name.clone()
                        } else {
                            nick.clone()
                        }
                    }
                    None => b.user.read().name.clone(),
                };

                closest_to_origin(substring, &name_a[..], &name_b[..])
            });
            members
        } else {
            members
        }
    }

    /// Retrieves all [`Member`] containing a given `String` in
    /// their username.
    ///
    /// If the substring is "yla", following results are possible:
    /// - "zeyla", "meiyla", "yladenisyla"
    /// If 'case_sensitive' is false, the following are not found:
    /// - "zeYLa", "meiyLa", "LYAdenislyA"
    ///
    /// `sort` decides whether the best early match of the search-term
    /// should be the criteria to sort the result.
    /// For the `substring` "zey" and the unsorted result:
    /// - "azey", "zey", "zeyla", "zeylaa", "zeyzeyzey"
    /// It would be sorted:
    /// - "zey", "azey", "zeyla", "zeylaa", "zeyzeyzey"
    ///
    /// [`Member`]: struct.Member.html
    pub fn members_username_containing(
        &self,
        substring: &str,
        case_sensitive: bool,
        sorted: bool,
    ) -> Vec<&Member> {
        let mut members: Vec<&Member> = self.members
            .values()
            .filter(|member| {
                if case_sensitive {
                    member.user.read().name.contains(substring)
                } else {
                    contains_case_insensitive(&member.user.read().name, substring)
                }
            })
            .collect();

        if sorted {
            members.sort_by(|a, b| {
                let name_a = &a.user.read().name;
                let name_b = &b.user.read().name;
                closest_to_origin(substring, &name_a[..], &name_b[..])
            });
            members
        } else {
            members
        }
    }

    /// Retrieves all [`Member`] containing a given `String` in
    /// their nick.
    ///
    /// If the substring is "yla", following results are possible:
    /// - "zeyla", "meiyla", "yladenisyla"
    /// If 'case_sensitive' is false, the following are not found:
    /// - "zeYLa", "meiyLa", "LYAdenislyA"
    ///
    /// `sort` decides whether the best early match of the search-term
    /// should be the criteria to sort the result.
    /// For the `substring` "zey" and the unsorted result:
    /// - "azey", "zey", "zeyla", "zeylaa", "zeyzeyzey"
    /// It would be sorted:
    /// - "zey", "azey", "zeyla", "zeylaa", "zeyzeyzey"
    ///
    /// **Note**: Instead of panicing, when sorting does not find
    /// a nick, the username will be used (this should never happen).
    ///
    /// [`Member`]: struct.Member.html
    pub fn members_nick_containing(
        &self,
        substring: &str,
        case_sensitive: bool,
        sorted: bool,
    ) -> Vec<&Member> {
        let mut members: Vec<&Member> = self.members
            .values()
            .filter(|member| {
                member.nick.as_ref().map_or(false, |nick| {
                    if case_sensitive {
                        nick.contains(substring)
                    } else {
                        contains_case_insensitive(nick, substring)
                    }
                })
            })
            .collect();

        if sorted {
            members.sort_by(|a, b| {
                let name_a = match a.nick {
                    Some(ref nick) => nick.clone(),
                    None => a.user.read().name.clone(),
                };

                let name_b = match b.nick {
                    Some(ref nick) => nick.clone(),
                    None => b.user.read().name.clone(),
                };

                closest_to_origin(substring, &name_a[..], &name_b[..])
            });
            members
        } else {
            members
        }
    }

    /// Calculate a [`Member`]'s permissions in the guild.
    ///
    /// [`Member`]: struct.Member.html
    pub fn member_permissions<U>(&self, user_id: U) -> Permissions
    where
        U: Into<UserId>,
    {
        let user_id = user_id.into();

        if user_id == self.owner_id {
            return Permissions::all();
        }

        let everyone = match self.roles.get(&RoleId(self.id.0)) {
            Some(everyone) => everyone,
            None => {
                error!(
                    "(╯°□°）╯︵ ┻━┻ @everyone role ({}) missing in '{}'",
                    self.id, self.name,
                );

                return Permissions::empty();
            }
        };

        let member = match self.members.get(&user_id) {
            Some(member) => member,
            None => return everyone.permissions,
        };

        let mut permissions = everyone.permissions;

        for role in &member.roles {
            if let Some(role) = self.roles.get(role) {
                if role.permissions.contains(Permissions::ADMINISTRATOR) {
                    return Permissions::all();
                }

                permissions |= role.permissions;
            } else {
                warn!(
                    "(╯°□°）╯︵ ┻━┻ {} on {} has non-existent role {:?}",
                    member.user.read().id,
                    self.id,
                    role,
                );
            }
        }

        permissions
    }

    /// Moves a member to a specific voice channel.
    ///
    /// Requires the [Move Members] permission.
    ///
    /// [Move Members]: permissions/constant.MOVE_MEMBERS.html
    #[inline]
    pub fn move_member<C, U>(&self, user_id: U, channel_id: C) -> Result<()>
    where
        C: Into<ChannelId>,
        U: Into<UserId>,
    {
        self.id.move_member(user_id, channel_id)
    }

    /// Alias for [`permissions_in`].
    ///
    /// [`permissions_in`]: #method.permissions_in
    #[deprecated(since = "0.4.3", note = "This will serve a different purpose in 0.5")]
    #[inline]
    pub fn permissions_for<C, U>(&self, channel_id: C, user_id: U) -> Permissions
    where
        C: Into<ChannelId>,
        U: Into<UserId>,
    {
        self.permissions_in(channel_id, user_id)
    }

    /// Calculate a [`User`]'s permissions in a given channel in the guild.
    ///
    /// [`User`]: struct.User.html
    pub fn permissions_in<C, U>(&self, channel_id: C, user_id: U) -> Permissions
    where
        C: Into<ChannelId>,
        U: Into<UserId>,
    {
        let user_id = user_id.into();

        // The owner has all permissions in all cases.
        if user_id == self.owner_id {
            return Permissions::all();
        }

        let channel_id = channel_id.into();

        // Start by retrieving the @everyone role's permissions.
        let everyone = match self.roles.get(&RoleId(self.id.0)) {
            Some(everyone) => everyone,
            None => {
                error!(
                    "(╯°□°）╯︵ ┻━┻ @everyone role ({}) missing in '{}'",
                    self.id, self.name
                );

                return Permissions::empty();
            }
        };

        // Create a base set of permissions, starting with `@everyone`s.
        let mut permissions = everyone.permissions;

        let member = match self.members.get(&user_id) {
            Some(member) => member,
            None => return everyone.permissions,
        };

        for &role in &member.roles {
            if let Some(role) = self.roles.get(&role) {
                permissions |= role.permissions;
            } else {
                warn!(
                    "(╯°□°）╯︵ ┻━┻ {} on {} has non-existent role {:?}",
                    member.user.read().id,
                    self.id,
                    role
                );
            }
        }

        // Administrators have all permissions in any channel.
        if permissions.contains(Permissions::ADMINISTRATOR) {
            return Permissions::all();
        }

        if let Some(channel) = self.channels.get(&channel_id) {
            let channel = channel.read();

            // If this is a text channel, then throw out voice permissions.
            if channel.kind == ChannelType::Text {
                permissions &=
                    !(Permissions::CONNECT | Permissions::SPEAK | Permissions::MUTE_MEMBERS
                        | Permissions::DEAFEN_MEMBERS
                        | Permissions::MOVE_MEMBERS | Permissions::USE_VAD);
            }

            // Apply the permission overwrites for the channel for each of the
            // overwrites that - first - applies to the member's roles, and then
            // the member itself.
            //
            // First apply the denied permission overwrites for each, then apply
            // the allowed.

            // Roles
            for overwrite in &channel.permission_overwrites {
                if let PermissionOverwriteType::Role(role) = overwrite.kind {
                    if role.0 != self.id.0 && !member.roles.contains(&role) {
                        continue;
                    }

                    permissions = (permissions & !overwrite.deny) | overwrite.allow;
                }
            }

            // Member
            for overwrite in &channel.permission_overwrites {
                if PermissionOverwriteType::Member(user_id) != overwrite.kind {
                    continue;
                }

                permissions = (permissions & !overwrite.deny) | overwrite.allow;
            }
        } else {
            warn!(
                "(╯°□°）╯︵ ┻━┻ Guild {} does not contain channel {}",
                self.id, channel_id
            );
        }

        // The default channel is always readable.
        if channel_id.0 == self.id.0 {
            permissions |= Permissions::READ_MESSAGES;
        }

        // No SEND_MESSAGES => no message-sending-related actions
        // If the member does not have the `SEND_MESSAGES` permission, then
        // throw out message-able permissions.
        if !permissions.contains(Permissions::SEND_MESSAGES) {
            permissions &= !(Permissions::SEND_TTS_MESSAGES | Permissions::MENTION_EVERYONE
                | Permissions::EMBED_LINKS
                | Permissions::ATTACH_FILES);
        }

        // If the member does not have the `READ_MESSAGES` permission, then
        // throw out actionable permissions.
        if !permissions.contains(Permissions::READ_MESSAGES) {
            permissions &= Permissions::KICK_MEMBERS | Permissions::BAN_MEMBERS
                | Permissions::ADMINISTRATOR | Permissions::MANAGE_GUILD
                | Permissions::CHANGE_NICKNAME
                | Permissions::MANAGE_NICKNAMES;
        }

        permissions
    }

    /// Retrieves the count of the number of [`Member`]s that would be pruned
    /// with the number of given days.
    ///
    /// See the documentation on [`GuildPrune`] for more information.
    ///
    /// **Note**: Requires the [Kick Members] permission.
    ///
    /// # Errors
    ///
    /// If the `cache` is enabled, returns a [`ModelError::InvalidPermissions`]
    /// if the current user does not have permission to perform bans.
    ///
    /// [`ModelError::InvalidPermissions`]: enum.ModelError.html#variant.InvalidPermissions
    /// [`GuildPrune`]: struct.GuildPrune.html
    /// [`Member`]: struct.Member.html
    /// [Kick Members]: permissions/constant.KICK_MEMBERS.html
    pub fn prune_count(&self, days: u16) -> Result<GuildPrune> {
        #[cfg(feature = "cache")]
        {
            let req = Permissions::KICK_MEMBERS;

            if !self.has_perms(req) {
                return Err(Error::Model(ModelError::InvalidPermissions(req)));
            }
        }

        self.id.prune_count(days)
    }

    /// Returns the Id of the shard associated with the guild.
    ///
    /// When the cache is enabled this will automatically retrieve the total
    /// number of shards.
    ///
    /// **Note**: When the cache is enabled, this function unlocks the cache to
    /// retrieve the total number of shards in use. If you already have the
    /// total, consider using [`utils::shard_id`].
    ///
    /// [`utils::shard_id`]: ../utils/fn.shard_id.html
    #[cfg(all(feature = "cache", feature = "utils"))]
    #[inline]
    pub fn shard_id(&self) -> u64 {
        self.id.shard_id()
    }

    /// Returns the Id of the shard associated with the guild.
    ///
    /// When the cache is enabled this will automatically retrieve the total
    /// number of shards.
    ///
    /// When the cache is not enabled, the total number of shards being used
    /// will need to be passed.
    ///
    /// # Examples
    ///
    /// Retrieve the Id of the shard for a guild with Id `81384788765712384`,
    /// using 17 shards:
    ///
    /// ```rust,ignore
    /// use serenity::utils;
    ///
    /// // assumes a `guild` has already been bound
    ///
    /// assert_eq!(guild.shard_id(17), 7);
    /// ```
    #[cfg(all(feature = "utils", not(feature = "cache")))]
    #[inline]
    pub fn shard_id(&self, shard_count: u64) -> u64 {
        self.id.shard_id(shard_count)
    }

    /// Returns the formatted URL of the guild's splash image, if one exists.
    pub fn splash_url(&self) -> Option<String> {
        self.icon
            .as_ref()
            .map(|icon| format!(cdn!("/splashes/{}/{}.webp"), self.id, icon))
    }

    /// Starts an integration sync for the given integration Id.
    ///
    /// Requires the [Manage Guild] permission.
    ///
    /// [Manage Guild]: permissions/constant.MANAGE_GUILD.html
    #[inline]
    pub fn start_integration_sync<I: Into<IntegrationId>>(&self, integration_id: I) -> Result<()> {
        self.id.start_integration_sync(integration_id)
    }

    /// Starts a prune of [`Member`]s.
    ///
    /// See the documentation on [`GuildPrune`] for more information.
    ///
    /// **Note**: Requires the [Kick Members] permission.
    ///
    /// # Errors
    ///
    /// If the `cache` is enabled, returns a [`ModelError::InvalidPermissions`]
    /// if the current user does not have permission to perform bans.
    ///
    /// [`ModelError::InvalidPermissions`]: enum.ModelError.html#variant.InvalidPermissions
    /// [`GuildPrune`]: struct.GuildPrune.html
    /// [`Member`]: struct.Member.html
    /// [Kick Members]: permissions/constant.KICK_MEMBERS.html
    pub fn start_prune(&self, days: u16) -> Result<GuildPrune> {
        #[cfg(feature = "cache")]
        {
            let req = Permissions::KICK_MEMBERS;

            if !self.has_perms(req) {
                return Err(Error::Model(ModelError::InvalidPermissions(req)));
            }
        }

        self.id.start_prune(days)
    }

    /// Unbans the given [`User`] from the guild.
    ///
    /// **Note**: Requires the [Ban Members] permission.
    ///
    /// # Errors
    ///
    /// If the `cache` is enabled, returns a [`ModelError::InvalidPermissions`]
    /// if the current user does not have permission to perform bans.
    ///
    /// [`ModelError::InvalidPermissions`]: enum.ModelError.html#variant.InvalidPermissions
    /// [`User`]: struct.User.html
    /// [Ban Members]: permissions/constant.BAN_MEMBERS.html
    pub fn unban<U: Into<UserId>>(&self, user_id: U) -> Result<()> {
        #[cfg(feature = "cache")]
        {
            let req = Permissions::BAN_MEMBERS;

            if !self.has_perms(req) {
                return Err(Error::Model(ModelError::InvalidPermissions(req)));
            }
        }

        self.id.unban(user_id)
    }

    /// Retrieves the guild's webhooks.
    ///
    /// **Note**: Requires the [Manage Webhooks] permission.
    ///
    /// [Manage Webhooks]: permissions/constant.MANAGE_WEBHOOKS.html
    #[inline]
    pub fn webhooks(&self) -> Result<Vec<Webhook>> {
        self.id.webhooks()
    }

    /// Obtain a reference to a role by its name.
    ///
    /// **Note**: If two or more roles have the same name, obtained reference will be one of
    /// them.
    ///
    /// # Examples
    ///
    /// Obtain a reference to a [`Role`] by its name.
    ///
    /// ```rust,no_run
    /// use serenity::model::prelude::*;
    /// use serenity::prelude::*;
    ///
    /// struct Handler;
    ///
    /// use serenity::CACHE;
    ///
    /// impl EventHandler for Handler {
    ///     fn message(&self, _: Context, msg: Message) {
    ///         if let Some(arc) = msg.guild_id().unwrap().find() {
    ///             if let Some(role) = arc.read().role_by_name("role_name") {
    ///                 println!("{:?}", role);
    ///             }
    ///         }
    ///     }
    /// }
    ///
    /// let mut client = Client::new("token", Handler).unwrap();
    ///
    /// client.start().unwrap();
    /// ```
    pub fn role_by_name(&self, role_name: &str) -> Option<&Role> {
        self.roles.values().find(|role| role_name == role.name)
    }
}

impl<'de> Deserialize<'de> for Guild {
    fn deserialize<D: Deserializer<'de>>(deserializer: D) -> StdResult<Self, D::Error> {
        let mut map = JsonMap::deserialize(deserializer)?;

        let id = map.get("id")
            .and_then(|x| x.as_str())
            .and_then(|x| x.parse::<u64>().ok());

        if let Some(guild_id) = id {
            if let Some(array) = map.get_mut("channels").and_then(|x| x.as_array_mut()) {
                for value in array {
                    if let Some(channel) = value.as_object_mut() {
                        channel.insert(
                            "guild_id".to_string(),
                            Value::Number(Number::from(guild_id)),
                        );
                    }
                }
            }

            if let Some(array) = map.get_mut("members").and_then(|x| x.as_array_mut()) {
                for value in array {
                    if let Some(member) = value.as_object_mut() {
                        member.insert(
                            "guild_id".to_string(),
                            Value::Number(Number::from(guild_id)),
                        );
                    }
                }
            }
        }

        let afk_channel_id = match map.remove("afk_channel_id") {
            Some(v) => serde_json::from_value::<Option<ChannelId>>(v).map_err(DeError::custom)?,
            None => None,
        };
        let afk_timeout = map.remove("afk_timeout")
            .ok_or_else(|| DeError::custom("expected guild afk_timeout"))
            .and_then(u64::deserialize)
            .map_err(DeError::custom)?;
        let application_id = match map.remove("application_id") {
            Some(v) => serde_json::from_value::<Option<ApplicationId>>(v)
                .map_err(DeError::custom)?,
            None => None,
        };
        let channels = map.remove("channels")
            .ok_or_else(|| DeError::custom("expected guild channels"))
            .and_then(deserialize_guild_channels)
            .map_err(DeError::custom)?;
        let default_message_notifications = map.remove("default_message_notifications")
<<<<<<< HEAD
            .ok_or_else(|| DeError::custom("expected guild default_message_notifications"))
            .and_then(u64::deserialize)
=======
            .ok_or_else(|| {
                DeError::custom("expected guild default_message_notifications")
            })
            .and_then(DefaultMessageNotificationLevel::deserialize)
>>>>>>> 215bd3b5
            .map_err(DeError::custom)?;
        let emojis = map.remove("emojis")
            .ok_or_else(|| DeError::custom("expected guild emojis"))
            .and_then(deserialize_emojis)
            .map_err(DeError::custom)?;
        let explicit_content_filter = map.remove("explicit_content_filter")
            .ok_or_else(|| DeError::custom(
                "expected guild explicit_content_filter"
            ))
            .and_then(ExplicitContentFilter::deserialize)
            .map_err(DeError::custom)?;
        let features = map.remove("features")
            .ok_or_else(|| DeError::custom("expected guild features"))
            .and_then(serde_json::from_value::<Vec<String>>)
            .map_err(DeError::custom)?;
        let icon = match map.remove("icon") {
            Some(v) => Option::<String>::deserialize(v).map_err(DeError::custom)?,
            None => None,
        };
        let id = map.remove("id")
            .ok_or_else(|| DeError::custom("expected guild id"))
            .and_then(GuildId::deserialize)
            .map_err(DeError::custom)?;
        let joined_at = map.remove("joined_at")
            .ok_or_else(|| DeError::custom("expected guild joined_at"))
            .and_then(DateTime::deserialize)
            .map_err(DeError::custom)?;
        let large = map.remove("large")
            .ok_or_else(|| DeError::custom("expected guild large"))
            .and_then(bool::deserialize)
            .map_err(DeError::custom)?;
        let member_count = map.remove("member_count")
            .ok_or_else(|| DeError::custom("expected guild member_count"))
            .and_then(u64::deserialize)
            .map_err(DeError::custom)?;
        let members = map.remove("members")
            .ok_or_else(|| DeError::custom("expected guild members"))
            .and_then(deserialize_members)
            .map_err(DeError::custom)?;
        let mfa_level = map.remove("mfa_level")
            .ok_or_else(|| DeError::custom("expected guild mfa_level"))
            .and_then(MfaLevel::deserialize)
            .map_err(DeError::custom)?;
        let name = map.remove("name")
            .ok_or_else(|| DeError::custom("expected guild name"))
            .and_then(String::deserialize)
            .map_err(DeError::custom)?;
        let owner_id = map.remove("owner_id")
            .ok_or_else(|| DeError::custom("expected guild owner_id"))
            .and_then(UserId::deserialize)
            .map_err(DeError::custom)?;
        let presences = map.remove("presences")
            .ok_or_else(|| DeError::custom("expected guild presences"))
            .and_then(deserialize_presences)
            .map_err(DeError::custom)?;
        let region = map.remove("region")
            .ok_or_else(|| DeError::custom("expected guild region"))
            .and_then(String::deserialize)
            .map_err(DeError::custom)?;
        let roles = map.remove("roles")
            .ok_or_else(|| DeError::custom("expected guild roles"))
            .and_then(deserialize_roles)
            .map_err(DeError::custom)?;
        let splash = match map.remove("splash") {
            Some(v) => Option::<String>::deserialize(v).map_err(DeError::custom)?,
            None => None,
        };
        let system_channel_id = map.remove("system_channel_id")
            .ok_or_else(|| DeError::custom("expected guild system_channel_id"))
            .and_then(Option::<ChannelId>::deserialize)
            .map_err(DeError::custom)?;
        let verification_level = map.remove("verification_level")
            .ok_or_else(|| DeError::custom("expected guild verification_level"))
            .and_then(VerificationLevel::deserialize)
            .map_err(DeError::custom)?;
        let voice_states = map.remove("voice_states")
            .ok_or_else(|| DeError::custom("expected guild voice_states"))
            .and_then(deserialize_voice_states)
            .map_err(DeError::custom)?;

        Ok(Self {
            afk_channel_id: afk_channel_id,
            application_id: application_id,
            afk_timeout: afk_timeout,
            channels: channels,
            default_message_notifications: default_message_notifications,
            emojis: emojis,
            explicit_content_filter: explicit_content_filter,
            features: features,
            icon: icon,
            id: id,
            joined_at: joined_at,
            large: large,
            member_count: member_count,
            members: members,
            mfa_level: mfa_level,
            name: name,
            owner_id: owner_id,
            presences: presences,
            region: region,
            roles: roles,
            splash: splash,
            system_channel_id: system_channel_id,
            verification_level: verification_level,
            voice_states: voice_states,
        })
    }
}

/// Checks if a `&str` contains another `&str`.
#[cfg(feature = "model")]
fn contains_case_insensitive(to_look_at: &str, to_find: &str) -> bool {
    to_look_at.to_lowercase().contains(to_find)
}

/// Checks if a `&str` starts with another `&str`.
#[cfg(feature = "model")]
fn starts_with_case_insensitive(to_look_at: &str, to_find: &str) -> bool {
    to_look_at.to_lowercase().starts_with(to_find)
}

/// Takes a `&str` as `origin` and tests if either
/// `word_a` or `word_b` is closer.
///
/// **Note**: Normally `word_a` and `word_b` are
/// expected to contain `origin` as substring.
/// If not, using `closest_to_origin` would sort these
/// the end.
#[cfg(feature = "model")]
fn closest_to_origin(origin: &str, word_a: &str, word_b: &str) -> std::cmp::Ordering {
    let value_a = match word_a.find(origin) {
        Some(value) => value + word_a.len(),
        None => return std::cmp::Ordering::Greater,
    };

    let value_b = match word_b.find(origin) {
        Some(value) => value + word_b.len(),
        None => return std::cmp::Ordering::Less,
    };

    value_a.cmp(&value_b)
}

/// A container for guilds.
///
/// This is used to differentiate whether a guild itself can be used or whether
/// a guild needs to be retrieved from the cache.
#[allow(large_enum_variant)]
#[derive(Clone, Debug)]
pub enum GuildContainer {
    /// A guild which can have its contents directly searched.
    Guild(PartialGuild),
    /// A guild's id, which can be used to search the cache for a guild.
    Id(GuildId),
}

/// Information relating to a guild's widget embed.
#[derive(Clone, Copy, Debug, Deserialize)]
pub struct GuildEmbed {
    /// The Id of the channel to show the embed for.
    pub channel_id: ChannelId,
    /// Whether the widget embed is enabled.
    pub enabled: bool,
}

/// Representation of the number of members that would be pruned by a guild
/// prune operation.
#[derive(Clone, Copy, Debug, Deserialize)]
pub struct GuildPrune {
    /// The number of members that would be pruned by the operation.
    pub pruned: u64,
}

/// Basic information about a guild.
#[derive(Clone, Debug, Deserialize)]
pub struct GuildInfo {
    /// The unique Id of the guild.
    ///
    /// Can be used to calculate creation date.
    pub id: GuildId,
    /// The hash of the icon of the guild.
    ///
    /// This can be used to generate a URL to the guild's icon image.
    pub icon: Option<String>,
    /// The name of the guild.
    pub name: String,
    /// Indicator of whether the current user is the owner.
    pub owner: bool,
    /// The permissions that the current user has.
    pub permissions: Permissions,
}

#[cfg(any(feature = "model", feature = "utils"))]
impl GuildInfo {
    /// Returns the formatted URL of the guild's icon, if the guild has an icon.
    pub fn icon_url(&self) -> Option<String> {
        self.icon
            .as_ref()
            .map(|icon| format!(cdn!("/icons/{}/{}.webp"), self.id, icon))
    }
}

impl From<PartialGuild> for GuildContainer {
    fn from(guild: PartialGuild) -> GuildContainer {
        GuildContainer::Guild(guild)
    }
}

impl From<GuildId> for GuildContainer {
    fn from(guild_id: GuildId) -> GuildContainer {
        GuildContainer::Id(guild_id)
    }
}

impl From<u64> for GuildContainer {
    fn from(id: u64) -> GuildContainer {
        GuildContainer::Id(GuildId(id))
    }
}

#[cfg(feature = "model")]
impl InviteGuild {
    /// Returns the formatted URL of the guild's splash image, if one exists.
    pub fn splash_url(&self) -> Option<String> {
        self.icon
            .as_ref()
            .map(|icon| format!(cdn!("/splashes/{}/{}.webp"), self.id, icon))
    }
}

/// Data for an unavailable guild.
#[derive(Clone, Copy, Debug, Deserialize)]
pub struct GuildUnavailable {
    /// The Id of the [`Guild`] that is unavailable.
    ///
    /// [`Guild`]: struct.Guild.html
    pub id: GuildId,
    /// Indicator of whether the guild is unavailable.
    ///
    /// This should always be `true`.
    pub unavailable: bool,
}

#[allow(large_enum_variant)]
#[derive(Clone, Debug, Deserialize)]
#[serde(untagged)]
pub enum GuildStatus {
    OnlinePartialGuild(PartialGuild),
    OnlineGuild(Guild),
    Offline(GuildUnavailable),
}

#[cfg(feature = "model")]
impl GuildStatus {
    /// Retrieves the Id of the inner [`Guild`].
    ///
    /// [`Guild`]: struct.Guild.html
    pub fn id(&self) -> GuildId {
        match *self {
            GuildStatus::Offline(offline) => offline.id,
            GuildStatus::OnlineGuild(ref guild) => guild.id,
            GuildStatus::OnlinePartialGuild(ref partial_guild) => partial_guild.id,
        }
    }
}

enum_number!(
    /// Default message notification level for a guild.
    DefaultMessageNotificationLevel {
        /// Receive notifications for everything.
        All = 0,
        /// Receive only mentions.
        Mentions = 1,
    }
);

impl DefaultMessageNotificationLevel {
    pub fn num(&self) -> u64 {
        match *self {
            DefaultMessageNotificationLevel::All => 0,
            DefaultMessageNotificationLevel::Mentions => 1,
        }
    }
}

enum_number!(
    /// Setting used to filter explicit messages from members.
    ExplicitContentFilter {
        /// Don't scan any messages.
        None = 0,
        /// Scan messages from members without a role.
        WithoutRole = 1,
        /// Scan messages sent by all members.
        All = 2,
    }
);

impl ExplicitContentFilter {
    pub fn num(&self) -> u64 {
        match *self {
            ExplicitContentFilter::None => 0,
            ExplicitContentFilter::WithoutRole => 1,
            ExplicitContentFilter::All => 2,
        }
    }
}

enum_number!(
    /// Multi-Factor Authentication level for guild moderators.
    MfaLevel {
        /// MFA is disabled.
        None = 0,
        /// MFA is enabled.
        Elevated = 1,
    }
);

impl MfaLevel {
    pub fn num(&self) -> u64 {
        match *self {
            MfaLevel::None => 0,
            MfaLevel::Elevated => 1,
        }
    }
}

/// The name of a region that a voice server can be located in.
#[derive(Copy, Clone, Debug, Deserialize, Eq, Hash, PartialEq, PartialOrd, Ord, Serialize)]
pub enum Region {
    #[serde(rename = "amsterdam")] Amsterdam,
    #[serde(rename = "brazil")] Brazil,
    #[serde(rename = "eu-central")] EuCentral,
    #[serde(rename = "eu-west")] EuWest,
    #[serde(rename = "frankfurt")] Frankfurt,
    #[serde(rename = "london")] London,
    #[serde(rename = "sydney")] Sydney,
    #[serde(rename = "us-central")] UsCentral,
    #[serde(rename = "us-east")] UsEast,
    #[serde(rename = "us-south")] UsSouth,
    #[serde(rename = "us-west")] UsWest,
    #[serde(rename = "vip-amsterdam")] VipAmsterdam,
    #[serde(rename = "vip-us-east")] VipUsEast,
    #[serde(rename = "vip-us-west")] VipUsWest,
}

impl Region {
    pub fn name(&self) -> &str {
        match *self {
            Region::Amsterdam => "amsterdam",
            Region::Brazil => "brazil",
            Region::EuCentral => "eu-central",
            Region::EuWest => "eu-west",
            Region::Frankfurt => "frankfurt",
            Region::London => "london",
            Region::Sydney => "sydney",
            Region::UsCentral => "us-central",
            Region::UsEast => "us-east",
            Region::UsSouth => "us-south",
            Region::UsWest => "us-west",
            Region::VipAmsterdam => "vip-amsterdam",
            Region::VipUsEast => "vip-us-east",
            Region::VipUsWest => "vip-us-west",
        }
    }
}

enum_number!(
    #[doc="The level to set as criteria prior to a user being able to send
    messages in a [`Guild`].

    [`Guild`]: struct.Guild.html"]
    VerificationLevel {
        /// Does not require any verification.
        None = 0,
        /// Must have a verified email on the user's Discord account.
        Low = 1,
        /// Must also be a registered user on Discord for longer than 5 minutes.
        Medium = 2,
        /// Must also be a member of the guild for longer than 10 minutes.
        High = 3,
        /// Must have a verified phone on the user's Discord account.
        Higher = 4,
    }
);

impl VerificationLevel {
    pub fn num(&self) -> u64 {
        match *self {
            VerificationLevel::None => 0,
            VerificationLevel::Low => 1,
            VerificationLevel::Medium => 2,
            VerificationLevel::High => 3,
            VerificationLevel::Higher => 4,
        }
    }
}<|MERGE_RESOLUTION|>--- conflicted
+++ resolved
@@ -250,13 +250,10 @@
     ///
     /// [`AuditLogs`]: audit_log/struct.AuditLogs.html
     #[inline]
-    pub fn audit_logs(
-        &self,
-        action_type: Option<u8>,
-        user_id: Option<UserId>,
-        before: Option<AuditLogEntryId>,
-        limit: Option<u8>,
-    ) -> Result<AuditLogs> {
+    pub fn audit_logs(&self, action_type: Option<u8>,
+                             user_id: Option<UserId>,
+                             before: Option<AuditLogEntryId>,
+                             limit: Option<u8>) -> Result<AuditLogs> {
         self.id.audit_logs(action_type, user_id, before, limit)
     }
 
@@ -264,9 +261,7 @@
     ///
     /// [`Guild`]: struct.Guild.html
     #[inline]
-    pub fn channels(&self) -> Result<HashMap<ChannelId, GuildChannel>> {
-        self.id.channels()
-    }
+    pub fn channels(&self) -> Result<HashMap<ChannelId, GuildChannel>> { self.id.channels() }
 
     /// Creates a guild with the data provided.
     ///
@@ -369,9 +364,7 @@
     /// [Manage Guild]: permissions/constant.MANAGE_GUILD.html
     #[inline]
     pub fn create_integration<I>(&self, integration_id: I, kind: &str) -> Result<()>
-    where
-        I: Into<IntegrationId>,
-    {
+        where I: Into<IntegrationId> {
         self.id.create_integration(integration_id, kind)
     }
 
@@ -398,9 +391,7 @@
     /// [`Role`]: struct.Role.html
     /// [Manage Roles]: permissions/constant.MANAGE_ROLES.html
     pub fn create_role<F>(&self, f: F) -> Result<Role>
-    where
-        F: FnOnce(EditRole) -> EditRole,
-    {
+        where F: FnOnce(EditRole) -> EditRole {
         #[cfg(feature = "cache")]
         {
             let req = Permissions::MANAGE_ROLES;
@@ -502,9 +493,7 @@
     /// [`ModelError::InvalidPermissions`]: enum.ModelError.html#variant.InvalidPermissions
     /// [Manage Guild]: permissions/constant.MANAGE_GUILD.html
     pub fn edit<F>(&mut self, f: F) -> Result<()>
-    where
-        F: FnOnce(EditGuild) -> EditGuild,
-    {
+        where F: FnOnce(EditGuild) -> EditGuild {
         #[cfg(feature = "cache")]
         {
             let req = Permissions::MANAGE_GUILD;
@@ -531,7 +520,7 @@
                 self.verification_level = guild.verification_level;
 
                 Ok(())
-            }
+            },
             Err(why) => Err(why),
         }
     }
@@ -566,10 +555,7 @@
     /// ```
     #[inline]
     pub fn edit_member<F, U>(&self, user_id: U, f: F) -> Result<()>
-    where
-        F: FnOnce(EditMember) -> EditMember,
-        U: Into<UserId>,
-    {
+        where F: FnOnce(EditMember) -> EditMember, U: Into<UserId> {
         self.id.edit_member(user_id, f)
     }
 
@@ -615,10 +601,7 @@
     /// [Manage Roles]: permissions/constant.MANAGE_ROLES.html
     #[inline]
     pub fn edit_role<F, R>(&self, role_id: R, f: F) -> Result<Role>
-    where
-        F: FnOnce(EditRole) -> EditRole,
-        R: Into<RoleId>,
-    {
+        where F: FnOnce(EditRole) -> EditRole, R: Into<RoleId> {
         self.id.edit_role(role_id, f)
     }
 
@@ -638,9 +621,7 @@
     /// [Manage Roles]: permissions/constant.MANAGE_ROLES.html
     #[inline]
     pub fn edit_role_position<R>(&self, role_id: R, position: u64) -> Result<Vec<Role>>
-    where
-        R: Into<RoleId>,
-    {
+        where R: Into<RoleId> {
         self.id.edit_role_position(role_id, position)
     }
 
@@ -648,9 +629,7 @@
     ///
     /// Requires that the current user be in the guild.
     #[inline]
-    pub fn get<G: Into<GuildId>>(guild_id: G) -> Result<PartialGuild> {
-        guild_id.into().get()
-    }
+    pub fn get<G: Into<GuildId>>(guild_id: G) -> Result<PartialGuild> { guild_id.into().get() }
 
     /// Returns the formatted URL of the guild's icon, if one exists.
     pub fn icon_url(&self) -> Option<String> {
@@ -663,9 +642,7 @@
     ///
     /// This performs a request over the REST API.
     #[inline]
-    pub fn integrations(&self) -> Result<Vec<Integration>> {
-        self.id.integrations()
-    }
+    pub fn integrations(&self) -> Result<Vec<Integration>> { self.id.integrations() }
 
     /// Retrieves the active invites for the guild.
     ///
@@ -694,9 +671,7 @@
     /// Checks if the guild is 'large'. A guild is considered large if it has
     /// more than 250 members.
     #[inline]
-    pub fn is_large(&self) -> bool {
-        self.members.len() > LARGE_THRESHOLD as usize
-    }
+    pub fn is_large(&self) -> bool { self.members.len() > LARGE_THRESHOLD as usize }
 
     /// Kicks a [`Member`] from the guild.
     ///
@@ -705,24 +680,18 @@
     /// [`Member`]: struct.Member.html
     /// [Kick Members]: permissions/constant.KICK_MEMBERS.html
     #[inline]
-    pub fn kick<U: Into<UserId>>(&self, user_id: U) -> Result<()> {
-        self.id.kick(user_id)
-    }
+    pub fn kick<U: Into<UserId>>(&self, user_id: U) -> Result<()> { self.id.kick(user_id) }
 
     /// Leaves the guild.
     #[inline]
-    pub fn leave(&self) -> Result<()> {
-        self.id.leave()
-    }
+    pub fn leave(&self) -> Result<()> { self.id.leave() }
 
     /// Gets a user's [`Member`] for the guild by Id.
     ///
     /// [`Guild`]: struct.Guild.html
     /// [`Member`]: struct.Member.html
     #[inline]
-    pub fn member<U: Into<UserId>>(&self, user_id: U) -> Result<Member> {
-        self.id.member(user_id)
-    }
+    pub fn member<U: Into<UserId>>(&self, user_id: U) -> Result<Member> { self.id.member(user_id) }
 
     /// Gets a list of the guild's members.
     ///
@@ -733,9 +702,7 @@
     /// [`User`]: struct.User.html
     #[inline]
     pub fn members<U>(&self, limit: Option<u64>, after: Option<U>) -> Result<Vec<Member>>
-    where
-        U: Into<UserId>,
-    {
+        where U: Into<UserId> {
         self.id.members(limit, after)
     }
 
@@ -820,53 +787,53 @@
     /// - "zeya", "zeyaa", "zeyla", "zeyzey", "zeyzeyzey"
     ///
     /// [`Member`]: struct.Member.html
-    pub fn members_starting_with(
-        &self,
-        prefix: &str,
-        case_sensitive: bool,
-        sorted: bool,
-    ) -> Vec<&Member> {
+    pub fn members_starting_with(&self, prefix: &str, case_sensitive: bool, sorted: bool) -> Vec<&Member> {
         let mut members: Vec<&Member> = self.members
             .values()
-            .filter(|member| if case_sensitive {
-                member.user.read().name.starts_with(prefix)
-            } else {
-                starts_with_case_insensitive(&member.user.read().name, prefix)
-            } || member.nick.as_ref().map_or(false, |nick| {
+            .filter(|member|
+
                 if case_sensitive {
-                    nick.starts_with(prefix)
+                    member.user.read().name.starts_with(prefix)
                 } else {
-                    starts_with_case_insensitive(nick, prefix)
+                    starts_with_case_insensitive(&member.user.read().name, prefix)
                 }
-            }))
-            .collect();
+
+                || member.nick.as_ref()
+                    .map_or(false, |nick|
+
+                    if case_sensitive {
+                        nick.starts_with(prefix)
+                    } else {
+                        starts_with_case_insensitive(nick, prefix)
+                    })).collect();
 
         if sorted {
-            members.sort_by(|a, b| {
-                let name_a = match a.nick {
-                    Some(ref nick) => {
-                        if contains_case_insensitive(&a.user.read().name[..], prefix) {
-                            a.user.read().name.clone()
-                        } else {
-                            nick.clone()
-                        }
-                    }
-                    None => a.user.read().name.clone(),
-                };
-
-                let name_b = match b.nick {
-                    Some(ref nick) => {
-                        if contains_case_insensitive(&b.user.read().name[..], prefix) {
-                            b.user.read().name.clone()
-                        } else {
-                            nick.clone()
-                        }
-                    }
-                    None => b.user.read().name.clone(),
-                };
-
-                closest_to_origin(prefix, &name_a[..], &name_b[..])
-            });
+            members
+                .sort_by(|a, b| {
+                    let name_a = match a.nick {
+                        Some(ref nick) => {
+                            if contains_case_insensitive(&a.user.read().name[..], prefix) {
+                                a.user.read().name.clone()
+                            } else {
+                                nick.clone()
+                            }
+                        },
+                        None => a.user.read().name.clone(),
+                    };
+
+                    let name_b = match b.nick {
+                        Some(ref nick) => {
+                            if contains_case_insensitive(&b.user.read().name[..], prefix) {
+                                b.user.read().name.clone()
+                            } else {
+                                nick.clone()
+                            }
+                        },
+                        None => b.user.read().name.clone(),
+                    };
+
+                    closest_to_origin(prefix, &name_a[..], &name_b[..])
+                });
             members
         } else {
             members
@@ -895,53 +862,54 @@
     /// as both fields have to be considered again for sorting.
     ///
     /// [`Member`]: struct.Member.html
-    pub fn members_containing(
-        &self,
-        substring: &str,
-        case_sensitive: bool,
-        sorted: bool,
-    ) -> Vec<&Member> {
+    pub fn members_containing(&self, substring: &str, case_sensitive: bool, sorted: bool) -> Vec<&Member> {
         let mut members: Vec<&Member> = self.members
             .values()
-            .filter(|member| if case_sensitive {
-                member.user.read().name.contains(substring)
-            } else {
-                contains_case_insensitive(&member.user.read().name, substring)
-            } || member.nick.as_ref().map_or(false, |nick| {
+            .filter(|member|
+
                 if case_sensitive {
-                    nick.contains(substring)
+                    member.user.read().name.contains(substring)
                 } else {
-                    contains_case_insensitive(nick, substring)
+                    contains_case_insensitive(&member.user.read().name, substring)
                 }
-            }))
-            .collect();
+
+                || member.nick.as_ref()
+                    .map_or(false, |nick| {
+
+                        if case_sensitive {
+                            nick.contains(substring)
+                        } else {
+                            contains_case_insensitive(nick, substring)
+                        }
+                    })).collect();
 
         if sorted {
-            members.sort_by(|a, b| {
-                let name_a = match a.nick {
-                    Some(ref nick) => {
-                        if contains_case_insensitive(&a.user.read().name[..], substring) {
-                            a.user.read().name.clone()
-                        } else {
-                            nick.clone()
-                        }
-                    }
-                    None => a.user.read().name.clone(),
-                };
-
-                let name_b = match b.nick {
-                    Some(ref nick) => {
-                        if contains_case_insensitive(&b.user.read().name[..], substring) {
-                            b.user.read().name.clone()
-                        } else {
-                            nick.clone()
-                        }
-                    }
-                    None => b.user.read().name.clone(),
-                };
-
-                closest_to_origin(substring, &name_a[..], &name_b[..])
-            });
+            members
+                .sort_by(|a, b| {
+                    let name_a = match a.nick {
+                        Some(ref nick) => {
+                            if contains_case_insensitive(&a.user.read().name[..], substring) {
+                                a.user.read().name.clone()
+                            } else {
+                                nick.clone()
+                            }
+                        },
+                        None => a.user.read().name.clone(),
+                    };
+
+                    let name_b = match b.nick {
+                        Some(ref nick) => {
+                            if contains_case_insensitive(&b.user.read().name[..], substring) {
+                                b.user.read().name.clone()
+                            } else {
+                                nick.clone()
+                            }
+                        },
+                        None => b.user.read().name.clone(),
+                    };
+
+                    closest_to_origin(substring, &name_a[..], &name_b[..])
+                });
             members
         } else {
             members
@@ -964,12 +932,7 @@
     /// - "zey", "azey", "zeyla", "zeylaa", "zeyzeyzey"
     ///
     /// [`Member`]: struct.Member.html
-    pub fn members_username_containing(
-        &self,
-        substring: &str,
-        case_sensitive: bool,
-        sorted: bool,
-    ) -> Vec<&Member> {
+    pub fn members_username_containing(&self, substring: &str, case_sensitive: bool, sorted: bool) -> Vec<&Member> {
         let mut members: Vec<&Member> = self.members
             .values()
             .filter(|member| {
@@ -978,15 +941,15 @@
                 } else {
                     contains_case_insensitive(&member.user.read().name, substring)
                 }
-            })
-            .collect();
+            }).collect();
 
         if sorted {
-            members.sort_by(|a, b| {
-                let name_a = &a.user.read().name;
-                let name_b = &b.user.read().name;
-                closest_to_origin(substring, &name_a[..], &name_b[..])
-            });
+            members
+                .sort_by(|a, b| {
+                    let name_a = &a.user.read().name;
+                    let name_b = &b.user.read().name;
+                    closest_to_origin(substring, &name_a[..], &name_b[..])
+                });
             members
         } else {
             members
@@ -1012,39 +975,39 @@
     /// a nick, the username will be used (this should never happen).
     ///
     /// [`Member`]: struct.Member.html
-    pub fn members_nick_containing(
-        &self,
-        substring: &str,
-        case_sensitive: bool,
-        sorted: bool,
-    ) -> Vec<&Member> {
+    pub fn members_nick_containing(&self, substring: &str, case_sensitive: bool, sorted: bool) -> Vec<&Member> {
         let mut members: Vec<&Member> = self.members
             .values()
-            .filter(|member| {
-                member.nick.as_ref().map_or(false, |nick| {
-                    if case_sensitive {
-                        nick.contains(substring)
-                    } else {
-                        contains_case_insensitive(nick, substring)
-                    }
-                })
-            })
-            .collect();
+            .filter(|member|
+                member.nick.as_ref()
+                    .map_or(false, |nick| {
+
+                        if case_sensitive {
+                            nick.contains(substring)
+                        } else {
+                            contains_case_insensitive(nick, substring)
+                        }
+                    })).collect();
 
         if sorted {
-            members.sort_by(|a, b| {
-                let name_a = match a.nick {
-                    Some(ref nick) => nick.clone(),
-                    None => a.user.read().name.clone(),
-                };
-
-                let name_b = match b.nick {
-                    Some(ref nick) => nick.clone(),
-                    None => b.user.read().name.clone(),
-                };
-
-                closest_to_origin(substring, &name_a[..], &name_b[..])
-            });
+            members
+                .sort_by(|a, b| {
+                    let name_a = match a.nick {
+                        Some(ref nick) => {
+                            nick.clone()
+                        },
+                        None => a.user.read().name.clone(),
+                    };
+
+                    let name_b = match b.nick {
+                        Some(ref nick) => {
+                                nick.clone()
+                            },
+                        None => b.user.read().name.clone(),
+                    };
+
+                    closest_to_origin(substring, &name_a[..], &name_b[..])
+                });
             members
         } else {
             members
@@ -1055,9 +1018,7 @@
     ///
     /// [`Member`]: struct.Member.html
     pub fn member_permissions<U>(&self, user_id: U) -> Permissions
-    where
-        U: Into<UserId>,
-    {
+        where U: Into<UserId> {
         let user_id = user_id.into();
 
         if user_id == self.owner_id {
@@ -1069,11 +1030,12 @@
             None => {
                 error!(
                     "(╯°□°）╯︵ ┻━┻ @everyone role ({}) missing in '{}'",
-                    self.id, self.name,
+                    self.id,
+                    self.name,
                 );
 
                 return Permissions::empty();
-            }
+            },
         };
 
         let member = match self.members.get(&user_id) {
@@ -1110,23 +1072,18 @@
     /// [Move Members]: permissions/constant.MOVE_MEMBERS.html
     #[inline]
     pub fn move_member<C, U>(&self, user_id: U, channel_id: C) -> Result<()>
-    where
-        C: Into<ChannelId>,
-        U: Into<UserId>,
-    {
+        where C: Into<ChannelId>, U: Into<UserId> {
         self.id.move_member(user_id, channel_id)
     }
 
     /// Alias for [`permissions_in`].
     ///
     /// [`permissions_in`]: #method.permissions_in
-    #[deprecated(since = "0.4.3", note = "This will serve a different purpose in 0.5")]
-    #[inline]
-    pub fn permissions_for<C, U>(&self, channel_id: C, user_id: U) -> Permissions
-    where
-        C: Into<ChannelId>,
-        U: Into<UserId>,
-    {
+    #[deprecated(since = "0.4.3",
+                 note = "This will serve a different purpose in 0.5")]
+    #[inline]
+    pub fn permissions_for<C, U>(&self, channel_id: C, user_id: U)
+        -> Permissions where C: Into<ChannelId>, U: Into<UserId> {
         self.permissions_in(channel_id, user_id)
     }
 
@@ -1134,10 +1091,7 @@
     ///
     /// [`User`]: struct.User.html
     pub fn permissions_in<C, U>(&self, channel_id: C, user_id: U) -> Permissions
-    where
-        C: Into<ChannelId>,
-        U: Into<UserId>,
-    {
+        where C: Into<ChannelId>, U: Into<UserId> {
         let user_id = user_id.into();
 
         // The owner has all permissions in all cases.
@@ -1153,11 +1107,12 @@
             None => {
                 error!(
                     "(╯°□°）╯︵ ┻━┻ @everyone role ({}) missing in '{}'",
-                    self.id, self.name
+                    self.id,
+                    self.name
                 );
 
                 return Permissions::empty();
-            }
+            },
         };
 
         // Create a base set of permissions, starting with `@everyone`s.
@@ -1191,10 +1146,12 @@
 
             // If this is a text channel, then throw out voice permissions.
             if channel.kind == ChannelType::Text {
-                permissions &=
-                    !(Permissions::CONNECT | Permissions::SPEAK | Permissions::MUTE_MEMBERS
-                        | Permissions::DEAFEN_MEMBERS
-                        | Permissions::MOVE_MEMBERS | Permissions::USE_VAD);
+                permissions &= !(Permissions::CONNECT
+                    | Permissions::SPEAK
+                    | Permissions::MUTE_MEMBERS
+                    | Permissions::DEAFEN_MEMBERS
+                    | Permissions::MOVE_MEMBERS
+                    | Permissions::USE_VAD);
             }
 
             // Apply the permission overwrites for the channel for each of the
@@ -1226,7 +1183,8 @@
         } else {
             warn!(
                 "(╯°□°）╯︵ ┻━┻ Guild {} does not contain channel {}",
-                self.id, channel_id
+                self.id,
+                channel_id
             );
         }
 
@@ -1239,7 +1197,8 @@
         // If the member does not have the `SEND_MESSAGES` permission, then
         // throw out message-able permissions.
         if !permissions.contains(Permissions::SEND_MESSAGES) {
-            permissions &= !(Permissions::SEND_TTS_MESSAGES | Permissions::MENTION_EVERYONE
+            permissions &= !(Permissions::SEND_TTS_MESSAGES
+                | Permissions::MENTION_EVERYONE
                 | Permissions::EMBED_LINKS
                 | Permissions::ATTACH_FILES);
         }
@@ -1247,8 +1206,10 @@
         // If the member does not have the `READ_MESSAGES` permission, then
         // throw out actionable permissions.
         if !permissions.contains(Permissions::READ_MESSAGES) {
-            permissions &= Permissions::KICK_MEMBERS | Permissions::BAN_MEMBERS
-                | Permissions::ADMINISTRATOR | Permissions::MANAGE_GUILD
+            permissions &= Permissions::KICK_MEMBERS
+                | Permissions::BAN_MEMBERS
+                | Permissions::ADMINISTRATOR
+                | Permissions::MANAGE_GUILD
                 | Permissions::CHANGE_NICKNAME
                 | Permissions::MANAGE_NICKNAMES;
         }
@@ -1297,9 +1258,7 @@
     /// [`utils::shard_id`]: ../utils/fn.shard_id.html
     #[cfg(all(feature = "cache", feature = "utils"))]
     #[inline]
-    pub fn shard_id(&self) -> u64 {
-        self.id.shard_id()
-    }
+    pub fn shard_id(&self) -> u64 { self.id.shard_id() }
 
     /// Returns the Id of the shard associated with the guild.
     ///
@@ -1323,9 +1282,7 @@
     /// ```
     #[cfg(all(feature = "utils", not(feature = "cache")))]
     #[inline]
-    pub fn shard_id(&self, shard_count: u64) -> u64 {
-        self.id.shard_id(shard_count)
-    }
+    pub fn shard_id(&self, shard_count: u64) -> u64 { self.id.shard_id(shard_count) }
 
     /// Returns the formatted URL of the guild's splash image, if one exists.
     pub fn splash_url(&self) -> Option<String> {
@@ -1403,9 +1360,7 @@
     ///
     /// [Manage Webhooks]: permissions/constant.MANAGE_WEBHOOKS.html
     #[inline]
-    pub fn webhooks(&self) -> Result<Vec<Webhook>> {
-        self.id.webhooks()
-    }
+    pub fn webhooks(&self) -> Result<Vec<Webhook>> { self.id.webhooks() }
 
     /// Obtain a reference to a role by its name.
     ///
@@ -1455,10 +1410,8 @@
             if let Some(array) = map.get_mut("channels").and_then(|x| x.as_array_mut()) {
                 for value in array {
                     if let Some(channel) = value.as_object_mut() {
-                        channel.insert(
-                            "guild_id".to_string(),
-                            Value::Number(Number::from(guild_id)),
-                        );
+                        channel
+                            .insert("guild_id".to_string(), Value::Number(Number::from(guild_id)));
                     }
                 }
             }
@@ -1466,17 +1419,16 @@
             if let Some(array) = map.get_mut("members").and_then(|x| x.as_array_mut()) {
                 for value in array {
                     if let Some(member) = value.as_object_mut() {
-                        member.insert(
-                            "guild_id".to_string(),
-                            Value::Number(Number::from(guild_id)),
-                        );
+                        member
+                            .insert("guild_id".to_string(), Value::Number(Number::from(guild_id)));
                     }
                 }
             }
         }
 
         let afk_channel_id = match map.remove("afk_channel_id") {
-            Some(v) => serde_json::from_value::<Option<ChannelId>>(v).map_err(DeError::custom)?,
+            Some(v) => serde_json::from_value::<Option<ChannelId>>(v)
+                .map_err(DeError::custom)?,
             None => None,
         };
         let afk_timeout = map.remove("afk_timeout")
@@ -1493,15 +1445,10 @@
             .and_then(deserialize_guild_channels)
             .map_err(DeError::custom)?;
         let default_message_notifications = map.remove("default_message_notifications")
-<<<<<<< HEAD
-            .ok_or_else(|| DeError::custom("expected guild default_message_notifications"))
-            .and_then(u64::deserialize)
-=======
             .ok_or_else(|| {
                 DeError::custom("expected guild default_message_notifications")
             })
             .and_then(DefaultMessageNotificationLevel::deserialize)
->>>>>>> 215bd3b5
             .map_err(DeError::custom)?;
         let emojis = map.remove("emojis")
             .ok_or_else(|| DeError::custom("expected guild emojis"))
@@ -1705,21 +1652,15 @@
 }
 
 impl From<PartialGuild> for GuildContainer {
-    fn from(guild: PartialGuild) -> GuildContainer {
-        GuildContainer::Guild(guild)
-    }
+    fn from(guild: PartialGuild) -> GuildContainer { GuildContainer::Guild(guild) }
 }
 
 impl From<GuildId> for GuildContainer {
-    fn from(guild_id: GuildId) -> GuildContainer {
-        GuildContainer::Id(guild_id)
-    }
+    fn from(guild_id: GuildId) -> GuildContainer { GuildContainer::Id(guild_id) }
 }
 
 impl From<u64> for GuildContainer {
-    fn from(id: u64) -> GuildContainer {
-        GuildContainer::Id(GuildId(id))
-    }
+    fn from(id: u64) -> GuildContainer { GuildContainer::Id(GuildId(id)) }
 }
 
 #[cfg(feature = "model")]
