use std::cmp::Ordering;
use std::fmt::{Display, Formatter, Result as FmtResult};
use ::model::*;

#[cfg(feature="cache")]
use ::CACHE;
#[cfg(all(feature="builder", feature="cache", feature="model"))]
use ::builder::EditRole;
#[cfg(feature="cache")]
use ::internal::prelude::*;
#[cfg(all(feature="cache", feature="model"))]
use ::http;

/// Information about a role within a guild. A role represents a set of
/// permissions, and can be attached to one or multiple users. A role has
/// various miscellaneous configurations, such as being assigned a colour. Roles
/// are unique per guild and do not cross over to other guilds in any way, and
/// can have channel-specific permission overrides in addition to guild-level
/// permissions.
#[derive(Clone, Debug, Deserialize)]
pub struct Role {
    /// The Id of the role. Can be used to calculate the role's creation date.
    pub id: RoleId,
    /// The colour of the role. This is an ergonomic representation of the inner
    /// value.
    #[cfg(feature="utils")]
    #[serde(rename="color")]
    pub colour: Colour,
    /// The colour of the role.
    #[cfg(not(feature="utils"))]
    #[serde(rename="color")]
    pub colour: u32,
    /// Indicator of whether the role is pinned above lesser roles.
    ///
    /// In the client, this causes [`Member`]s in the role to be seen above
    /// those in roles with a lower [`position`].
    ///
    /// [`Member`]: struct.Member.html
    /// [`position`]: #structfield.position
    pub hoist: bool,
    /// Indicator of whether the role is managed by an integration service.
    pub managed: bool,
    /// Indicator of whether the role can be mentioned, similar to mentioning a
    /// specific member or `@everyone`.
    ///
    /// Only members of the role will be notified if a role is mentioned with
    /// this set to `true`.
    #[serde(default)]
    pub mentionable: bool,
    /// The name of the role.
    pub name: String,
    /// A set of permissions that the role has been assigned.
    ///
    /// See the [`permissions`] module for more information.
    ///
    /// [`permissions`]: permissions/index.html
    pub permissions: Permissions,
    /// The role's position in the position list. Roles are considered higher in
    /// hierarchy if their position is higher.
    ///
    /// The `@everyone` role is usually either `-1` or `0`.
    pub position: i64,
}

#[cfg(feature="model")]
impl Role {
    /// Deletes the role.
    ///
    /// **Note** Requires the [Manage Roles] permission.
    ///
    /// [Manage Roles]: permissions/constant.MANAGE_ROLES.html
    #[cfg(feature="cache")]
    #[inline]
    pub fn delete(&self) -> Result<()> {
        http::delete_role(self.find_guild()?.0, self.id.0)
    }

    /// Edits a [`Role`], optionally setting its new fields.
    ///
    /// Requires the [Manage Roles] permission.
    ///
    /// # Examples
    ///
    /// Make a role hoisted:
    ///
    /// ```rust,no_run
    /// # use serenity::model::RoleId;
    /// # let role = RoleId(7).find().unwrap();
    /// // assuming a `role` has already been bound
    //
    /// role.edit(|r| r.hoist(true));
    /// ```
    ///
    /// [`Role`]: struct.Role.html
    /// [Manage Roles]: permissions/constant.MANAGE_ROLES.html
    #[cfg(all(feature="builder", feature="cache"))]
<<<<<<< HEAD
    pub fn edit<F: FnOnce(EditRole) -> EditRole>(&self, f: F) -> Result<Role> {
        match self.find_guild() {
            Ok(guild_id) => guild_id.edit_role(self.id, f),
            Err(why) => Err(why),
        }
    }

    /// Edits a [`Role`], optionally setting its new fields.
    ///
    /// Requires the [Manage Roles] permission.
    ///
    /// # Examples
    ///
    /// Make a role hoisted:
    ///
    /// ```rust,no_run
    /// # use serenity::model::RoleId;
    /// # let role = RoleId(7).find().unwrap();
    /// // assuming a `role` has been bound
    //
    /// role.edit(|r| r.hoist(true));
    /// ```
    ///
    /// [`Role`]: struct.Role.html
    /// [Manage Roles]: permissions/constant.MANAGE_ROLES.html
    #[deprecated(since="0.2.1", note="Please use `edit` instead.")]
    #[cfg(all(feature="builder", feature="cache"))]
=======
>>>>>>> 7a96b8a1
    pub fn edit_role<F: FnOnce(EditRole) -> EditRole>(&self, f: F) -> Result<Role> {
        match self.find_guild() {
            Ok(guild_id) => guild_id.edit_role(self.id, f),
            Err(why) => Err(why),
        }
    }

    /// Searches the cache for the guild that owns the role.
    ///
    /// # Errors
    ///
    /// Returns a [`ModelError::GuildNotFound`] if a guild is not in the cache
    /// that contains the role.
    ///
    /// [`ModelError::GuildNotFound`]: enum.ModelError.html#variant.GuildNotFound
    #[cfg(feature="cache")]
    pub fn find_guild(&self) -> Result<GuildId> {
        for guild in CACHE.read().unwrap().guilds.values() {
            let guild = guild.read().unwrap();

            if guild.roles.contains_key(&RoleId(self.id.0)) {
                return Ok(guild.id);
            }
        }

        Err(Error::Model(ModelError::GuildNotFound))
    }

    /// Check that the role has the given permission.
    #[inline]
    pub fn has_permission(&self, permission: Permissions) -> bool {
        self.permissions.contains(permission)
    }

    /// Checks whether the role has all of the given permissions.
    ///
    /// The 'precise' argument is used to check if the role's permissions are
    /// precisely equivalent to the given permissions. If you need only check
    /// that the role has at least the given permissions, pass `false`.
    pub fn has_permissions(&self, permissions: Permissions, precise: bool)
        -> bool {
        if precise {
            self.permissions == permissions
        } else {
            self.permissions.contains(permissions)
        }
    }
}

impl Display for Role {
    /// Format a mention for the role, pinging its members.
    // This is in the format of: `<@&ROLE_ID>`.
    fn fmt(&self, f: &mut Formatter) -> FmtResult {
        Display::fmt(&self.mention(), f)
    }
}

impl Eq for Role {}

impl Ord for Role {
    fn cmp(&self, other: &Role) -> Ordering {
        if self.position == other.position {
            self.id.cmp(&other.id)
        } else {
            self.position.cmp(&other.position)
        }
    }
}

impl PartialEq for Role {
    fn eq(&self, other: &Role) -> bool {
        self.id == other.id
    }
}

impl PartialOrd for Role {
    fn partial_cmp(&self, other: &Role) -> Option<Ordering> {
        Some(self.cmp(other))
    }
}

#[cfg(feature="model")]
impl RoleId {
    /// Search the cache for the role.
    #[cfg(feature="cache")]
    pub fn find(&self) -> Option<Role> {
        let cache = CACHE.read().unwrap();

        for guild in cache.guilds.values() {
            let guild = guild.read().unwrap();

            if !guild.roles.contains_key(self) {
                continue;
            }

            if let Some(role) = guild.roles.get(self) {
                return Some(role.clone());
            }
        }

        None
    }
}

impl Display for RoleId {
    fn fmt(&self, f: &mut Formatter) -> FmtResult {
        Display::fmt(&self.0, f)
    }
}

impl From<Role> for RoleId {
    /// Gets the Id of a role.
    fn from(role: Role) -> RoleId {
        role.id
    }
}

impl<'a> From<&'a Role> for RoleId {
    /// Gets the Id of a role.
    fn from(role: &Role) -> RoleId {
        role.id
    }
}<|MERGE_RESOLUTION|>--- conflicted
+++ resolved
@@ -94,7 +94,6 @@
     /// [`Role`]: struct.Role.html
     /// [Manage Roles]: permissions/constant.MANAGE_ROLES.html
     #[cfg(all(feature="builder", feature="cache"))]
-<<<<<<< HEAD
     pub fn edit<F: FnOnce(EditRole) -> EditRole>(&self, f: F) -> Result<Role> {
         match self.find_guild() {
             Ok(guild_id) => guild_id.edit_role(self.id, f),
@@ -122,8 +121,6 @@
     /// [Manage Roles]: permissions/constant.MANAGE_ROLES.html
     #[deprecated(since="0.2.1", note="Please use `edit` instead.")]
     #[cfg(all(feature="builder", feature="cache"))]
-=======
->>>>>>> 7a96b8a1
     pub fn edit_role<F: FnOnce(EditRole) -> EditRole>(&self, f: F) -> Result<Role> {
         match self.find_guild() {
             Ok(guild_id) => guild_id.edit_role(self.id, f),
