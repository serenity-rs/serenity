--- conflicted
+++ resolved
@@ -14,15 +14,10 @@
 use crate::model::misc::RoleParseError;
 #[cfg(all(feature = "cache", feature = "model", feature = "utils"))]
 use crate::utils::parse_role;
-<<<<<<< HEAD
-#[cfg(all(feature = "cache", feature = "http"))]
+#[cfg(feature = "model")]
 use crate::http::client::Http;
 #[cfg(all(feature = "cache", feature = "model", feature = "utils"))]
 use async_trait::async_trait;
-=======
-#[cfg(feature = "model")]
-use crate::http::Http;
->>>>>>> 3135e0f3
 
 /// Information about a role within a guild. A role represents a set of
 /// permissions, and can be attached to one or multiple users. A role has
@@ -87,16 +82,8 @@
     ///
     /// [Manage Roles]: ../permissions/struct.Permissions.html#associatedconstant.MANAGE_ROLES
     #[inline]
-<<<<<<< HEAD
-    pub async fn delete<T>(&mut self, cache_and_http: T) -> Result<()>
-    where T: AsRef<CacheRwLock> + AsRef<Http> {
-        AsRef::<Http>::as_ref(&cache_and_http)
-            .delete_role(self.find_guild(&cache_and_http).await?.0, self.id.0)
-            .await
-=======
-    pub fn delete(&mut self, http: impl AsRef<Http>) -> Result<()> {
-        http.as_ref().delete_role(self.guild_id.0, self.id.0)
->>>>>>> 3135e0f3
+    pub async fn delete(&mut self, http: impl AsRef<Http>) -> Result<()> {
+        http.as_ref().delete_role(self.guild_id.0, self.id.0).await
     }
 
     /// Edits a [`Role`], optionally setting its new fields.
@@ -121,19 +108,9 @@
     ///
     /// [`Role`]: struct.Role.html
     /// [Manage Roles]: ../permissions/struct.Permissions.html#associatedconstant.MANAGE_ROLES
-<<<<<<< HEAD
-    #[cfg(all(feature = "builder", feature = "cache", feature = "http"))]
-    pub async fn edit<F: FnOnce(&mut EditRole) -> &mut EditRole, T>(&self, cache_and_http: T, f: F) -> Result<Role>
-    where T: AsRef<CacheRwLock> + AsRef<Http> {
-        match self.find_guild(&cache_and_http).await {
-            Ok(guild_id) => guild_id.edit_role(&cache_and_http, self.id, f).await,
-            Err(error) => Err(error),
-        }
-=======
-    #[inline]
-    pub fn edit(&self, http: impl AsRef<Http>, f: impl FnOnce(&mut EditRole) -> &mut EditRole) -> Result<Role> {
-        self.guild_id.edit_role(http, self.id, f)
->>>>>>> 3135e0f3
+    #[inline]
+    pub async fn edit(&self, http: impl AsRef<Http>, f: impl FnOnce(&mut EditRole) -> &mut EditRole) -> Result<Role> {
+        self.guild_id.edit_role(http, self.id, f).await
     }
 
     /// Searches the cache for the guild that owns the role.
@@ -145,16 +122,10 @@
     ///
     /// [`ModelError::GuildNotFound`]: ../error/enum.Error.html#variant.GuildNotFound
     #[cfg(feature = "cache")]
-<<<<<<< HEAD
+    #[deprecated(note = "replaced with the `guild_id` field", since = "0.9.0")]
     pub async fn find_guild(&self, cache: impl AsRef<CacheRwLock>) -> Result<GuildId> {
         for guild in cache.as_ref().read().await.guilds.values() {
             let guild = guild.read().await;
-=======
-    #[deprecated(note = "replaced with the `guild_id` field", since = "0.9.0")]
-    pub fn find_guild(&self, cache: impl AsRef<CacheRwLock>) -> Result<GuildId> {
-        for guild in cache.as_ref().read().guilds.values() {
-            let guild = guild.read();
->>>>>>> 3135e0f3
 
             if guild.roles.contains_key(&RoleId(self.id.0)) {
                 return Ok(guild.id);
