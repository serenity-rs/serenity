use crate::model::prelude::*;

#[cfg(all(feature = "cache", feature = "model"))]
use crate::cache::CacheRwLock;
#[cfg(feature = "model")]
use crate::builder::{EditGuild, EditMember, EditRole};
#[cfg(feature = "model")]
use crate::internal::prelude::*;
#[cfg(feature = "model")]
use crate::utils;
#[cfg(feature = "model")]
use crate::builder::CreateChannel;
#[cfg(any(feature = "model", feature = "http"))]
use serde_json::json;
<<<<<<< HEAD
#[cfg(feature = "cache")]
use tokio::sync::RwLock;
#[cfg(feature = "cache")]
use std::sync::Arc;
#[cfg(feature = "cache")]
use futures::stream::Stream;
#[cfg(feature = "collector")]
use crate::client::bridge::gateway::MutexMessenger;
#[cfg(feature = "collector")]
use crate::collector::{
    CollectReply, MessageCollectorBuilder,
    CollectReaction, ReactionCollectorBuilder,
};
=======
#[cfg(feature = "model")]
use crate::http::{Http, CacheHttp};
>>>>>>> 3135e0f3

#[cfg(feature = "model")]
impl GuildId {
    /// Ban a [`User`] from the guild, deleting a number of
    /// days' worth of messages (`dmd`) between the range 0 and 7.
    ///
    /// Refer to the documentation for [`Guild::ban`] for more information.
    ///
    /// **Note**: Requires the [Ban Members] permission.
    ///
    /// # Examples
    ///
    /// Ban a member and remove all messages they've sent in the last 4 days:
    ///
    /// ```rust,no_run
    /// use serenity::model::id::UserId;
    /// use serenity::model::id::GuildId;
    ///
    /// # async fn run() -> Result<(), Box<dyn std::error::Error>> {
    /// # use serenity::http::Http;
    /// # let http = Http::default();
    /// # let user = UserId(1);
    /// // assuming a `user` has already been bound
    /// let _ = GuildId(81384788765712384).ban(&http, user, &4).await;
    /// #    Ok(())
    /// # }
    /// ```
    ///
    /// # Errors
    ///
    /// Returns a [`ModelError::DeleteMessageDaysAmount`] if the number of
    /// days' worth of messages to delete is over the maximum.
    ///
    /// [`ModelError::DeleteMessageDaysAmount`]: ../error/enum.Error.html#variant.DeleteMessageDaysAmount
    /// [`Guild::ban`]: ../guild/struct.Guild.html#method.ban
    /// [`User`]: ../user/struct.User.html
    /// [Ban Members]: ../permissions/struct.Permissions.html#associatedconstant.BAN_MEMBERS
    #[inline]
<<<<<<< HEAD
    pub async fn ban<U, BO>(self, http: impl AsRef<Http>, user: U, ban_options: &BO) -> Result<()>
        where U: Into<UserId>, BO: BanOptions {
        self._ban(&http, user.into(), (ban_options.dmd(), ban_options.reason())).await
    }

    #[cfg(feature = "http")]
    async fn _ban(self, http: impl AsRef<Http>, user: UserId, ban_options: (u8, &str)) -> Result<()> {
        let (dmd, reason) = ban_options;
=======
    pub fn ban(self, http: impl AsRef<Http>, user: impl Into<UserId>, dmd: u8) -> Result<()> {
        self._ban_with_reason(http, user.into(), dmd, "")
    }

    /// Ban a [`User`] from the guild with a reason. Refer to [`ban`] to further documentation.
    ///
    /// [`User`]: ../user/struct.User.html
    /// [`ban`]: #method.ban
    #[inline]
    pub fn ban_with_reason(self, http: impl AsRef<Http>,
                                 user: impl Into<UserId>,
                                 dmd: u8,
                                 reason: impl AsRef<str>) -> Result<()> {
        self._ban_with_reason(http, user.into(), dmd, reason.as_ref())
    }
>>>>>>> 3135e0f3

    fn _ban_with_reason(self, http: impl AsRef<Http>, user: UserId, dmd: u8, reason: &str) -> Result<()> {
        if dmd > 7 {
            return Err(Error::Model(ModelError::DeleteMessageDaysAmount(dmd)));
        }

        if reason.len() > 512 {
            return Err(Error::ExceededLimit(reason.to_string(), 512));
        }

        http.as_ref().ban_user(self.0, user.0, dmd, reason).await
    }

    /// Gets a list of the guild's bans.
    ///
    /// Requires the [Ban Members] permission.
    ///
    /// [Ban Members]: ../permissions/struct.Permissions.html#associatedconstant.BAN_MEMBERS
    #[inline]
<<<<<<< HEAD
    pub async fn bans(self, http: impl AsRef<Http>) -> Result<Vec<Ban>> {
        http.as_ref().get_bans(self.0).await
    }
=======
    pub fn bans(self, http: impl AsRef<Http>) -> Result<Vec<Ban>> { http.as_ref().get_bans(self.0) }
>>>>>>> 3135e0f3

    /// Gets a list of the guild's audit log entries
    #[inline]
<<<<<<< HEAD
    pub async fn audit_logs(self, http: impl AsRef<Http>,
                             action_type: Option<u8>,
                             user_id: Option<UserId>,
                             before: Option<AuditLogEntryId>,
                             limit: Option<u8>) -> Result<AuditLogs> {
        http
            .as_ref()
            .get_audit_logs(
                self.0,
                action_type,
                user_id.map(|u| u.0),
                before.map(|a| a.0),
                limit)
            .await
=======
    pub fn audit_logs(self, http: impl AsRef<Http>,
                            action_type: Option<u8>,
                            user_id: Option<UserId>,
                            before: Option<AuditLogEntryId>,
                            limit: Option<u8>) -> Result<AuditLogs> {
        http.as_ref().get_audit_logs(self.0, action_type, user_id.map(|u| u.0), before.map(|a| a.0), limit)
>>>>>>> 3135e0f3
    }

    /// Gets all of the guild's channels over the REST API.
    ///
    /// [`Guild`]: ../guild/struct.Guild.html
<<<<<<< HEAD
    #[cfg(feature = "http")]
    pub async fn channels(self, http: impl AsRef<Http>) -> Result<HashMap<ChannelId, GuildChannel>> {
=======
    pub fn channels(self, http: impl AsRef<Http>) -> Result<HashMap<ChannelId, GuildChannel>> {
>>>>>>> 3135e0f3
        let mut channels = HashMap::new();

        // Clippy is suggesting:
        // consider removing
        // `http.as_ref().get_channels(self.0)?()`:
        // `http.as_ref().get_channels(self.0)?`.
        #[allow(clippy::identity_conversion)]
        for channel in http.as_ref().get_channels(self.0).await? {
            channels.insert(channel.id, channel);
        }

        Ok(channels)
    }

    /// Creates a [`GuildChannel`] in the the guild.
    ///
    /// Refer to [`http::create_channel`] for more information.
    ///
    /// Requires the [Manage Channels] permission.
    ///
    /// # Examples
    ///
    /// Create a voice channel in a guild with the name `test`:
    ///
    /// ```rust,no_run
    /// use serenity::model::id::GuildId;
    /// use serenity::model::channel::ChannelType;
    ///
    /// # async fn run() {
    /// # use serenity::http::Http;
    /// # let http = Http::default();
    /// let _channel = GuildId(7).create_channel(&http, |c| c.name("test").kind(ChannelType::Voice)).await;
    /// # }
    /// ```
    ///
    /// [`GuildChannel`]: ../channel/struct.GuildChannel.html
    /// [`http::create_channel`]: ../../http/fn.create_channel.html
    /// [Manage Channels]: ../permissions/struct.Permissions.html#associatedconstant.MANAGE_CHANNELS
    #[inline]
    pub async fn create_channel(self, http: impl AsRef<Http>, f: impl FnOnce(&mut CreateChannel) -> &mut CreateChannel) -> Result<GuildChannel> {
        let mut builder = CreateChannel::default();
        f(&mut builder);

        let map = utils::hashmap_to_json_map(builder.0);

        http.as_ref().create_channel(self.0, &map).await
    }

    /// Creates an emoji in the guild with a name and base64-encoded image.
    ///
    /// Refer to the documentation for [`Guild::create_emoji`] for more
    /// information.
    ///
    /// Requires the [Manage Emojis] permission.
    ///
    /// # Examples
    ///
    /// See the [`EditProfile::avatar`] example for an in-depth example as to
    /// how to read an image from the filesystem and encode it as base64. Most
    /// of the example can be applied similarly for this method.
    ///
    /// [`EditProfile::avatar`]: ../../builder/struct.EditProfile.html#method.avatar
    /// [`Guild::create_emoji`]: ../guild/struct.Guild.html#method.create_emoji
    /// [`utils::read_image`]: ../../utils/fn.read_image.html
    /// [Manage Emojis]: ../permissions/struct.Permissions.html#associatedconstant.MANAGE_EMOJIS
    #[inline]
    pub async fn create_emoji(self, http: impl AsRef<Http>, name: &str, image: &str) -> Result<Emoji> {
        let map = json!({
            "name": name,
            "image": image,
        });

        http.as_ref().create_emoji(self.0, &map).await
    }

    /// Creates an integration for the guild.
    ///
    /// Requires the [Manage Guild] permission.
    ///
    /// [Manage Guild]: ../permissions/struct.Permissions.html#associatedconstant.MANAGE_GUILD
    #[inline]
    pub async fn create_integration<I>(self, http: impl AsRef<Http>, integration_id: I, kind: &str) -> Result<()>
        where I: Into<IntegrationId> {
        self._create_integration(&http, integration_id.into(), kind).await
    }

<<<<<<< HEAD
    #[cfg(feature = "http")]
    async fn _create_integration(
=======
    fn _create_integration(
>>>>>>> 3135e0f3
        self,
        http: impl AsRef<Http>,
        integration_id: IntegrationId,
        kind: &str,
    ) -> Result<()> {
        let map = json!({
            "id": integration_id.0,
            "type": kind,
        });

        http.as_ref().create_guild_integration(self.0, integration_id.0, &map).await
    }

    /// Creates a new role in the guild with the data set, if any.
    ///
    /// See the documentation for [`Guild::create_role`] on how to use this.
    ///
    /// **Note**: Requires the [Manage Roles] permission.
    ///
    /// [`Guild::create_role`]: ../guild/struct.Guild.html#method.create_role
    /// [Manage Roles]: ../permissions/struct.Permissions.html#associatedconstant.MANAGE_ROLES
    #[inline]
    pub async fn create_role<F>(self, http: impl AsRef<Http>, f: F) -> Result<Role>
    where F: FnOnce(&mut EditRole) -> &mut EditRole {
        let mut edit_role = EditRole::default();
        f(&mut edit_role);
        let map = utils::hashmap_to_json_map(edit_role.0);

        let role = http.as_ref().create_role(self.0, &map).await?;

        if let Some(position) = map.get("position").and_then(Value::as_u64) {
            self.edit_role_position(&http, role.id, position).await?;
        }

        Ok(role)
    }

    /// Deletes the current guild if the current account is the owner of the
    /// guild.
    ///
    /// Refer to [`Guild::delete`] for more information.
    ///
    /// **Note**: Requires the current user to be the owner of the guild.
    ///
    /// [`Guild::delete`]: ../guild/struct.Guild.html#method.delete
    #[inline]
    pub async fn delete(self, http: impl AsRef<Http>) -> Result<PartialGuild> {
        http.as_ref().delete_guild(self.0).await
    }

    /// Deletes an [`Emoji`] from the guild.
    ///
    /// Requires the [Manage Emojis] permission.
    ///
    /// [`Emoji`]: ../guild/struct.Emoji.html
    /// [Manage Emojis]: ../permissions/struct.Permissions.html#associatedconstant.MANAGE_EMOJIS
    #[inline]
    pub async fn delete_emoji<E: Into<EmojiId>>(self, http: impl AsRef<Http>, emoji_id: E) -> Result<()> {
        self._delete_emoji(&http, emoji_id.into()).await
    }

<<<<<<< HEAD
    #[cfg(feature = "http")]
    async fn _delete_emoji(self, http: impl AsRef<Http>, emoji_id: EmojiId) -> Result<()> {
        http.as_ref().delete_emoji(self.0, emoji_id.0).await
=======
    #[inline]
    fn _delete_emoji(self, http: impl AsRef<Http>, emoji_id: EmojiId) -> Result<()> {
        http.as_ref().delete_emoji(self.0, emoji_id.0)
>>>>>>> 3135e0f3
    }

    /// Deletes an integration by Id from the guild.
    ///
    /// Requires the [Manage Guild] permission.
    ///
    /// [Manage Guild]: ../permissions/struct.Permissions.html#associatedconstant.MANAGE_GUILD
    #[inline]
    pub async fn delete_integration<I: Into<IntegrationId>>(self, http: impl AsRef<Http>, integration_id: I) -> Result<()> {
        self._delete_integration(&http, integration_id.into()).await
    }

    async fn _delete_integration(self, http: impl AsRef<Http>, integration_id: IntegrationId) -> Result<()> {
        http.as_ref().delete_guild_integration(self.0, integration_id.0).await
    }

    /// Deletes a [`Role`] by Id from the guild.
    ///
    /// Also see [`Role::delete`] if you have the `cache` and `methods` features
    /// enabled.
    ///
    /// Requires the [Manage Roles] permission.
    ///
    /// [`Role`]: ../guild/struct.Role.html
    /// [`Role::delete`]: ../guild/struct.Role.html#method.delete
    /// [Manage Roles]: ../permissions/struct.Permissions.html#associatedconstant.MANAGE_ROLES
    #[inline]
    pub async fn delete_role<R: Into<RoleId>>(self, http: impl AsRef<Http>, role_id: R) -> Result<()> {
        self._delete_role(&http, role_id.into()).await
    }

<<<<<<< HEAD
    #[cfg(feature = "http")]
    async fn _delete_role(self, http: impl AsRef<Http>, role_id: RoleId) -> Result<()> {
        http.as_ref().delete_role(self.0, role_id.0).await
=======
    #[inline]
    fn _delete_role(self, http: impl AsRef<Http>, role_id: RoleId) -> Result<()> {
        http.as_ref().delete_role(self.0, role_id.0)
>>>>>>> 3135e0f3
    }

    /// Edits the current guild with new data where specified.
    ///
    /// Refer to [`Guild::edit`] for more information.
    ///
    /// **Note**: Requires the current user to have the [Manage Guild]
    /// permission.
    ///
    /// [`Guild::edit`]: ../guild/struct.Guild.html#method.edit
    /// [Manage Guild]: ../permissions/struct.Permissions.html#associatedconstant.MANAGE_GUILD
    #[inline]
<<<<<<< HEAD
    pub async fn edit<F>(&mut self, http: impl AsRef<Http>, f: F) -> Result<PartialGuild>
    where F: FnOnce(&mut EditGuild) -> &mut EditGuild{
=======
    pub fn edit<F>(&mut self, http: impl AsRef<Http>, f: F) -> Result<PartialGuild>
        where F: FnOnce(&mut EditGuild) -> &mut EditGuild
    {
>>>>>>> 3135e0f3
        let mut edit_guild = EditGuild::default();
        f(&mut edit_guild);
        let map = utils::hashmap_to_json_map(edit_guild.0);

        http.as_ref().edit_guild(self.0, &map).await
    }

    /// Edits an [`Emoji`]'s name in the guild.
    ///
    /// Also see [`Emoji::edit`] if you have the `cache` and `methods` features
    /// enabled.
    ///
    /// Requires the [Manage Emojis] permission.
    ///
    /// [`Emoji`]: ../guild/struct.Emoji.html
    /// [`Emoji::edit`]: ../guild/struct.Emoji.html#method.edit
    /// [Manage Emojis]: ../permissions/struct.Permissions.html#associatedconstant.MANAGE_EMOJIS
    #[inline]
    pub async fn edit_emoji<E: Into<EmojiId>>(self, http: impl AsRef<Http>, emoji_id: E, name: &str) -> Result<Emoji> {
        self._edit_emoji(&http, emoji_id.into(), name).await
    }

    async fn _edit_emoji(self, http: impl AsRef<Http>, emoji_id: EmojiId, name: &str) -> Result<Emoji> {
        let map = json!({
            "name": name,
        });

        http.as_ref().edit_emoji(self.0, emoji_id.0, &map).await
    }

    /// Edits the properties of member of the guild, such as muting or
    /// nicknaming them.
    ///
    /// Refer to `EditMember`'s documentation for a full list of methods and
    /// permission restrictions.
    ///
    /// # Examples
    ///
    /// Mute a member and set their roles to just one role with a predefined Id:
    ///
    /// ```rust,ignore
    /// guild.edit_member(&context, user_id, |m| m.mute(true).roles(&vec![role_id]));
    /// ```
    #[inline]
    pub async fn edit_member<F, U>(self, http: impl AsRef<Http>, user_id: U, f: F) -> Result<()>
        where F: FnOnce(&mut EditMember) -> &mut EditMember, U: Into<UserId> {
        self._edit_member(&http, user_id.into(), f).await
    }

<<<<<<< HEAD
    #[cfg(feature = "http")]
    async fn _edit_member<F>(self, http: impl AsRef<Http>, user_id: UserId, f: F) -> Result<()>
=======
    fn _edit_member<F>(self, http: impl AsRef<Http>, user_id: UserId, f: F) -> Result<()>
>>>>>>> 3135e0f3
        where F: FnOnce(&mut EditMember) -> &mut EditMember {
        let mut edit_member = EditMember::default();
        f(&mut edit_member);
        let map = utils::hashmap_to_json_map(edit_member.0);

        http.as_ref().edit_member(self.0, user_id.0, &map).await
    }

    /// Edits the current user's nickname for the guild.
    ///
    /// Pass `None` to reset the nickname.
    ///
    /// Requires the [Change Nickname] permission.
    ///
    /// [Change Nickname]: ../permissions/struct.Permissions.html#associatedconstant.CHANGE_NICKNAME
    #[inline]
    pub async fn edit_nickname(self, http: impl AsRef<Http>, new_nickname: Option<&str>) -> Result<()> {
        http.as_ref().edit_nickname(self.0, new_nickname).await
    }

    /// Edits a [`Role`], optionally setting its new fields.
    ///
    /// Requires the [Manage Roles] permission.
    ///
    /// # Examples
    ///
    /// Make a role hoisted:
    ///
    /// ```rust,ignore
    /// use serenity::model::{GuildId, RoleId};
    ///
    /// GuildId(7).edit_role(&context, RoleId(8), |r| r.hoist(true));
    /// ```
    ///
    /// [`Role`]: ../guild/struct.Role.html
    /// [Manage Roles]: ../permissions/struct.Permissions.html#associatedconstant.MANAGE_ROLES
    #[inline]
    pub async fn edit_role<F, R>(self, http: impl AsRef<Http>, role_id: R, f: F) -> Result<Role>
        where F: FnOnce(&mut EditRole) -> &mut EditRole, R: Into<RoleId> {
        self._edit_role(&http, role_id.into(), f).await
    }

<<<<<<< HEAD
    #[cfg(feature = "http")]
    async fn _edit_role<F>(self, http: impl AsRef<Http>, role_id: RoleId, f: F) -> Result<Role>
=======
    fn _edit_role<F>(self, http: impl AsRef<Http>, role_id: RoleId, f: F) -> Result<Role>
>>>>>>> 3135e0f3
        where F: FnOnce(&mut EditRole) -> &mut EditRole {
        let mut edit_role = EditRole::default();
        f(&mut edit_role);
        let map = utils::hashmap_to_json_map(edit_role.0);

        http.as_ref().edit_role(self.0, role_id.0, &map).await
    }

    /// Edits the order of [`Role`]s
    /// Requires the [Manage Roles] permission.
    ///
    /// # Examples
    ///
    /// Change the order of a role:
    ///
    /// ```rust,ignore
    /// use serenity::model::{GuildId, RoleId};
    /// GuildId(7).edit_role_position(&context, RoleId(8), 2);
    /// ```
    ///
    /// [`Role`]: ../guild/struct.Role.html
    /// [Manage Roles]: ../permissions/struct.Permissions.html#associatedconstant.MANAGE_ROLES
    #[inline]
    pub async fn edit_role_position<R>(self, http: impl AsRef<Http>, role_id: R, position: u64) -> Result<Vec<Role>>
        where R: Into<RoleId> {
        self._edit_role_position(&http, role_id.into(), position).await
    }

<<<<<<< HEAD
    #[cfg(feature = "http")]
    async fn _edit_role_position(
=======
    #[inline]
    fn _edit_role_position(
>>>>>>> 3135e0f3
        self,
        http: impl AsRef<Http>,
        role_id: RoleId,
        position: u64,
    ) -> Result<Vec<Role>> {
        http.as_ref().edit_role_position(self.0, role_id.0, position).await
    }

    /// Tries to find the [`Guild`] by its Id in the cache.
    ///
    /// [`Guild`]: ../guild/struct.Guild.html
    #[cfg(feature = "cache")]
    #[inline]
    pub async fn to_guild_cached(self, cache: impl AsRef<CacheRwLock>) -> Option<Arc<RwLock<Guild>>> {
        cache.as_ref().read().await.guild(self)
    }

    /// Requests [`PartialGuild`] over REST API.
    ///
    /// **Note**: This will not be a [`Guild`], as the REST API does not send
    /// all data with a guild retrieval.
    ///
    /// [`PartialGuild`]: ../guild/struct.PartialGuild.html
    /// [`Guild`]: ../guild/struct.Guild.html
    #[inline]
    pub async fn to_partial_guild(self, http: impl AsRef<Http>) -> Result<PartialGuild> {
        http.as_ref().get_guild(self.0).await
    }

    /// Gets all integration of the guild.
    ///
    /// This performs a request over the REST API.
    #[inline]
    pub async fn integrations(self, http: impl AsRef<Http>) -> Result<Vec<Integration>> {
        http.as_ref().get_guild_integrations(self.0).await
    }

    /// Gets all of the guild's invites.
    ///
    /// Requires the [Manage Guild] permission.
    ///
    /// [Manage Guild]: ../permissions/struct.Permissions.html#associatedconstant.MANAGE_GUILD
    #[inline]
    pub async fn invites(self, http: impl AsRef<Http>) -> Result<Vec<RichInvite>> {
        http.as_ref().get_guild_invites(self.0).await
    }

    /// Kicks a [`Member`] from the guild.
    ///
    /// Requires the [Kick Members] permission.
    ///
    /// [`Member`]: ../guild/struct.Member.html
    /// [Kick Members]: ../permissions/struct.Permissions.html#associatedconstant.KICK_MEMBERS
    #[inline]
    pub async fn kick<U: Into<UserId>>(self, http: impl AsRef<Http>, user_id: U) -> Result<()> {
        self.kick_with_reason(http, user_id, "").await
    }

    #[inline]
    pub async fn kick_with_reason<U: Into<UserId>>(self, http: impl AsRef<Http>, user_id: U, reason: &str) -> Result<()> {
        http.as_ref().kick_member(self.0, user_id.into().0, reason).await
    }

    /// Leaves the guild.
    #[inline]
    pub async fn leave(self, http: impl AsRef<Http>) -> Result<()> {
        http.as_ref().leave_guild(self.0).await
    }

    /// Gets a user's [`Member`] for the guild by Id.
    ///
    /// If the cache feature is enabled the cache will be checked
    /// first, if found, the [`Member`] will be cloned out.
    ///
    /// If not found it will resort to an http request.
    ///
    /// [`Guild`]: ../guild/struct.Guild.html
    /// [`Member`]: ../guild/struct.Member.html
    #[inline]
    pub async fn member<U: Into<UserId>>(self, cache_http: impl CacheHttp, user_id: U) -> Result<Member> {
        self._member(cache_http, user_id.into()).await
    }

<<<<<<< HEAD
    #[cfg(feature = "http")]
    async fn _member(self, cache_http: impl CacheHttp, user_id: UserId) -> Result<Member> {
=======
    fn _member(self, cache_http: impl CacheHttp, user_id: UserId) -> Result<Member> {
>>>>>>> 3135e0f3
        #[cfg(feature = "cache")]
        {
            if let Some(cache) = cache_http.cache() {

                if let Some(member) = cache.read().await.member(self.0, user_id).await {
                    return Ok(member);
                }
            }
        }

        cache_http.http().get_member(self.0, user_id.0).await
    }

    /// Gets a list of the guild's members.
    ///
    /// Optionally pass in the `limit` to limit the number of results. Maximum
    /// value is 1000. Optionally pass in `after` to offset the results by a
    /// [`User`]'s Id.
    ///
    /// [`User`]: ../user/struct.User.html
    #[inline]
    pub async fn members<U>(self, http: impl AsRef<Http>, limit: Option<u64>, after: U) -> Result<Vec<Member>>
        where U: Into<Option<UserId>> {
        self._members(&http, limit, after.into()).await
    }

<<<<<<< HEAD
    #[cfg(feature = "http")]
    async fn _members(self, http: impl AsRef<Http>, limit: Option<u64>, after: Option<UserId>) -> Result<Vec<Member>> {
        http.as_ref().get_guild_members(self.0, limit, after.map(|x| x.0)).await
=======
    #[inline]
    fn _members(self, http: impl AsRef<Http>, limit: Option<u64>, after: Option<UserId>) -> Result<Vec<Member>> {
        http.as_ref().get_guild_members(self.0, limit, after.map(|x| x.0))
>>>>>>> 3135e0f3
    }

    /// Streams over all the members in a guild.
    ///
    /// This is accomplished and equivilent to repeated calls to [`members`].
    /// A buffer of at most 1,000 members is used to reduce the number of calls
    /// necessary.
    ///
    /// # Examples
    /// ```rust,no_run
    /// # use serenity::model::id::GuildId;
    /// # use serenity::http::Http;
    /// #
    /// # async fn run() {
    /// # let guild_id = GuildId::default();
    /// # let ctx = Http::default();
    /// use serenity::model::guild::MembersIter;
    /// use serenity::futures::StreamExt;
    ///
    /// let mut members = guild_id.members_iter(&ctx).boxed();
    /// while let Some(member_result) = members.next().await {
    ///     match member_result {
    ///         Ok(member) => println!(
    ///             "{} is {}",
    ///             member,
    ///             member.display_name(),
    ///         ),
    ///         Err(error) => eprintln!("Uh oh!  Error: {}", error),
    ///     }
    /// }
<<<<<<< HEAD
    /// # }
    /// ```
    #[cfg(all(feature = "http", feature = "cache"))]
    pub fn members_iter<H: AsRef<Http>>(self, http: H) -> impl Stream<Item=Result<Member>> {
        MembersIter::<H>::stream(http, self)
=======
    #[cfg(feature = "cache")]
    pub fn members_iter<H: AsRef<Http>>(self, http: H) -> MembersIter<H> {
        MembersIter::new(self, http)
>>>>>>> 3135e0f3
    }

    /// Moves a member to a specific voice channel.
    ///
    /// Requires the [Move Members] permission.
    ///
    /// [Move Members]: ../permissions/struct.Permissions.html#associatedconstant.MOVE_MEMBERS
    #[inline]
    pub async fn move_member<C, U>(self, http: impl AsRef<Http>, user_id: U, channel_id: C) -> Result<()>
        where C: Into<ChannelId>, U: Into<UserId> {
        self._move_member(&http, user_id.into(), channel_id.into()).await
    }

<<<<<<< HEAD
    #[cfg(feature = "http")]
    async fn _move_member(
=======
    fn _move_member(
>>>>>>> 3135e0f3
        self,
        http: impl AsRef<Http>,
        user_id: UserId,
        channel_id: ChannelId,
    ) -> Result<()> {
        let mut map = Map::new();
        map.insert(
            "channel_id".to_string(),
            Value::Number(Number::from(channel_id.0)),
        );

        http.as_ref().edit_member(self.0, user_id.0, &map).await
    }

    /// Gets the number of [`Member`]s that would be pruned with the given
    /// number of days.
    ///
    /// Requires the [Kick Members] permission.
    ///
    /// [`Member`]: ../guild/struct.Member.html
    /// [Kick Members]: ../permissions/struct.Permissions.html#associatedconstant.KICK_MEMBERS
<<<<<<< HEAD
    #[cfg(feature = "http")]
    pub async fn prune_count(self, http: impl AsRef<Http>, days: u16) -> Result<GuildPrune> {
=======
    #[inline]
    pub fn prune_count(self, http: impl AsRef<Http>, days: u16) -> Result<GuildPrune> {
>>>>>>> 3135e0f3
        let map = json!({
            "days": days,
        });

        http.as_ref().get_guild_prune_count(self.0, &map).await
    }

    /// Re-orders the channels of the guild.
    ///
    /// Accepts an iterator of a tuple of the channel ID to modify and its new
    /// position.
    ///
    /// Although not required, you should specify all channels' positions,
    /// regardless of whether they were updated. Otherwise, positioning can
    /// sometimes get weird.
    #[inline]
    pub async fn reorder_channels<It>(self, http: impl AsRef<Http>, channels: It) -> Result<()>
        where It: IntoIterator<Item = (ChannelId, u64)> {
        self._reorder_channels(&http, channels.into_iter().collect()).await
    }

    async fn _reorder_channels(self, http: impl AsRef<Http>, channels: Vec<(ChannelId, u64)>) -> Result<()> {
        let items = channels.into_iter().map(|(id, pos)| json!({
            "id": id,
            "position": pos,
        })).collect();

        http.as_ref().edit_guild_channel_positions(self.0, &Value::Array(items)).await
    }

    /// Returns the Id of the shard associated with the guild.
    ///
    /// When the cache is enabled this will automatically retrieve the total
    /// number of shards.
    ///
    /// **Note**: When the cache is enabled, this function unlocks the cache to
    /// retrieve the total number of shards in use. If you already have the
    /// total, consider using [`utils::shard_id`].
    ///
    /// [`utils::shard_id`]: ../../utils/fn.shard_id.html
    #[cfg(all(feature = "cache", feature = "utils"))]
    #[inline]
    pub async fn shard_id(self, cache: impl AsRef<CacheRwLock>) -> u64 {
        crate::utils::shard_id(self.0, cache.as_ref().read().await.shard_count)
    }

    /// Returns the Id of the shard associated with the guild.
    ///
    /// When the cache is enabled this will automatically retrieve the total
    /// number of shards.
    ///
    /// When the cache is not enabled, the total number of shards being used
    /// will need to be passed.
    ///
    /// # Examples
    ///
    /// Retrieve the Id of the shard for a guild with Id `81384788765712384`,
    /// using 17 shards:
    ///
    /// ```rust
    /// use serenity::model::id::GuildId;
    /// use serenity::utils;
    ///
    /// # async fn test() {
    /// let guild_id = GuildId(81384788765712384);
    ///
    /// assert_eq!(guild_id.shard_id(17).await, 7);
    /// # }
    /// ```
    #[cfg(all(feature = "utils", not(feature = "cache")))]
    #[inline]
    pub async fn shard_id(self, shard_count: u64) -> u64 {
        crate::utils::shard_id(self.0, shard_count)
    }

    /// Starts an integration sync for the given integration Id.
    ///
    /// Requires the [Manage Guild] permission.
    ///
    /// [Manage Guild]: ../permissions/struct.Permissions.html#associatedconstant.MANAGE_GUILD
    #[inline]
    pub async fn start_integration_sync<I: Into<IntegrationId>>(self, http: impl AsRef<Http>, integration_id: I) -> Result<()> {
        self._start_integration_sync(&http, integration_id.into()).await
    }

<<<<<<< HEAD
    #[cfg(feature = "http")]
    async fn _start_integration_sync(
=======
    #[inline]
    fn _start_integration_sync(
>>>>>>> 3135e0f3
        self,
        http: impl AsRef<Http>,
        integration_id: IntegrationId,
    ) -> Result<()> {
        http.as_ref().start_integration_sync(self.0, integration_id.0).await
    }

    /// Starts a prune of [`Member`]s.
    ///
    /// See the documentation on [`GuildPrune`] for more information.
    ///
    /// **Note**: Requires the [Kick Members] permission.
    ///
    /// [`GuildPrune`]: ../guild/struct.GuildPrune.html
    /// [`Member`]: ../guild/struct.Member.html
    /// [Kick Members]: ../permissions/struct.Permissions.html#associatedconstant.KICK_MEMBERS
    #[inline]
    pub async fn start_prune(self, http: impl AsRef<Http>, days: u16) -> Result<GuildPrune> {
        let map = json!({
            "days": days,
        });

        http.as_ref().start_guild_prune(self.0, &map).await
    }

    /// Unbans a [`User`] from the guild.
    ///
    /// Requires the [Ban Members] permission.
    ///
    /// [`User`]: ../user/struct.User.html
    /// [Ban Members]: ../permissions/struct.Permissions.html#associatedconstant.BAN_MEMBERS
    #[inline]
    pub async fn unban<U: Into<UserId>>(self, http: impl AsRef<Http>, user_id: U) -> Result<()> {
        self._unban(&http, user_id.into()).await
    }

<<<<<<< HEAD
    #[cfg(feature = "http")]
    async fn _unban(self, http: impl AsRef<Http>, user_id: UserId) -> Result<()> {
        http.as_ref().remove_ban(self.0, user_id.0).await
=======
    #[inline]
    fn _unban(self, http: impl AsRef<Http>, user_id: UserId) -> Result<()> {
        http.as_ref().remove_ban(self.0, user_id.0)
>>>>>>> 3135e0f3
    }

    /// Retrieve's the guild's vanity URL.
    ///
    /// **Note**: Requires the [Manage Guild] permission.
    ///
    /// [Manage Guild]: ../permissions/struct.Permissions.html#associatedconstant.MANAGE_GUILD
    #[inline]
    pub async fn vanity_url(self, http: impl AsRef<Http>) -> Result<String> {
        http.as_ref().get_guild_vanity_url(self.0).await
    }

    /// Retrieves the guild's webhooks.
    ///
    /// **Note**: Requires the [Manage Webhooks] permission.
    ///
    /// [Manage Webhooks]: ../permissions/struct.Permissions.html#associatedconstant.MANAGE_WEBHOOKS
    #[inline]
    pub async fn webhooks(self, http: impl AsRef<Http>) -> Result<Vec<Webhook>> {
        http.as_ref().get_guild_webhooks(self.0).await
    }

    /// Returns a future that will await one message sent in this guild.
    #[cfg(feature = "collector")]
    pub fn await_reply<'a>(&self, shard_messenger: &'a impl AsRef<MutexMessenger>) -> CollectReply<'a> {
        CollectReply::new(shard_messenger).guild_id(self.0)
    }

    /// Returns a stream builder which can be awaited to obtain a stream of messages in this guild.
    #[cfg(feature = "collector")]
    pub fn await_replies<'a>(&self, shard_messenger: &'a impl AsRef<MutexMessenger>) -> MessageCollectorBuilder<'a> {
        MessageCollectorBuilder::new(shard_messenger).guild_id(self.0)
    }

    /// Await a single reaction in this guild.
    #[cfg(feature = "collector")]
    pub fn await_reaction<'a>(&self, shard_messenger: &'a impl AsRef<MutexMessenger>) -> CollectReaction<'a> {
        CollectReaction::new(shard_messenger).guild_id(self.0)
    }

    /// Returns a stream builder which can be awaited to obtain a stream of reactions sent in this guild.
    #[cfg(feature = "collector")]
    pub fn await_reactions<'a>(&self, shard_messenger: &'a impl AsRef<MutexMessenger>) -> ReactionCollectorBuilder<'a> {
        ReactionCollectorBuilder::new(shard_messenger).guild_id(self.0)
    }
}

impl From<PartialGuild> for GuildId {
    /// Gets the Id of a partial guild.
    fn from(guild: PartialGuild) -> GuildId { guild.id }
}

impl<'a> From<&'a PartialGuild> for GuildId {
    /// Gets the Id of a partial guild.
    fn from(guild: &PartialGuild) -> GuildId { guild.id }
}

impl From<GuildInfo> for GuildId {
    /// Gets the Id of Guild information struct.
    fn from(guild_info: GuildInfo) -> GuildId { guild_info.id }
}

impl<'a> From<&'a GuildInfo> for GuildId {
    /// Gets the Id of Guild information struct.
    fn from(guild_info: &GuildInfo) -> GuildId { guild_info.id }
}

impl From<InviteGuild> for GuildId {
    /// Gets the Id of Invite Guild struct.
    fn from(invite_guild: InviteGuild) -> GuildId { invite_guild.id }
}

impl<'a> From<&'a InviteGuild> for GuildId {
    /// Gets the Id of Invite Guild struct.
    fn from(invite_guild: &InviteGuild) -> GuildId { invite_guild.id }
}

impl From<Guild> for GuildId {
    /// Gets the Id of Guild.
    fn from(live_guild: Guild) -> GuildId { live_guild.id }
}

impl<'a> From<&'a Guild> for GuildId {
    /// Gets the Id of Guild.
    fn from(live_guild: &Guild) -> GuildId { live_guild.id }
}

/// A helper class returned by [`GuildId.members_iter()`]
///
/// [`GuildId.members_iter()`]: #method.members_iter
<<<<<<< HEAD
#[cfg(all(feature = "http", feature = "cache"))]
=======
#[derive(Clone, Debug)]
#[cfg(all(feature = "model", feature = "cache"))]
>>>>>>> 3135e0f3
pub struct MembersIter<H: AsRef<Http>> {
    guild_id: GuildId,
    http: H,
    buffer: Vec<Member>,
    after: Option<UserId>,
    tried_fetch: bool,
}

#[cfg(all(feature = "model", feature = "cache"))]
impl<H: AsRef<Http>> MembersIter<H> {
    fn new(guild_id: GuildId, http: H) -> MembersIter<H> {
        MembersIter {
            guild_id,
            http,
            buffer: Vec::new(),
            after: None,
            tried_fetch: false,
        }
    }

    /// Fills the `self.buffer` cache of Members.
    ///
    /// This drops any members that
    /// were currently in the buffer, so it should only be called when
    /// `self.buffer` is empty.  Additionally, this updates `self.after` so that
    /// the next call does not return duplicate items.  If there are no more
    /// members to be fetched, then this marks `self.after` as None, indicating
    /// that no more calls ought to be made.
    async fn refresh(&mut self) -> Result<()> {
        // Number of profiles to fetch
        let grab_size: u64 = 1000;

        self.buffer = self.guild_id
            ._members(self.http.as_ref(), Some(grab_size), self.after).await?;

        // Get the last member. If shorter than 1000, there are no more results anyway
        self.after = match self.buffer.get(grab_size as usize - 1) {
            Some(member) => Some(member.user.id),
            None => None,
        };

        // Reverse to optimize pop()
        self.buffer.reverse();

        self.tried_fetch = true;

        Ok(())
    }

<<<<<<< HEAD
    /// Streams over all the members in a guild.
    ///
    /// This is accomplished and equivilent to repeated calls to [`members`].
    /// A buffer of at most 1,000 members is used to reduce the number of calls
    /// necessary.
    ///
    /// # Examples
    ///
    /// ```rust,no_run
    /// # use serenity::model::id::GuildId;
    /// # use serenity::http::Http;
    /// #
    /// # async fn run() {
    /// # let guild_id = GuildId::default();
    /// # let ctx = Http::default();
    /// use serenity::model::guild::MembersIter;
    /// use serenity::futures::StreamExt;
    ///
    /// let mut members = MembersIter::<Http>::stream(&ctx, guild_id).boxed();
    /// while let Some(member_result) = members.next().await {
    ///     match member_result {
    ///         Ok(member) => println!(
    ///             "{} is {}",
    ///             member,
    ///             member.display_name(),
    ///         ),
    ///         Err(error) => eprintln!("Uh oh!  Error: {}", error),
    ///     }
    /// }
    /// # }
    /// ```
    pub fn stream(http: impl AsRef<Http>, guild_id: GuildId) -> impl Stream<Item=Result<Member>> {
        let init_state = MembersIter::new(guild_id, http);
=======
#[cfg(all(feature = "model", feature = "cache"))]
impl<H: AsRef<Http>> Iterator for MembersIter<H> {
    type Item = Result<Member>;
>>>>>>> 3135e0f3

        futures::stream::unfold(init_state, |mut state| async {
            if state.buffer.is_empty() && state.after.is_some() || !state.tried_fetch {

                if let Err(error) = state.refresh().await {
                    return Some((Err(error), state));
                }
            }

            state.buffer.pop().map(|entry| (Ok(entry), state))
        })
    }
}

<<<<<<< HEAD

=======
#[cfg(all(feature = "model", feature = "cache"))]
impl<H: AsRef<Http>> std::iter::FusedIterator for MembersIter<H> {}
>>>>>>> 3135e0f3
<|MERGE_RESOLUTION|>--- conflicted
+++ resolved
@@ -12,7 +12,6 @@
 use crate::builder::CreateChannel;
 #[cfg(any(feature = "model", feature = "http"))]
 use serde_json::json;
-<<<<<<< HEAD
 #[cfg(feature = "cache")]
 use tokio::sync::RwLock;
 #[cfg(feature = "cache")]
@@ -26,10 +25,8 @@
     CollectReply, MessageCollectorBuilder,
     CollectReaction, ReactionCollectorBuilder,
 };
-=======
 #[cfg(feature = "model")]
 use crate::http::{Http, CacheHttp};
->>>>>>> 3135e0f3
 
 #[cfg(feature = "model")]
 impl GuildId {
@@ -68,18 +65,8 @@
     /// [`User`]: ../user/struct.User.html
     /// [Ban Members]: ../permissions/struct.Permissions.html#associatedconstant.BAN_MEMBERS
     #[inline]
-<<<<<<< HEAD
-    pub async fn ban<U, BO>(self, http: impl AsRef<Http>, user: U, ban_options: &BO) -> Result<()>
-        where U: Into<UserId>, BO: BanOptions {
-        self._ban(&http, user.into(), (ban_options.dmd(), ban_options.reason())).await
-    }
-
-    #[cfg(feature = "http")]
-    async fn _ban(self, http: impl AsRef<Http>, user: UserId, ban_options: (u8, &str)) -> Result<()> {
-        let (dmd, reason) = ban_options;
-=======
-    pub fn ban(self, http: impl AsRef<Http>, user: impl Into<UserId>, dmd: u8) -> Result<()> {
-        self._ban_with_reason(http, user.into(), dmd, "")
+    pub async fn ban(self, http: impl AsRef<Http>, user: impl Into<UserId>, dmd: u8) -> Result<()> {
+        self._ban_with_reason(http, user.into(), dmd, "").await
     }
 
     /// Ban a [`User`] from the guild with a reason. Refer to [`ban`] to further documentation.
@@ -87,15 +74,14 @@
     /// [`User`]: ../user/struct.User.html
     /// [`ban`]: #method.ban
     #[inline]
-    pub fn ban_with_reason(self, http: impl AsRef<Http>,
+    pub async fn ban_with_reason(self, http: impl AsRef<Http>,
                                  user: impl Into<UserId>,
                                  dmd: u8,
                                  reason: impl AsRef<str>) -> Result<()> {
-        self._ban_with_reason(http, user.into(), dmd, reason.as_ref())
-    }
->>>>>>> 3135e0f3
-
-    fn _ban_with_reason(self, http: impl AsRef<Http>, user: UserId, dmd: u8, reason: &str) -> Result<()> {
+        self._ban_with_reason(http, user.into(), dmd, reason.as_ref()).await
+    }
+
+    async fn _ban_with_reason(self, http: impl AsRef<Http>, user: UserId, dmd: u8, reason: &str) -> Result<()> {
         if dmd > 7 {
             return Err(Error::Model(ModelError::DeleteMessageDaysAmount(dmd)));
         }
@@ -104,7 +90,13 @@
             return Err(Error::ExceededLimit(reason.to_string(), 512));
         }
 
-        http.as_ref().ban_user(self.0, user.0, dmd, reason).await
+        http
+            .as_ref()
+            .ban_user(self.0,
+                user.0,
+                dmd,
+                reason
+            ).await
     }
 
     /// Gets a list of the guild's bans.
@@ -113,50 +105,28 @@
     ///
     /// [Ban Members]: ../permissions/struct.Permissions.html#associatedconstant.BAN_MEMBERS
     #[inline]
-<<<<<<< HEAD
     pub async fn bans(self, http: impl AsRef<Http>) -> Result<Vec<Ban>> {
         http.as_ref().get_bans(self.0).await
     }
-=======
-    pub fn bans(self, http: impl AsRef<Http>) -> Result<Vec<Ban>> { http.as_ref().get_bans(self.0) }
->>>>>>> 3135e0f3
 
     /// Gets a list of the guild's audit log entries
     #[inline]
-<<<<<<< HEAD
     pub async fn audit_logs(self, http: impl AsRef<Http>,
-                             action_type: Option<u8>,
-                             user_id: Option<UserId>,
-                             before: Option<AuditLogEntryId>,
-                             limit: Option<u8>) -> Result<AuditLogs> {
-        http
-            .as_ref()
-            .get_audit_logs(
-                self.0,
-                action_type,
-                user_id.map(|u| u.0),
-                before.map(|a| a.0),
-                limit)
-            .await
-=======
-    pub fn audit_logs(self, http: impl AsRef<Http>,
                             action_type: Option<u8>,
                             user_id: Option<UserId>,
                             before: Option<AuditLogEntryId>,
                             limit: Option<u8>) -> Result<AuditLogs> {
-        http.as_ref().get_audit_logs(self.0, action_type, user_id.map(|u| u.0), before.map(|a| a.0), limit)
->>>>>>> 3135e0f3
+        http.as_ref()
+            .get_audit_logs(
+                self.0, action_type, user_id.map(|u| u.0),
+                before.map(|a| a.0), limit
+            ).await
     }
 
     /// Gets all of the guild's channels over the REST API.
     ///
     /// [`Guild`]: ../guild/struct.Guild.html
-<<<<<<< HEAD
-    #[cfg(feature = "http")]
     pub async fn channels(self, http: impl AsRef<Http>) -> Result<HashMap<ChannelId, GuildChannel>> {
-=======
-    pub fn channels(self, http: impl AsRef<Http>) -> Result<HashMap<ChannelId, GuildChannel>> {
->>>>>>> 3135e0f3
         let mut channels = HashMap::new();
 
         // Clippy is suggesting:
@@ -243,12 +213,7 @@
         self._create_integration(&http, integration_id.into(), kind).await
     }
 
-<<<<<<< HEAD
-    #[cfg(feature = "http")]
     async fn _create_integration(
-=======
-    fn _create_integration(
->>>>>>> 3135e0f3
         self,
         http: impl AsRef<Http>,
         integration_id: IntegrationId,
@@ -310,15 +275,9 @@
         self._delete_emoji(&http, emoji_id.into()).await
     }
 
-<<<<<<< HEAD
-    #[cfg(feature = "http")]
+    #[inline]
     async fn _delete_emoji(self, http: impl AsRef<Http>, emoji_id: EmojiId) -> Result<()> {
         http.as_ref().delete_emoji(self.0, emoji_id.0).await
-=======
-    #[inline]
-    fn _delete_emoji(self, http: impl AsRef<Http>, emoji_id: EmojiId) -> Result<()> {
-        http.as_ref().delete_emoji(self.0, emoji_id.0)
->>>>>>> 3135e0f3
     }
 
     /// Deletes an integration by Id from the guild.
@@ -350,15 +309,9 @@
         self._delete_role(&http, role_id.into()).await
     }
 
-<<<<<<< HEAD
-    #[cfg(feature = "http")]
+    #[inline]
     async fn _delete_role(self, http: impl AsRef<Http>, role_id: RoleId) -> Result<()> {
         http.as_ref().delete_role(self.0, role_id.0).await
-=======
-    #[inline]
-    fn _delete_role(self, http: impl AsRef<Http>, role_id: RoleId) -> Result<()> {
-        http.as_ref().delete_role(self.0, role_id.0)
->>>>>>> 3135e0f3
     }
 
     /// Edits the current guild with new data where specified.
@@ -371,14 +324,8 @@
     /// [`Guild::edit`]: ../guild/struct.Guild.html#method.edit
     /// [Manage Guild]: ../permissions/struct.Permissions.html#associatedconstant.MANAGE_GUILD
     #[inline]
-<<<<<<< HEAD
     pub async fn edit<F>(&mut self, http: impl AsRef<Http>, f: F) -> Result<PartialGuild>
     where F: FnOnce(&mut EditGuild) -> &mut EditGuild{
-=======
-    pub fn edit<F>(&mut self, http: impl AsRef<Http>, f: F) -> Result<PartialGuild>
-        where F: FnOnce(&mut EditGuild) -> &mut EditGuild
-    {
->>>>>>> 3135e0f3
         let mut edit_guild = EditGuild::default();
         f(&mut edit_guild);
         let map = utils::hashmap_to_json_map(edit_guild.0);
@@ -428,12 +375,7 @@
         self._edit_member(&http, user_id.into(), f).await
     }
 
-<<<<<<< HEAD
-    #[cfg(feature = "http")]
     async fn _edit_member<F>(self, http: impl AsRef<Http>, user_id: UserId, f: F) -> Result<()>
-=======
-    fn _edit_member<F>(self, http: impl AsRef<Http>, user_id: UserId, f: F) -> Result<()>
->>>>>>> 3135e0f3
         where F: FnOnce(&mut EditMember) -> &mut EditMember {
         let mut edit_member = EditMember::default();
         f(&mut edit_member);
@@ -476,12 +418,7 @@
         self._edit_role(&http, role_id.into(), f).await
     }
 
-<<<<<<< HEAD
-    #[cfg(feature = "http")]
     async fn _edit_role<F>(self, http: impl AsRef<Http>, role_id: RoleId, f: F) -> Result<Role>
-=======
-    fn _edit_role<F>(self, http: impl AsRef<Http>, role_id: RoleId, f: F) -> Result<Role>
->>>>>>> 3135e0f3
         where F: FnOnce(&mut EditRole) -> &mut EditRole {
         let mut edit_role = EditRole::default();
         f(&mut edit_role);
@@ -510,13 +447,8 @@
         self._edit_role_position(&http, role_id.into(), position).await
     }
 
-<<<<<<< HEAD
-    #[cfg(feature = "http")]
+    #[inline]
     async fn _edit_role_position(
-=======
-    #[inline]
-    fn _edit_role_position(
->>>>>>> 3135e0f3
         self,
         http: impl AsRef<Http>,
         role_id: RoleId,
@@ -600,12 +532,7 @@
         self._member(cache_http, user_id.into()).await
     }
 
-<<<<<<< HEAD
-    #[cfg(feature = "http")]
     async fn _member(self, cache_http: impl CacheHttp, user_id: UserId) -> Result<Member> {
-=======
-    fn _member(self, cache_http: impl CacheHttp, user_id: UserId) -> Result<Member> {
->>>>>>> 3135e0f3
         #[cfg(feature = "cache")]
         {
             if let Some(cache) = cache_http.cache() {
@@ -632,15 +559,9 @@
         self._members(&http, limit, after.into()).await
     }
 
-<<<<<<< HEAD
-    #[cfg(feature = "http")]
+    #[inline]
     async fn _members(self, http: impl AsRef<Http>, limit: Option<u64>, after: Option<UserId>) -> Result<Vec<Member>> {
         http.as_ref().get_guild_members(self.0, limit, after.map(|x| x.0)).await
-=======
-    #[inline]
-    fn _members(self, http: impl AsRef<Http>, limit: Option<u64>, after: Option<UserId>) -> Result<Vec<Member>> {
-        http.as_ref().get_guild_members(self.0, limit, after.map(|x| x.0))
->>>>>>> 3135e0f3
     }
 
     /// Streams over all the members in a guild.
@@ -671,17 +592,11 @@
     ///         Err(error) => eprintln!("Uh oh!  Error: {}", error),
     ///     }
     /// }
-<<<<<<< HEAD
     /// # }
     /// ```
-    #[cfg(all(feature = "http", feature = "cache"))]
+    #[cfg(feature = "cache")]
     pub fn members_iter<H: AsRef<Http>>(self, http: H) -> impl Stream<Item=Result<Member>> {
         MembersIter::<H>::stream(http, self)
-=======
-    #[cfg(feature = "cache")]
-    pub fn members_iter<H: AsRef<Http>>(self, http: H) -> MembersIter<H> {
-        MembersIter::new(self, http)
->>>>>>> 3135e0f3
     }
 
     /// Moves a member to a specific voice channel.
@@ -695,12 +610,7 @@
         self._move_member(&http, user_id.into(), channel_id.into()).await
     }
 
-<<<<<<< HEAD
-    #[cfg(feature = "http")]
     async fn _move_member(
-=======
-    fn _move_member(
->>>>>>> 3135e0f3
         self,
         http: impl AsRef<Http>,
         user_id: UserId,
@@ -722,13 +632,8 @@
     ///
     /// [`Member`]: ../guild/struct.Member.html
     /// [Kick Members]: ../permissions/struct.Permissions.html#associatedconstant.KICK_MEMBERS
-<<<<<<< HEAD
-    #[cfg(feature = "http")]
+    #[inline]
     pub async fn prune_count(self, http: impl AsRef<Http>, days: u16) -> Result<GuildPrune> {
-=======
-    #[inline]
-    pub fn prune_count(self, http: impl AsRef<Http>, days: u16) -> Result<GuildPrune> {
->>>>>>> 3135e0f3
         let map = json!({
             "days": days,
         });
@@ -814,13 +719,8 @@
         self._start_integration_sync(&http, integration_id.into()).await
     }
 
-<<<<<<< HEAD
-    #[cfg(feature = "http")]
+    #[inline]
     async fn _start_integration_sync(
-=======
-    #[inline]
-    fn _start_integration_sync(
->>>>>>> 3135e0f3
         self,
         http: impl AsRef<Http>,
         integration_id: IntegrationId,
@@ -857,15 +757,9 @@
         self._unban(&http, user_id.into()).await
     }
 
-<<<<<<< HEAD
-    #[cfg(feature = "http")]
+    #[inline]
     async fn _unban(self, http: impl AsRef<Http>, user_id: UserId) -> Result<()> {
         http.as_ref().remove_ban(self.0, user_id.0).await
-=======
-    #[inline]
-    fn _unban(self, http: impl AsRef<Http>, user_id: UserId) -> Result<()> {
-        http.as_ref().remove_ban(self.0, user_id.0)
->>>>>>> 3135e0f3
     }
 
     /// Retrieve's the guild's vanity URL.
@@ -956,12 +850,8 @@
 /// A helper class returned by [`GuildId.members_iter()`]
 ///
 /// [`GuildId.members_iter()`]: #method.members_iter
-<<<<<<< HEAD
-#[cfg(all(feature = "http", feature = "cache"))]
-=======
 #[derive(Clone, Debug)]
 #[cfg(all(feature = "model", feature = "cache"))]
->>>>>>> 3135e0f3
 pub struct MembersIter<H: AsRef<Http>> {
     guild_id: GuildId,
     http: H,
@@ -1011,7 +901,6 @@
         Ok(())
     }
 
-<<<<<<< HEAD
     /// Streams over all the members in a guild.
     ///
     /// This is accomplished and equivilent to repeated calls to [`members`].
@@ -1045,11 +934,6 @@
     /// ```
     pub fn stream(http: impl AsRef<Http>, guild_id: GuildId) -> impl Stream<Item=Result<Member>> {
         let init_state = MembersIter::new(guild_id, http);
-=======
-#[cfg(all(feature = "model", feature = "cache"))]
-impl<H: AsRef<Http>> Iterator for MembersIter<H> {
-    type Item = Result<Member>;
->>>>>>> 3135e0f3
 
         futures::stream::unfold(init_state, |mut state| async {
             if state.buffer.is_empty() && state.after.is_some() || !state.tried_fetch {
@@ -1062,11 +946,4 @@
             state.buffer.pop().map(|entry| (Ok(entry), state))
         })
     }
-}
-
-<<<<<<< HEAD
-
-=======
-#[cfg(all(feature = "model", feature = "cache"))]
-impl<H: AsRef<Http>> std::iter::FusedIterator for MembersIter<H> {}
->>>>>>> 3135e0f3
+}