use super::{
    ChannelId,
    Channel,
    Emoji,
    Member,
    RoleId,
    Role,
    UserId,
    User,
    IncidentStatus,
    EmojiIdentifier
};
use ::internal::prelude::*;
use std::str::FromStr;
use std::result::Result as StdResult;
use ::utils;

/// Allows something - such as a channel or role - to be mentioned in a message.
pub trait Mentionable {
    fn mention(&self) -> String;
}

impl Mentionable for ChannelId {
    fn mention(&self) -> String {
        format!("<#{}>", self.0)
    }
}

impl Mentionable for Channel {
    fn mention(&self) -> String {
        match *self {
            Channel::Guild(ref x) => {
                format!("<#{}>", x.id.0)
            },
            Channel::Private(ref x) => {
                format!("<#{}>", x.id.0)
            },
            Channel::Group(ref x) => {
                format!("<#{}>", x.channel_id.0)
            }
        }
    }
}

impl Mentionable for Emoji {
    fn mention(&self) -> String {
        format!("<:{}:{}>", self.name, self.id.0)
    }
}

impl Mentionable for Member {
    fn mention(&self) -> String {
        format!("<@{}>", self.user.id.0)
    }
}

impl Mentionable for RoleId {
    fn mention(&self) -> String {
        format!("<@&{}>", self.0)
    }
}

impl Mentionable for Role {
    fn mention(&self) -> String {
        format!("<@&{}>", self.id.0)
    }
}

impl Mentionable for UserId {
    fn mention(&self) -> String {
        format!("<@{}>", self.0)
    }
}

impl Mentionable for User {
    fn mention(&self) -> String {
        format!("<@{}>", self.id.0)
    }
}

<<<<<<< HEAD
#[cfg(feature="cache")]
=======
#[cfg(all(feature="cache", feature="methods"))]
>>>>>>> 530de25a
impl FromStr for User {
    type Err = ();
    fn from_str(s: &str) -> StdResult<Self, ()> {
        match utils::parse_username(s) {
            Some(x) => {
                match UserId(x as u64).find() {
                    Some(user) => Ok(user),
                    _ => Err(())
                }
            },
            _ => Err(())
        }
    }
}

impl FromStr for UserId {
    type Err = ();
    fn from_str(s: &str) -> StdResult<Self, ()> {
        utils::parse_username(s).ok_or_else(|| ()).map(UserId)
    }
}

<<<<<<< HEAD
#[cfg(feature="cache")]
=======
#[cfg(all(feature="cache", feature="methods"))]
>>>>>>> 530de25a
impl FromStr for Role {
    type Err = ();
    fn from_str(s: &str) -> StdResult<Self, ()> {
        match utils::parse_role(s) {
            Some(x) => {
                match RoleId(x).find() {
                    Some(user) => Ok(user),
                    _ => Err(())
                }
            },
            _ => Err(())
        }
    }
}

impl FromStr for RoleId {
    type Err = ();
    fn from_str(s: &str) -> StdResult<Self, ()> {
        utils::parse_role(s).ok_or_else(|| ()).map(RoleId)
    }
}

impl FromStr for EmojiIdentifier {
    type Err = ();
    fn from_str(s: &str) -> StdResult<Self, ()> {
        utils::parse_emoji(s).ok_or_else(|| ())
    }
}

impl FromStr for ChannelId {
    type Err = ();
    fn from_str(s: &str) -> StdResult<Self, ()> {
        utils::parse_channel(s).ok_or_else(|| ()).map(ChannelId)
    }
}

<<<<<<< HEAD
#[cfg(feature="cache")]
=======
#[cfg(all(feature="cache", feature="methods"))]
>>>>>>> 530de25a
impl FromStr for Channel {
    type Err = ();
    fn from_str(s: &str) -> StdResult<Self, ()> {
        match utils::parse_channel(s) {
            Some(x) => {
                match ChannelId(x).find() {
                    Some(channel) => Ok(channel),
                    _ => Err(())
                }
            },
            _ => Err(())
        }
    }
}

impl IncidentStatus {
    #[doc(hidden)]
    pub fn decode(value: Value) -> Result<Self> {
        Self::decode_str(value)
    }
}<|MERGE_RESOLUTION|>--- conflicted
+++ resolved
@@ -78,11 +78,7 @@
     }
 }
 
-<<<<<<< HEAD
-#[cfg(feature="cache")]
-=======
 #[cfg(all(feature="cache", feature="methods"))]
->>>>>>> 530de25a
 impl FromStr for User {
     type Err = ();
     fn from_str(s: &str) -> StdResult<Self, ()> {
@@ -105,11 +101,7 @@
     }
 }
 
-<<<<<<< HEAD
-#[cfg(feature="cache")]
-=======
 #[cfg(all(feature="cache", feature="methods"))]
->>>>>>> 530de25a
 impl FromStr for Role {
     type Err = ();
     fn from_str(s: &str) -> StdResult<Self, ()> {
@@ -146,11 +138,7 @@
     }
 }
 
-<<<<<<< HEAD
-#[cfg(feature="cache")]
-=======
 #[cfg(all(feature="cache", feature="methods"))]
->>>>>>> 530de25a
 impl FromStr for Channel {
     type Err = ();
     fn from_str(s: &str) -> StdResult<Self, ()> {
