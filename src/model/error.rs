--- conflicted
+++ resolved
@@ -128,15 +128,10 @@
     ///
     /// [`ChannelType`]: ../channel/enum.ChannelType.html
     InvalidChannelType,
-<<<<<<< HEAD
-=======
     /// Indicates that the webhook name is under the 2 characters limit.
     NameTooShort,
     /// Indicates that the webhook name is over the 100 characters limit.
     NameTooLong,
-    #[doc(hidden)]
-    __Nonexhaustive,
->>>>>>> fb44a15a
 }
 
 impl Display for Error {
@@ -154,12 +149,8 @@
             Error::ItemMissing => f.write_str("The required item is missing from the cache."),
             Error::MessageTooLong(_) => f.write_str("Message too large."),
             Error::MessagingBot => f.write_str("Attempted to message another bot user."),
-<<<<<<< HEAD
-=======
             Error::NameTooShort => f.write_str("Name is under the character limit."),
             Error::NameTooLong => f.write_str("Name is over the character limit."),
-            Error::__Nonexhaustive => unreachable!(),
->>>>>>> fb44a15a
         }
     }
 }
