--- conflicted
+++ resolved
@@ -56,14 +56,8 @@
     #[serde(skip_serializing_if = "Option::is_none")]
     pub member: Option<Member>,
     /// The `user` object for the invoking user.
-<<<<<<< HEAD
+    #[serde(skip_serializing_if = "Option::is_none")]
     pub user: User,
-=======
-    ///
-    /// It is only present if the interaction is triggered in DM.
-    #[serde(skip_serializing_if = "Option::is_none")]
-    pub user: Option<User>,
->>>>>>> 6a400f96
     /// A continuation token for responding to the interaction.
     pub token: String,
     /// Always `1`.
