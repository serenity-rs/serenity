//! Webhook model and implementations.

use super::{
    id::{
        ChannelId, 
        GuildId, 
        WebhookId
    },
    user::User
};

/// A representation of a webhook, which is a low-effort way to post messages to
/// channels. They do not necessarily require a bot user or authentication to
/// use.
#[derive(Clone, Debug, Deserialize, Serialize)]
pub struct Webhook {
    /// The unique Id.
    ///
    /// Can be used to calculate the creation date of the webhook.
    pub id: WebhookId,
    /// The default avatar.
    ///
    /// This can be modified via [`ExecuteWebhook::avatar`].
    ///
    /// [`ExecuteWebhook::avatar`]: ../builder/struct.ExecuteWebhook.html#method.avatar
    pub avatar: Option<String>,
    /// The Id of the channel that owns the webhook.
    pub channel_id: ChannelId,
    /// The Id of the guild that owns the webhook.
    pub guild_id: Option<GuildId>,
    /// The default name of the webhook.
    ///
    /// This can be modified via [`ExecuteWebhook::username`].
    ///
    /// [`ExecuteWebhook::username`]: ../builder/struct.ExecuteWebhook.html#method.username
    pub name: Option<String>,
    /// The webhook's secure token.
    pub token: String,
    /// The user that created the webhook.
    ///
    /// **Note**: This is not received when getting a webhook by its token.
    pub user: Option<User>,
<<<<<<< HEAD
}

#[cfg(feature = "model")]
impl Webhook {
    /// Deletes the webhook.
    ///
    /// As this calls the [`http::delete_webhook_with_token`] function,
    /// authentication is not required.
    ///
    /// [`http::delete_webhook_with_token`]: ../http/fn.delete_webhook_with_token.html
    #[inline]
    pub fn delete(&self) -> Result<()> { http::delete_webhook_with_token(self.id.0, &self.token) }

    ///
    /// Edits the webhook in-place. All fields are optional.
    ///
    /// To nullify the avatar, pass `Some("")`. Otherwise, passing `None` will
    /// not modify the avatar.
    ///
    /// Refer to [`http::edit_webhook`] for httprictions on editing webhooks.
    ///
    /// As this calls the [`http::edit_webhook_with_token`] function,
    /// authentication is not required.
    ///
    /// # Examples
    ///
    /// Editing a webhook's name:
    ///
    /// ```rust,no_run
    /// use serenity::http;
    ///
    /// let id = 245037420704169985;
    /// let token = "ig5AO-wdVWpCBtUUMxmgsWryqgsW3DChbKYOINftJ4DCrUbnkedoYZD0VOH1QLr-S3sV";
    ///
    /// let mut webhook = http::get_webhook_with_token(id, token)
    ///     .expect("valid webhook");
    ///
    /// let _ = webhook.edit(Some("new name"), None).expect("Error editing");
    /// ```
    ///
    /// Setting a webhook's avatar:
    ///
    /// ```rust,no_run
    /// use serenity::http;
    ///
    /// let id = 245037420704169985;
    /// let token = "ig5AO-wdVWpCBtUUMxmgsWryqgsW3DChbKYOINftJ4DCrUbnkedoYZD0VOH1QLr-S3sV";
    ///
    /// let mut webhook = http::get_webhook_with_token(id, token)
    ///     .expect("valid webhook");
    ///
    /// let image = serenity::utils::read_image("./webhook_img.png")
    ///     .expect("Error reading image");
    ///
    /// let _ = webhook.edit(None, Some(&image)).expect("Error editing");
    /// ```
    ///
    /// [`http::edit_webhook`]: ../http/fn.edit_webhook.html
    /// [`http::edit_webhook_with_token`]: ../http/fn.edit_webhook_with_token.html
    pub fn edit(&mut self, name: Option<&str>, avatar: Option<&str>) -> Result<()> {
        if name.is_none() && avatar.is_none() {
            return Ok(());
        }

        let mut map = Map::new();

        if let Some(avatar) = avatar {
            map.insert(
                "avatar".to_string(),
                if avatar.is_empty() {
                    Value::Null
                } else {
                    Value::String(avatar.to_string())
                },
            );
        }

        if let Some(name) = name {
            map.insert("name".to_string(), Value::String(name.to_string()));
        }

        match http::edit_webhook_with_token(self.id.0, &self.token, &map) {
            Ok(replacement) => {
                mem::replace(self, replacement);

                Ok(())
            },
            Err(why) => Err(why),
        }
    }

    /// Executes a webhook with the fields set via the given builder.
    ///
    /// The builder provides a method of setting only the fields you need,
    /// without needing to pass a long set of arguments.
    ///
    /// # Examples
    ///
    /// Execute a webhook with message content of `test`:
    ///
    /// ```rust,no_run
    /// use serenity::http;
    ///
    /// let id = 245037420704169985;
    /// let token = "ig5AO-wdVWpCBtUUMxmgsWryqgsW3DChbKYOINftJ4DCrUbnkedoYZD0VOH1QLr-S3sV";
    ///
    /// let mut webhook = http::get_webhook_with_token(id, token)
    ///     .expect("valid webhook");
    ///
    /// let _ = webhook.execute(false, |mut w| {
    ///     w.content("test");
    ///
    ///     w
    /// });
    /// ```
    ///
    /// Execute a webhook with message content of `test`, overriding the
    /// username to `serenity`, and sending an embed:
    ///
    /// ```rust,no_run
    /// use serenity::http;
    /// use serenity::model::channel::Embed;
    ///
    /// let id = 245037420704169985;
    /// let token = "ig5AO-wdVWpCBtUUMxmgsWryqgsW3DChbKYOINftJ4DCrUbnkedoYZD0VOH1QLr-S3sV";
    ///
    /// let mut webhook = http::get_webhook_with_token(id, token)
    ///     .expect("valid webhook");
    ///
    /// let embed = Embed::fake(|mut e| {
    ///     e.title("Rust's website");
    ///     e.description("Rust is a systems programming language that runs
    ///                    blazingly fast, prevents segfaults, and guarantees
    ///                    thread safety.");
    ///     e.url("https://rust-lang.org");
    ///
    ///     e
    /// });
    ///
    /// let _ = webhook.execute(false, |mut w| {
    ///     w.content("test");
    ///     w.username("serenity");
    ///     w.embeds(vec![embed]);
    ///
    ///     w
    /// });
    /// ```
    #[inline]
    pub fn execute<F: FnOnce(ExecuteWebhook) -> ExecuteWebhook>(&self,
                                                                wait: bool,
                                                                f: F)
                                                                -> Result<Option<Message>> {
        let map = utils::vecmap_to_json_map(f(ExecuteWebhook::default()).0);

        http::execute_webhook(self.id.0, &self.token, wait, &map)
    }

    /// Retrieves the latest information about the webhook, editing the
    /// webhook in-place.
    ///
    /// As this calls the [`http::get_webhook_with_token`] function,
    /// authentication is not required.
    ///
    /// [`http::get_webhook_with_token`]: ../http/fn.get_webhook_with_token.html
    pub fn refresh(&mut self) -> Result<()> {
        match http::get_webhook_with_token(self.id.0, &self.token) {
            Ok(replacement) => {
                let _ = mem::replace(self, replacement);

                Ok(())
            },
            Err(why) => Err(why),
        }
    }
}

#[cfg(feature = "model")]
impl WebhookId {
    /// Retrieves the webhook by the Id.
    ///
    /// **Note**: Requires the [Manage Webhooks] permission.
    ///
    /// [Manage Webhooks]: permissions/constant.MANAGE_WEBHOOKS.html
    #[inline]
    pub fn get(&self) -> Result<Webhook> { http::get_webhook(self.0) }
=======
>>>>>>> 45673383
}<|MERGE_RESOLUTION|>--- conflicted
+++ resolved
@@ -2,8 +2,8 @@
 
 use super::{
     id::{
-        ChannelId, 
-        GuildId, 
+        ChannelId,
+        GuildId,
         WebhookId
     },
     user::User
@@ -40,192 +40,4 @@
     ///
     /// **Note**: This is not received when getting a webhook by its token.
     pub user: Option<User>,
-<<<<<<< HEAD
-}
-
-#[cfg(feature = "model")]
-impl Webhook {
-    /// Deletes the webhook.
-    ///
-    /// As this calls the [`http::delete_webhook_with_token`] function,
-    /// authentication is not required.
-    ///
-    /// [`http::delete_webhook_with_token`]: ../http/fn.delete_webhook_with_token.html
-    #[inline]
-    pub fn delete(&self) -> Result<()> { http::delete_webhook_with_token(self.id.0, &self.token) }
-
-    ///
-    /// Edits the webhook in-place. All fields are optional.
-    ///
-    /// To nullify the avatar, pass `Some("")`. Otherwise, passing `None` will
-    /// not modify the avatar.
-    ///
-    /// Refer to [`http::edit_webhook`] for httprictions on editing webhooks.
-    ///
-    /// As this calls the [`http::edit_webhook_with_token`] function,
-    /// authentication is not required.
-    ///
-    /// # Examples
-    ///
-    /// Editing a webhook's name:
-    ///
-    /// ```rust,no_run
-    /// use serenity::http;
-    ///
-    /// let id = 245037420704169985;
-    /// let token = "ig5AO-wdVWpCBtUUMxmgsWryqgsW3DChbKYOINftJ4DCrUbnkedoYZD0VOH1QLr-S3sV";
-    ///
-    /// let mut webhook = http::get_webhook_with_token(id, token)
-    ///     .expect("valid webhook");
-    ///
-    /// let _ = webhook.edit(Some("new name"), None).expect("Error editing");
-    /// ```
-    ///
-    /// Setting a webhook's avatar:
-    ///
-    /// ```rust,no_run
-    /// use serenity::http;
-    ///
-    /// let id = 245037420704169985;
-    /// let token = "ig5AO-wdVWpCBtUUMxmgsWryqgsW3DChbKYOINftJ4DCrUbnkedoYZD0VOH1QLr-S3sV";
-    ///
-    /// let mut webhook = http::get_webhook_with_token(id, token)
-    ///     .expect("valid webhook");
-    ///
-    /// let image = serenity::utils::read_image("./webhook_img.png")
-    ///     .expect("Error reading image");
-    ///
-    /// let _ = webhook.edit(None, Some(&image)).expect("Error editing");
-    /// ```
-    ///
-    /// [`http::edit_webhook`]: ../http/fn.edit_webhook.html
-    /// [`http::edit_webhook_with_token`]: ../http/fn.edit_webhook_with_token.html
-    pub fn edit(&mut self, name: Option<&str>, avatar: Option<&str>) -> Result<()> {
-        if name.is_none() && avatar.is_none() {
-            return Ok(());
-        }
-
-        let mut map = Map::new();
-
-        if let Some(avatar) = avatar {
-            map.insert(
-                "avatar".to_string(),
-                if avatar.is_empty() {
-                    Value::Null
-                } else {
-                    Value::String(avatar.to_string())
-                },
-            );
-        }
-
-        if let Some(name) = name {
-            map.insert("name".to_string(), Value::String(name.to_string()));
-        }
-
-        match http::edit_webhook_with_token(self.id.0, &self.token, &map) {
-            Ok(replacement) => {
-                mem::replace(self, replacement);
-
-                Ok(())
-            },
-            Err(why) => Err(why),
-        }
-    }
-
-    /// Executes a webhook with the fields set via the given builder.
-    ///
-    /// The builder provides a method of setting only the fields you need,
-    /// without needing to pass a long set of arguments.
-    ///
-    /// # Examples
-    ///
-    /// Execute a webhook with message content of `test`:
-    ///
-    /// ```rust,no_run
-    /// use serenity::http;
-    ///
-    /// let id = 245037420704169985;
-    /// let token = "ig5AO-wdVWpCBtUUMxmgsWryqgsW3DChbKYOINftJ4DCrUbnkedoYZD0VOH1QLr-S3sV";
-    ///
-    /// let mut webhook = http::get_webhook_with_token(id, token)
-    ///     .expect("valid webhook");
-    ///
-    /// let _ = webhook.execute(false, |mut w| {
-    ///     w.content("test");
-    ///
-    ///     w
-    /// });
-    /// ```
-    ///
-    /// Execute a webhook with message content of `test`, overriding the
-    /// username to `serenity`, and sending an embed:
-    ///
-    /// ```rust,no_run
-    /// use serenity::http;
-    /// use serenity::model::channel::Embed;
-    ///
-    /// let id = 245037420704169985;
-    /// let token = "ig5AO-wdVWpCBtUUMxmgsWryqgsW3DChbKYOINftJ4DCrUbnkedoYZD0VOH1QLr-S3sV";
-    ///
-    /// let mut webhook = http::get_webhook_with_token(id, token)
-    ///     .expect("valid webhook");
-    ///
-    /// let embed = Embed::fake(|mut e| {
-    ///     e.title("Rust's website");
-    ///     e.description("Rust is a systems programming language that runs
-    ///                    blazingly fast, prevents segfaults, and guarantees
-    ///                    thread safety.");
-    ///     e.url("https://rust-lang.org");
-    ///
-    ///     e
-    /// });
-    ///
-    /// let _ = webhook.execute(false, |mut w| {
-    ///     w.content("test");
-    ///     w.username("serenity");
-    ///     w.embeds(vec![embed]);
-    ///
-    ///     w
-    /// });
-    /// ```
-    #[inline]
-    pub fn execute<F: FnOnce(ExecuteWebhook) -> ExecuteWebhook>(&self,
-                                                                wait: bool,
-                                                                f: F)
-                                                                -> Result<Option<Message>> {
-        let map = utils::vecmap_to_json_map(f(ExecuteWebhook::default()).0);
-
-        http::execute_webhook(self.id.0, &self.token, wait, &map)
-    }
-
-    /// Retrieves the latest information about the webhook, editing the
-    /// webhook in-place.
-    ///
-    /// As this calls the [`http::get_webhook_with_token`] function,
-    /// authentication is not required.
-    ///
-    /// [`http::get_webhook_with_token`]: ../http/fn.get_webhook_with_token.html
-    pub fn refresh(&mut self) -> Result<()> {
-        match http::get_webhook_with_token(self.id.0, &self.token) {
-            Ok(replacement) => {
-                let _ = mem::replace(self, replacement);
-
-                Ok(())
-            },
-            Err(why) => Err(why),
-        }
-    }
-}
-
-#[cfg(feature = "model")]
-impl WebhookId {
-    /// Retrieves the webhook by the Id.
-    ///
-    /// **Note**: Requires the [Manage Webhooks] permission.
-    ///
-    /// [Manage Webhooks]: permissions/constant.MANAGE_WEBHOOKS.html
-    #[inline]
-    pub fn get(&self) -> Result<Webhook> { http::get_webhook(self.0) }
-=======
->>>>>>> 45673383
 }