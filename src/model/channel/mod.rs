//! Models relating to channels and types within channels.

mod attachment;
mod attachment_type;
mod channel_category;
mod channel_id;
mod embed;
mod guild_channel;
mod message;
mod partial_channel;
mod private_channel;
mod reaction;

#[cfg(all(feature = "cache", feature = "model", feature = "utils"))]
use std::error::Error as StdError;
use std::fmt;
use std::num::NonZeroU64;

use serde::de::{Error as DeError, Unexpected};
use serde::ser::{Serialize, Serializer};

pub use self::attachment::*;
pub use self::attachment_type::*;
pub use self::channel_category::*;
pub use self::channel_id::*;
pub use self::embed::*;
pub use self::guild_channel::*;
pub use self::message::*;
pub use self::partial_channel::*;
pub use self::private_channel::*;
pub use self::reaction::*;
#[cfg(all(feature = "cache", feature = "model"))]
use crate::cache::Cache;
#[cfg(all(feature = "cache", feature = "model", feature = "utils"))]
use crate::cache::FromStrAndCache;
#[cfg(feature = "model")]
use crate::http::CacheHttp;
use crate::json::prelude::*;
use crate::model::prelude::*;
use crate::model::utils::is_false;
use crate::model::Timestamp;
#[cfg(all(feature = "cache", feature = "model", feature = "utils"))]
use crate::utils::parse_channel;

/// A container for any channel.
#[derive(Clone, Debug)]
#[non_exhaustive]
pub enum Channel {
    /// A [text], [voice], [stage] or [directory] channel within a [`Guild`].
    ///
    /// [text]: ChannelType::Text
    /// [voice]: ChannelType::Voice
    /// [stage]: ChannelType::Stage
    /// [directory]: ChannelType::Directory
    Guild(GuildChannel),
    /// A private channel to another [`User`]. No other users may access the
    /// channel. For multi-user "private channels", use a group.
    Private(PrivateChannel),
    /// A category of [`GuildChannel`]s
    Category(ChannelCategory),
}

impl Channel {
    /// Converts from [`Channel`] to `Option<GuildChannel>`.
    ///
    /// Converts `self` into an `Option<GuildChannel>`, consuming
    /// `self`, and discarding a [`PrivateChannel`], or
    /// [`ChannelCategory`], if any.
    ///
    /// # Examples
    ///
    /// Basic usage:
    ///
    /// ```rust,no_run
    /// # use serenity::model::channel::Channel;
    /// # fn run(channel: Channel) {
    /// #
    /// match channel.guild() {
    ///     Some(guild_channel) => {
    ///         println!("It's a guild channel named {}!", guild_channel.name);
    ///     },
    ///     None => {
    ///         println!("It's not in a guild!");
    ///     },
    /// }
    /// # }
    /// ```
    #[must_use]
    pub fn guild(self) -> Option<GuildChannel> {
        match self {
            Self::Guild(lock) => Some(lock),
            _ => None,
        }
    }

    /// Converts from [`Channel`] to `Option<PrivateChannel>`.
    ///
    /// Converts `self` into an `Option<PrivateChannel>`, consuming
    /// `self`, and discarding a [`GuildChannel`], or [`ChannelCategory`],
    /// if any.
    ///
    /// # Examples
    ///
    /// Basic usage:
    ///
    /// ```rust,no_run
    /// # use serenity::model::channel::Channel;
    /// # fn run(channel: Channel) {
    /// #
    /// match channel.private() {
    ///     Some(private) => {
    ///         println!("It's a private channel with {}!", &private.recipient);
    ///     },
    ///     None => {
    ///         println!("It's not a private channel!");
    ///     },
    /// }
    /// # }
    /// ```
    #[must_use]
    pub fn private(self) -> Option<PrivateChannel> {
        match self {
            Self::Private(lock) => Some(lock),
            _ => None,
        }
    }

    /// Converts from [`Channel`] to `Option<ChannelCategory>`.
    ///
    /// Converts `self` into an `Option<ChannelCategory>`,
    /// consuming `self`, and discarding a [`GuildChannel`], or
    /// [`PrivateChannel`], if any.
    ///
    /// # Examples
    ///
    /// Basic usage:
    ///
    /// ```rust,no_run
    /// # use serenity::model::channel::Channel;
    /// # fn run(channel: Channel) {
    /// #
    /// match channel.category() {
    ///     Some(category) => {
    ///         println!("It's a category named {}!", category.name);
    ///     },
    ///     None => {
    ///         println!("It's not a category!");
    ///     },
    /// }
    /// # }
    /// ```
    #[must_use]
    pub fn category(self) -> Option<ChannelCategory> {
        match self {
            Self::Category(lock) => Some(lock),
            _ => None,
        }
    }

    /// Deletes the inner channel.
    ///
    /// # Errors
    ///
    /// If the `cache` is enabled, returns [`ModelError::InvalidPermissions`],
    /// if the current user lacks permission.
    ///
    /// Otherwise will return [`Error::Http`] if the current user does not
    /// have permission.
    #[cfg(feature = "http")]
    pub async fn delete(&self, cache_http: impl CacheHttp) -> Result<()> {
        match self {
            Self::Guild(public_channel) => {
                public_channel.delete(cache_http).await?;
            },
            Self::Private(private_channel) => {
                private_channel.delete(cache_http.http()).await?;
            },
            Self::Category(category) => {
                category.delete(cache_http).await?;
            },
        }

        Ok(())
    }

    /// Determines if the channel is NSFW.
    #[inline]
    #[must_use]
    #[cfg(feature = "model")]
    pub fn is_nsfw(&self) -> bool {
        match self {
            Self::Guild(channel) => channel.is_nsfw(),
            Self::Category(category) => category.is_nsfw(),
            Self::Private(_) => false,
        }
    }

    /// Retrieves the Id of the inner [`GuildChannel`], or
    /// [`PrivateChannel`].
    #[inline]
    #[must_use]
    pub fn id(&self) -> ChannelId {
        match self {
            Self::Guild(ch) => ch.id,
            Self::Private(ch) => ch.id,
            Self::Category(ch) => ch.id,
        }
    }

    /// Retrieves the position of the inner [`GuildChannel`] or
    /// [`ChannelCategory`].
    ///
    /// If other channel types are used it will return None.
    #[inline]
    #[must_use]
    pub fn position(&self) -> Option<i64> {
        match self {
            Self::Guild(channel) => Some(channel.position),
            Self::Category(category) => Some(category.position),
            _ => None,
        }
    }
}

impl<'de> Deserialize<'de> for Channel {
    fn deserialize<D: Deserializer<'de>>(deserializer: D) -> StdResult<Self, D::Error> {
        let value = Value::deserialize(deserializer)?;
        let map = value.as_object().ok_or_else(|| DeError::custom("expected a JsonMap"))?;

        let kind = {
            let kind = map.get("type").ok_or_else(|| DeError::missing_field("type"))?;
            kind.as_u64().ok_or_else(|| {
                DeError::invalid_type(
                    Unexpected::Other("non-positive integer"),
                    &"a positive integer",
                )
            })?
        };

        match kind {
            0 | 2 | 5 | 10 | 11 | 12 | 13 | 14 | 15 => from_value(value).map(Channel::Guild),
            1 => from_value(value).map(Channel::Private),
            4 => from_value(value).map(Channel::Category),
            _ => return Err(DeError::custom("Unknown channel type")),
        }
        .map_err(DeError::custom)
    }
}

impl Serialize for Channel {
    fn serialize<S>(&self, serializer: S) -> StdResult<S::Ok, S::Error>
    where
        S: Serializer,
    {
        match self {
            Self::Category(c) => ChannelCategory::serialize(c, serializer),
            Self::Guild(c) => GuildChannel::serialize(c, serializer),
            Self::Private(c) => PrivateChannel::serialize(c, serializer),
        }
    }
}

impl fmt::Display for Channel {
    /// Formats the channel into a "mentioned" string.
    ///
    /// This will return a different format for each type of channel:
    ///
    /// - [`PrivateChannel`]s: the recipient's name;
    /// - [`GuildChannel`]s: a string mentioning the channel that users who can
    /// see the channel can click on.
    fn fmt(&self, f: &mut fmt::Formatter<'_>) -> fmt::Result {
        match self {
            Self::Guild(ch) => fmt::Display::fmt(&ch.id.mention(), f),
            Self::Private(ch) => fmt::Display::fmt(&ch.recipient.name, f),
            Self::Category(ch) => fmt::Display::fmt(&ch.name, f),
        }
    }
}

enum_number! {
    /// A representation of a type of channel.
    #[derive(Clone, Copy, Debug, Eq, Hash, Ord, PartialEq, PartialOrd, Deserialize, Serialize)]
    #[serde(from = "u8", into = "u8")]
    #[non_exhaustive]
    pub enum ChannelType {
        /// An indicator that the channel is a text [`GuildChannel`].
        Text = 0,
        /// An indicator that the channel is a [`PrivateChannel`].
        Private = 1,
        /// An indicator that the channel is a voice [`GuildChannel`].
        Voice = 2,
        /// An indicator that the channel is the channel of a [`ChannelCategory`].
        Category = 4,
        /// An indicator that the channel is a `NewsChannel`.
        ///
        /// Note: `NewsChannel` is serialized into a [`GuildChannel`]
        News = 5,
        /// An indicator that the channel is a news thread [`GuildChannel`].
        NewsThread = 10,
        /// An indicator that the channel is a public thread [`GuildChannel`].
        PublicThread = 11,
        /// An indicator that the channel is a private thread [`GuildChannel`].
        PrivateThread = 12,
        /// An indicator that the channel is a stage [`GuildChannel`].
        Stage = 13,
        /// An indicator that the channel is a directory [`GuildChannel`] in a [hub].
        ///
        /// [hub]: https://support.discord.com/hc/en-us/articles/4406046651927-Discord-Student-Hubs-FAQ
        Directory = 14,
        /// An indicator that the channel is a forum [`GuildChannel`].
        #[cfg(feature = "unstable_discord_api")]
        Forum = 15,
        _ => Unknown(u8),
    }
}

impl ChannelType {
    #[inline]
    #[must_use]
    pub fn name(&self) -> &str {
        match *self {
            Self::Private => "private",
            Self::Text => "text",
            Self::Voice => "voice",
            Self::Category => "category",
            Self::News => "news",
            Self::NewsThread => "news_thread",
            Self::PublicThread => "public_thread",
            Self::PrivateThread => "private_thread",
            Self::Stage => "stage",
            Self::Directory => "directory",
            #[cfg(feature = "unstable_discord_api")]
            Self::Forum => "forum",
            Self::Unknown(_) => "unknown",
        }
    }
}

#[derive(Clone, Debug, Deserialize, Serialize)]
pub(crate) struct PermissionOverwriteData {
    allow: Permissions,
    deny: Permissions,
    #[serde(with = "snowflake")]
    id: NonZeroU64,
    #[serde(rename = "type")]
    kind: u8,
}

pub(crate) struct InvalidPermissionOverwriteType(u8);

impl std::fmt::Display for InvalidPermissionOverwriteType {
    fn fmt(&self, f: &mut fmt::Formatter<'_>) -> fmt::Result {
        write!(f, "Invalid Permission Overwrite Type: {}", self.0)
    }
}

impl std::convert::TryFrom<PermissionOverwriteData> for PermissionOverwrite {
    type Error = InvalidPermissionOverwriteType;

    fn try_from(data: PermissionOverwriteData) -> StdResult<Self, Self::Error> {
        let kind = match data.kind {
            0 => PermissionOverwriteType::Role(RoleId(data.id)),
            1 => PermissionOverwriteType::Member(UserId(data.id)),
            raw => return Err(InvalidPermissionOverwriteType(raw)),
        };

        Ok(PermissionOverwrite {
            allow: data.allow,
            deny: data.deny,
            kind,
        })
    }
}

impl From<PermissionOverwrite> for PermissionOverwriteData {
    fn from(data: PermissionOverwrite) -> Self {
        let (kind, id) = match data.kind {
            PermissionOverwriteType::Role(id) => (0, id.0),
            PermissionOverwriteType::Member(id) => (1, id.0),
        };

        PermissionOverwriteData {
            allow: data.allow,
            deny: data.deny,
            kind,
            id,
        }
    }
}

/// A channel-specific permission overwrite for a member or role.
<<<<<<< HEAD
#[derive(Clone, Debug, PartialEq, Eq)]
=======
#[derive(Clone, Debug, PartialEq, Deserialize, Serialize)]
#[serde(try_from = "PermissionOverwriteData", into = "PermissionOverwriteData")]
>>>>>>> 5ecc7b93
pub struct PermissionOverwrite {
    pub allow: Permissions,
    pub deny: Permissions,
    pub kind: PermissionOverwriteType,
}

/// The type of edit being made to a Channel's permissions.
///
/// This is for use with methods such as [`GuildChannel::create_permission`].
#[derive(Clone, Copy, Debug, Eq, PartialEq)]
#[non_exhaustive]
pub enum PermissionOverwriteType {
    /// A member which is having its permission overwrites edited.
    Member(UserId),
    /// A role which is having its permission overwrites edited.
    Role(RoleId),
}

enum_number! {
    /// The video quality mode for a voice channel.
    #[derive(Clone, Copy, Debug, Eq, Hash, Ord, PartialEq, PartialOrd, Deserialize, Serialize)]
    #[serde(from = "u8", into = "u8")]
    #[non_exhaustive]
    pub enum VideoQualityMode {
        /// An indicator that the video quality is chosen by Discord for optimal
        /// performance.
        Auto = 1,
        /// An indicator that the video quality is 720p.
        Full = 2,
        _ => Unknown(u8),
    }
}

#[derive(Clone, Debug, Deserialize, Serialize)]
#[non_exhaustive]
pub struct StageInstance {
    /// The Id of the stage instance.
    pub id: StageInstanceId,
    /// The guild Id of the associated stage channel.
    pub guild_id: GuildId,
    /// The Id of the associated stage channel.
    pub channel_id: ChannelId,
    /// The topic of the stage instance.
    pub topic: String,
}

/// A thread data.
#[derive(Clone, Copy, Debug, Deserialize, Serialize)]
#[non_exhaustive]
pub struct ThreadMetadata {
    /// Whether the thread is archived.
    pub archived: bool,
    /// Duration in minutes to automatically archive the thread after recent activity.
    ///
    /// **Note**: It can currently only be set to 60, 1440, 4320, 10080.
    pub auto_archive_duration: Option<u64>,
    /// Timestamp when the thread's archive status was last changed, used for calculating recent activity.
    pub archive_timestamp: Option<Timestamp>,
    /// When a thread is locked, only users with `MANAGE_THREADS` permission can unarchive it.
    #[serde(default)]
    pub locked: bool,
    /// Timestamp when the thread was created.
    ///
    /// **Note**: only populated for threads created after 2022-01-09
    pub create_timestamp: Option<Timestamp>,
    /// Whether non-moderators can add other non-moderators to a thread.
    ///
    /// **Note**: Only available on private threads.
    #[serde(default, skip_serializing_if = "is_false")]
    pub invitable: bool,
}

/// A response to getting several threads channels.
#[derive(Clone, Debug, Deserialize, Serialize)]
#[non_exhaustive]
pub struct ThreadsData {
    /// The threads channels.
    pub threads: Vec<GuildChannel>,
    /// A thread member for each returned thread the current user has joined.
    pub members: Vec<ThreadMember>,
    /// Whether there are potentially additional threads that could be returned on a subsequent call.
    #[serde(default)]
    pub has_more: bool,
}

#[cfg(test)]
mod test {
    #[cfg(all(feature = "model", feature = "utils"))]
    mod model_utils {
        use crate::model::prelude::*;

        fn guild_channel() -> GuildChannel {
            GuildChannel {
                id: ChannelId::new(1),
                bitrate: None,
                parent_id: None,
                guild_id: GuildId::new(2),
                kind: ChannelType::Text,
                last_message_id: None,
                last_pin_timestamp: None,
                name: "nsfw-stuff".to_string(),
                permission_overwrites: vec![],
                position: 0,
                topic: None,
                user_limit: None,
                nsfw: false,
                rate_limit_per_user: Some(0),
                rtc_region: None,
                video_quality_mode: None,
                message_count: None,
                member_count: None,
                thread_metadata: None,
                member: None,
                default_auto_archive_duration: None,
            }
        }

        fn private_channel() -> PrivateChannel {
            PrivateChannel {
                id: ChannelId::new(1),
                last_message_id: None,
                last_pin_timestamp: None,
                kind: ChannelType::Private,
                recipient: User {
                    id: UserId::new(2),
                    avatar: None,
                    bot: false,
                    discriminator: 1,
                    name: "ab".to_string(),
                    public_flags: None,
                    banner: None,
                    accent_colour: None,
                },
            }
        }

        #[test]
        fn nsfw_checks() {
            let mut channel = guild_channel();
            assert!(!channel.is_nsfw());
            channel.kind = ChannelType::Voice;
            assert!(!channel.is_nsfw());

            channel.kind = ChannelType::Text;
            channel.name = "nsfw-".to_string();
            assert!(!channel.is_nsfw());

            channel.name = "nsfw".to_string();
            assert!(!channel.is_nsfw());
            channel.kind = ChannelType::Voice;
            assert!(!channel.is_nsfw());
            channel.kind = ChannelType::Text;

            channel.name = "nsf".to_string();
            channel.nsfw = true;
            assert!(channel.is_nsfw());
            channel.nsfw = false;
            assert!(!channel.is_nsfw());

            let channel = Channel::Guild(channel);
            assert!(!channel.is_nsfw());

            let private_channel = private_channel();
            assert!(!private_channel.is_nsfw());
        }
    }
}

#[cfg(all(feature = "cache", feature = "model", feature = "utils"))]
#[derive(Debug)]
pub enum ChannelParseError {
    NotPresentInCache,
    InvalidChannel,
}

#[cfg(all(feature = "cache", feature = "model", feature = "utils"))]
impl fmt::Display for ChannelParseError {
    fn fmt(&self, f: &mut fmt::Formatter<'_>) -> fmt::Result {
        match self {
            Self::NotPresentInCache => f.write_str("not present in cache"),
            Self::InvalidChannel => f.write_str("invalid channel"),
        }
    }
}

#[cfg(all(feature = "cache", feature = "model", feature = "utils"))]
impl StdError for ChannelParseError {}

#[cfg(all(feature = "cache", feature = "model", feature = "utils"))]
impl FromStrAndCache for Channel {
    type Err = ChannelParseError;

    fn from_str<C>(cache: C, s: &str) -> StdResult<Self, Self::Err>
    where
        C: AsRef<Cache> + Send + Sync,
    {
        match parse_channel(s) {
            Some(x) => match x.to_channel_cached(&cache) {
                Some(channel) => Ok(channel),
                _ => Err(ChannelParseError::NotPresentInCache),
            },
            _ => Err(ChannelParseError::InvalidChannel),
        }
    }
}<|MERGE_RESOLUTION|>--- conflicted
+++ resolved
@@ -389,12 +389,8 @@
 }
 
 /// A channel-specific permission overwrite for a member or role.
-<<<<<<< HEAD
-#[derive(Clone, Debug, PartialEq, Eq)]
-=======
-#[derive(Clone, Debug, PartialEq, Deserialize, Serialize)]
+#[derive(Clone, Debug, PartialEq, Eq, Deserialize, Serialize)]
 #[serde(try_from = "PermissionOverwriteData", into = "PermissionOverwriteData")]
->>>>>>> 5ecc7b93
 pub struct PermissionOverwrite {
     pub allow: Permissions,
     pub deny: Permissions,
