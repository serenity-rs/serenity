--- conflicted
+++ resolved
@@ -62,14 +62,8 @@
 
     /// Deletes this category if required permissions are met.
     #[inline]
-<<<<<<< HEAD
-    #[cfg(feature = "http")]
     pub async fn delete(&self, cache_http: impl CacheHttp) -> Result<()> {
         self.id.delete(&cache_http.http()).await.map(|_| ())
-=======
-    pub fn delete(&self, cache_http: impl CacheHttp) -> Result<()> {
-        self.id.delete(&cache_http.http()).map(|_| ())
->>>>>>> 3135e0f3
     }
 
     /// Modifies the category's settings, such as its position or name.
@@ -89,13 +83,8 @@
     /// category.edit(&http, |c| c.name("test").bitrate(86400)).await;
     /// # }
     /// ```
-<<<<<<< HEAD
-    #[cfg(all(feature = "builder", feature = "model", feature = "utils", feature = "client"))]
+    #[cfg(feature = "utils")]
     pub async fn edit<F>(&mut self, cache_http: impl CacheHttp, f: F) -> Result<()>
-=======
-    #[cfg(feature = "utils")]
-    pub fn edit<F>(&mut self, cache_http: impl CacheHttp, f: F) -> Result<()>
->>>>>>> 3135e0f3
         where F: FnOnce(&mut EditChannel) -> &mut EditChannel
     {
         let mut map = HashMap::new();
