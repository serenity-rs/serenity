--- conflicted
+++ resolved
@@ -1,17 +1,8 @@
 use chrono::{DateTime, FixedOffset};
 use crate::model::prelude::*;
-<<<<<<< HEAD
 #[cfg(feature = "cache")]
 use futures::stream::StreamExt;
 #[cfg(feature = "cache")]
-=======
-
-#[cfg(all(feature = "cache", feature = "model"))]
-use crate::cache::CacheRwLock;
-#[cfg(all(feature = "cache", feature = "model"))]
-use parking_lot::RwLock;
-#[cfg(all(feature = "cache", feature = "model"))]
->>>>>>> 3135e0f3
 use std::sync::Arc;
 #[cfg(feature = "cache")]
 use tokio::sync::RwLock;
@@ -39,9 +30,6 @@
 use crate::utils as serenity_utils;
 #[cfg(feature = "model")]
 use crate::builder::EditChannel;
-<<<<<<< HEAD
-#[cfg(feature = "http")]
-use crate::http::Http;
 #[cfg(feature = "collector")]
 use crate::client::bridge::gateway::MutexMessenger;
 #[cfg(feature = "collector")]
@@ -49,10 +37,8 @@
     CollectReaction, ReactionCollectorBuilder,
     CollectReply, MessageCollectorBuilder,
 };
-=======
 #[cfg(feature = "model")]
 use crate::http::{Http, CacheHttp};
->>>>>>> 3135e0f3
 
 /// Represents a guild's text, news, or voice channel. Some methods are available
 /// only for voice channels and some are only available for text channels.
@@ -142,15 +128,9 @@
     ///
     /// [`ModelError::InvalidPermissions`]: ../error/enum.Error.html#variant.InvalidPermissions
     /// [Send Messages]: ../permissions/struct.Permissions.html#associatedconstant.SEND_MESSAGES
-<<<<<<< HEAD
-    #[cfg(feature = "http")]
     pub async fn broadcast_typing(&self, http: impl AsRef<Http>) -> Result<()> {
         self.id.broadcast_typing(&http).await
     }
-=======
-    #[inline]
-    pub fn broadcast_typing(&self, http: impl AsRef<Http>) -> Result<()> { self.id.broadcast_typing(&http) }
->>>>>>> 3135e0f3
 
     /// Creates an invite leading to the given channel.
     ///
@@ -161,13 +141,8 @@
     /// ```rust,ignore
     /// let invite = channel.create_invite(&context, |i| i.max_uses(5)).await;
     /// ```
-<<<<<<< HEAD
-    #[cfg(all(feature = "utils", feature = "client"))]
+    #[cfg(feature = "utils")]
     pub async fn create_invite<F>(&self, cache_http: impl CacheHttp, f: F) -> Result<RichInvite>
-=======
-    #[cfg(feature = "utils")]
-    pub fn create_invite<F>(&self, cache_http: impl CacheHttp, f: F) -> Result<RichInvite>
->>>>>>> 3135e0f3
         where F: FnOnce(&mut CreateInvite) -> &mut CreateInvite {
         #[cfg(feature = "cache")]
         {
@@ -298,12 +273,7 @@
     ///
     /// **Note**: If the `cache`-feature is enabled permissions will be checked and upon
     /// owning the required permissions the HTTP-request will be issued.
-<<<<<<< HEAD
-    #[cfg(feature = "http")]
     pub async fn delete(&self, cache_http: impl CacheHttp) -> Result<Channel> {
-=======
-    pub fn delete(&self, cache_http: impl CacheHttp) -> Result<Channel> {
->>>>>>> 3135e0f3
         #[cfg(feature = "cache")]
         {
             if let Some(cache) = cache_http.cache() {
@@ -380,13 +350,8 @@
     /// ```rust,ignore
     /// channel.edit(&context, |c| c.name("test").bitrate(86400)).await;
     /// ```
-<<<<<<< HEAD
-    #[cfg(all(feature = "utils", feature = "client", feature = "builder"))]
+    #[cfg(feature = "utils")]
     pub async fn edit<F>(&mut self, cache_http: impl CacheHttp, f: F) -> Result<()>
-=======
-    #[cfg(feature = "utils")]
-    pub fn edit<F>(&mut self, cache_http: impl CacheHttp, f: F) -> Result<()>
->>>>>>> 3135e0f3
         where F: FnOnce(&mut EditChannel) -> &mut EditChannel {
         #[cfg(feature = "cache")]
         {
@@ -407,13 +372,7 @@
         f(&mut edit_channel);
         let edited = serenity_utils::hashmap_to_json_map(edit_channel.0);
 
-<<<<<<< HEAD
-        match cache_http.http().edit_channel(self.id.0, &edited).await {
-            Ok(channel) => {
-                std::mem::replace(self, channel);
-=======
-        *self = cache_http.http().edit_channel(self.id.0, &edited)?;
->>>>>>> 3135e0f3
+        *self = cache_http.http().edit_channel(self.id.0, &edited).await?;
 
         Ok(())
     }
@@ -447,15 +406,10 @@
     ///
     /// **Note**: Right now this performs a clone of the guild. This will be
     /// optimized in the future.
-    #[cfg(feature = "cache")]
-<<<<<<< HEAD
+    #[inline]
     pub async fn guild(&self, cache: impl AsRef<CacheRwLock>) -> Option<Arc<RwLock<Guild>>> {
         cache.as_ref().read().await.guild(self.guild_id)
     }
-=======
-    #[inline]
-    pub fn guild(&self, cache: impl AsRef<CacheRwLock>) -> Option<Arc<RwLock<Guild>>> { cache.as_ref().read().guild(self.guild_id) }
->>>>>>> 3135e0f3
 
     /// Gets all of the channel's invites.
     ///
@@ -687,12 +641,7 @@
     /// [`Message`]: struct.Message.html
     /// [`User`]: ../user/struct.User.html
     /// [Read Message History]: ../permissions/struct.Permissions.html#associatedconstant.READ_MESSAGE_HISTORY
-<<<<<<< HEAD
-    #[cfg(feature = "http")]
     pub async fn reaction_users<M, R, U>(
-=======
-    pub fn reaction_users<M, R, U>(
->>>>>>> 3135e0f3
         &self,
         http: impl AsRef<Http>,
         message_id: M,
@@ -764,12 +713,7 @@
     /// [`ModelError::MessageTooLong`]: ../error/enum.Error.html#variant.MessageTooLong
     /// [`Message`]: struct.Message.html
     /// [Send Messages]: ../permissions/struct.Permissions.html#associatedconstant.SEND_MESSAGES
-<<<<<<< HEAD
-    #[cfg(feature = "client")]
     pub async fn send_message<'a, F>(&self, cache_http: impl CacheHttp, f: F) -> Result<Message>
-=======
-    pub fn send_message<'a, F>(&self, cache_http: impl CacheHttp, f: F) -> Result<Message>
->>>>>>> 3135e0f3
     where for <'b> F: FnOnce(&'b mut CreateMessage<'a>) -> &'b mut CreateMessage<'a> {
         #[cfg(feature = "cache")]
         {
