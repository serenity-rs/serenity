--- conflicted
+++ resolved
@@ -74,13 +74,7 @@
 /// receive, acting as a "ping-pong" bot is simple:
 ///
 /// ```no_run
-<<<<<<< HEAD
 /// # fn main() {
-=======
-/// extern crate serenity;
-///
-/// # fn try_main() -> Result<(), Box<std::error::Error>> {
->>>>>>> 38995479
 /// use serenity::prelude::*;
 /// use serenity::model::prelude::*;
 /// use serenity::Client;
@@ -97,15 +91,8 @@
 ///
 /// let mut client = Client::new("my token here", Handler).expect("Could not create new client.");
 ///
-<<<<<<< HEAD
 /// client.start().expect("Could not start client.");
 /// # }
-=======
-/// client.start();
-/// # Ok(()) }
-/// #
-/// # fn main() { try_main().unwrap(); }
->>>>>>> 38995479
 /// ```
 ///
 /// [`Shard`]: ../gateway/struct.Shard.html
@@ -184,15 +171,8 @@
     ///     data.insert::<MessageEventCounter>(HashMap::default());
     /// }
     ///
-<<<<<<< HEAD
     /// client.start().expect("Could not start client.");
     /// # }
-=======
-    /// client.start()?;
-    /// # Ok(()) }
-    /// #
-    /// # fn main() { try_main().unwrap(); }
->>>>>>> 38995479
     /// ```
     ///
     /// Refer to [example 05] for an example on using the `data` field.
