--- conflicted
+++ resolved
@@ -125,12 +125,7 @@
     /// - [`Event::MessageDeleteBulk`]
     /// - [`Event::MessageUpdate`]
     ///
-<<<<<<< HEAD
-    /// ```rust,no_run
-    /// // Of note, this imports `typemap`'s `Key` as `TypeMapKey`.
-=======
     /// ```rust,ignore
->>>>>>> f02a0dfe
     /// use serenity::prelude::*;
     /// use serenity::model::prelude::*;
     /// use std::collections::HashMap;
@@ -195,18 +190,7 @@
     /// [`Event::MessageDeleteBulk`]: ../model/event/enum.Event.html#variant.MessageDeleteBulk
     /// [`Event::MessageUpdate`]: ../model/event/enum.Event.html#variant.MessageUpdate
     /// [example 05]: https://github.com/serenity-rs/serenity/tree/current/examples/05_command_framework
-<<<<<<< HEAD
-    pub data: Arc<RwLock<ShareMap>>,
-=======
     pub data: Arc<RwLock<TypeMap>>,
-    /// A vector of all active shards that have received their [`Event::Ready`]
-    /// payload, and have dispatched to [`on_ready`] if an event handler was
-    /// configured.
-    ///
-    /// [`Event::Ready`]: ../model/event/enum.Event.html#variant.Ready
-    /// [`on_ready`]: #method.on_ready
-    #[cfg(feature = "framework")] framework: Arc<Mutex<Option<Box<dyn Framework + Send>>>>,
->>>>>>> f02a0dfe
     /// A HashMap of all shards instantiated by the Client.
     ///
     /// The key is the shard ID and the value is the shard itself.
@@ -379,13 +363,8 @@
 
         let name = "serenity client".to_owned();
         let threadpool = ThreadPool::with_name(name, 5);
-<<<<<<< HEAD
         let url = Arc::new(Mutex::new(http.get_gateway().await?.url));
-        let data = Arc::new(RwLock::new(ShareMap::custom()));
-=======
-        let url = Arc::new(Mutex::new(http.get_gateway()?.url));
         let data = Arc::new(RwLock::new(TypeMap::new()));
->>>>>>> f02a0dfe
 
         #[cfg(feature = "voice")]
         let voice_manager = Arc::new(Mutex::new(ClientVoiceManager::new(
@@ -421,12 +400,8 @@
                 ws_url: &url,
                 cache_and_http: &cache_and_http,
                 guild_subscriptions,
-<<<<<<< HEAD
+                intents,
             }).await
-=======
-                intents,
-            })
->>>>>>> f02a0dfe
         };
 
         Ok(Client {
