use crate::gateway::InterMessage;
use crate::internal::prelude::*;
use crate::CacheAndHttp;
use tokio::{
    time::timeout,
    sync::{Mutex, RwLock},
};
use std::{
    collections::{HashMap, VecDeque},
    sync::Arc,
};
use futures::{
    stream::StreamExt,
    channel::mpsc::{
        self,
        UnboundedSender as Sender,
        UnboundedReceiver as Receiver,
    },
};
use super::super::super::{EventHandler, RawEventHandler};
use super::{
    GatewayIntents,
    ShardClientMessage,
    ShardId,
    ShardManagerMessage,
    ShardManagerMonitor,
    ShardQueuer,
    ShardQueuerMessage,
    ShardRunnerInfo,
};
use threadpool::ThreadPool;
use log::{info, warn};

use crate::utils::TypeMap;
#[cfg(feature = "framework")]
use crate::framework::Framework;
#[cfg(feature = "voice")]
use crate::client::bridge::voice::ClientVoiceManager;

/// A manager for handling the status of shards by starting them, restarting
/// them, and stopping them when required.
///
/// **Note**: The [`Client`] internally uses a shard manager. If you are using a
/// Client, then you do not need to make one of these.
///
/// # Examples
///
/// Initialize a shard manager with a framework responsible for shards 0 through
/// 2, of 5 total shards:
///
/// ```rust,no_run
/// # use std::error::Error;
/// #
/// # #[cfg(feature = "voice")]
/// # use serenity::client::bridge::voice::ClientVoiceManager;
/// # #[cfg(feature = "voice")]
/// # use serenity::model::id::UserId;
/// # #[cfg(feature = "cache")]
/// # use serenity::cache::Cache;
/// #
/// # #[cfg(feature = "framework")]
/// # async fn run() -> Result<(), Box<dyn Error>> {
/// #
/// use tokio::sync::{Mutex, RwLock};
/// use serenity::client::bridge::gateway::{ShardManager, ShardManagerOptions};
/// use serenity::client::{EventHandler, RawEventHandler};
/// use serenity::http::Http;
/// use serenity::CacheAndHttp;
/// use serenity::prelude::*;
/// use std::sync::Arc;
/// use std::env;
/// use threadpool::ThreadPool;
///
/// struct Handler;
///
/// impl EventHandler for Handler { }
/// impl RawEventHandler for Handler { }
///
/// # let cache_and_http = Arc::new(CacheAndHttp::default());
/// # let http = &cache_and_http.http;
<<<<<<< HEAD
/// let gateway_url = Arc::new(Mutex::new(http.get_gateway().await?.url));
/// let data = Arc::new(RwLock::new(ShareMap::custom()));
=======
/// let gateway_url = Arc::new(Mutex::new(http.get_gateway()?.url));
/// let data = Arc::new(RwLock::new(TypeMap::new()));
>>>>>>> f02a0dfe
/// let event_handler = Arc::new(Handler) as Arc<dyn EventHandler>;
/// let framework = Arc::new(None);
/// let threadpool = ThreadPool::with_name("my threadpool".to_owned(), 5);
///
/// ShardManager::new(ShardManagerOptions {
///     data: &data,
///     event_handler: &Some(event_handler),
///     raw_event_handler: &None,
///     framework: &framework,
///     // the shard index to start initiating from
///     shard_index: 0,
///     // the number of shards to initiate (this initiates 0, 1, and 2)
///     shard_init: 3,
///     // the total number of shards in use
///     shard_total: 5,
///     threadpool,
///     # #[cfg(feature = "voice")]
///     # voice_manager: &Arc::new(Mutex::new(ClientVoiceManager::new(0, UserId(0)))),
///     ws_url: &gateway_url,
///     # cache_and_http: &cache_and_http,
///     guild_subscriptions: true,
///     intents: None,
/// });
/// #     Ok(())
/// # }
<<<<<<< HEAD
=======
/// #
/// # #[cfg(not(feature = "framework"))]
/// # fn try_main() -> Result<(), Box<dyn Error>> {
/// #     Ok(())
/// # }
/// #
/// # fn main() {
/// #     try_main().unwrap();
/// # }
>>>>>>> f02a0dfe
/// ```
///
/// [`Client`]: ../../struct.Client.html
#[derive(Debug)]
pub struct ShardManager {
    monitor_tx: Sender<ShardManagerMessage>,
    /// The shard runners currently managed.
    ///
    /// **Note**: It is highly unrecommended to mutate this yourself unless you
    /// need to. Instead prefer to use methods on this struct that are provided
    /// where possible.
    pub runners: Arc<Mutex<HashMap<ShardId, ShardRunnerInfo>>>,
    /// The index of the first shard to initialize, 0-indexed.
    shard_index: u64,
    /// The number of shards to initialize.
    shard_init: u64,
    /// The total shards in use, 1-indexed.
    shard_total: u64,
    shard_queuer: Sender<ShardQueuerMessage>,
    shard_shutdown: Receiver<ShardId>,
}

impl ShardManager {
    /// Creates a new shard manager, returning both the manager and a monitor
    /// for usage in a separate thread.
    pub async fn new(opt: ShardManagerOptions<'_>) -> (Arc<Mutex<Self>>, ShardManagerMonitor) {
        let (thread_tx, thread_rx) = mpsc::unbounded();
        let (shard_queue_tx, shard_queue_rx) = mpsc::unbounded();

        let runners = Arc::new(Mutex::new(HashMap::new()));

        let mut shard_queuer = ShardQueuer {
            data: Arc::clone(opt.data),
            event_handler: opt.event_handler.as_ref().map(|h| Arc::clone(h)),
            raw_event_handler: opt.raw_event_handler.as_ref().map(|rh| Arc::clone(rh)),
            #[cfg(feature = "framework")]
            framework: Arc::clone(opt.framework),
            last_start: None,
            manager_tx: thread_tx.clone(),
            queue: VecDeque::new(),
            runners: Arc::clone(&runners),
            rx: shard_queue_rx,
            #[cfg(feature = "voice")]
            voice_manager: Arc::clone(opt.voice_manager),
            ws_url: Arc::clone(opt.ws_url),
            cache_and_http: Arc::clone(&opt.cache_and_http),
            guild_subscriptions: opt.guild_subscriptions,
            intents: opt.intents,
        };

        tokio::spawn(async move {
            shard_queuer.run().await;
        });

        let (shutdown_send, shutdown_recv) = mpsc::unbounded();
        let manager = Arc::new(Mutex::new(Self {
            monitor_tx: thread_tx,
            shard_index: opt.shard_index,
            shard_init: opt.shard_init,
            shard_queuer: shard_queue_tx,
            shard_total: opt.shard_total,
            shard_shutdown: shutdown_recv,
            runners,
        }));

        (Arc::clone(&manager), ShardManagerMonitor {
            rx: thread_rx,
            manager,
            shutdown: shutdown_send,
        })
    }

    /// Returns whether the shard manager contains either an active instance of
    /// a shard runner responsible for the given ID.
    ///
    /// If a shard has been queued but has not yet been initiated, then this
    /// will return `false`. Consider double-checking [`is_responsible_for`] to
    /// determine whether this shard manager is responsible for the given shard.
    ///
    /// [`is_responsible_for`]: #method.is_responsible_for
    pub async fn has(&self, shard_id: ShardId) -> bool {
        self.runners.lock().await.contains_key(&shard_id)
    }

    /// Initializes all shards that the manager is responsible for.
    ///
    /// This will communicate shard boots with the [`ShardQueuer`] so that they
    /// are properly queued.
    ///
    /// [`ShardQueuer`]: struct.ShardQueuer.html
    pub fn initialize(&mut self) -> Result<()> {
        let shard_to = self.shard_index + self.shard_init;

        for shard_id in self.shard_index..shard_to {
            let shard_total = self.shard_total;
            self.boot([ShardId(shard_id), ShardId(shard_total)]);
        }

        Ok(())
    }

    /// Sets the new sharding information for the manager.
    ///
    /// This will shutdown all existing shards.
    ///
    /// This will _not_ instantiate the new shards.
    pub async fn set_shards(&mut self, index: u64, init: u64, total: u64) {
        self.shutdown_all().await;

        self.shard_index = index;
        self.shard_init = init;
        self.shard_total = total;
    }

    /// Restarts a shard runner.
    ///
    /// This sends a shutdown signal to a shard's associated [`ShardRunner`],
    /// and then queues a initialization of a shard runner for the same shard
    /// via the [`ShardQueuer`].
    ///
    /// # Examples
    ///
    /// Creating a client and then restarting a shard by ID:
    ///
    /// _(note: in reality this precise code doesn't have an effect since the
    /// shard would not yet have been initialized via [`initialize`], but the
    /// concept is the same)_
    ///
    /// ```rust,no_run
    /// use serenity::client::bridge::gateway::ShardId;
    /// use serenity::client::{Client, EventHandler};
    /// use std::env;
    ///
    /// struct Handler;
    ///
    /// impl EventHandler for Handler { }
    ///
    /// # async fn run() -> Result<(), Box<dyn std::error::Error>> {
    /// let token = std::env::var("DISCORD_TOKEN")?;
    /// let mut client = Client::new(&token, Handler).await?;
    ///
    /// // restart shard ID 7
    /// client.shard_manager.lock().await.restart(ShardId(7)).await;
    /// #     Ok(())
    /// # }
    /// ```
    ///
    /// [`ShardQueuer`]: struct.ShardQueuer.html
    /// [`ShardRunner`]: struct.ShardRunner.html
    /// [`initialize`]: #method.initialize
    pub async fn restart(&mut self, shard_id: ShardId) {
        info!("Restarting shard {}", shard_id);
<<<<<<< HEAD
        self.shutdown(shard_id, 4000).await;
=======
        self.shutdown(shard_id, 4000);
>>>>>>> f02a0dfe

        let shard_total = self.shard_total;

        self.boot([shard_id, ShardId(shard_total)]);
    }

    /// Returns the [`ShardId`]s of the shards that have been instantiated and
    /// currently have a valid [`ShardRunner`].
    ///
    /// [`ShardId`]: struct.ShardId.html
    /// [`ShardRunner`]: struct.ShardRunner.html
    pub async fn shards_instantiated(&self) -> Vec<ShardId> {
        self.runners.lock().await.keys().cloned().collect()
    }

    /// Attempts to shut down the shard runner by Id.
    ///
    /// Returns a boolean indicating whether a shard runner was present. This is
    /// _not_ necessary an indicator of whether the shard runner was
    /// successfully shut down.
    ///
    /// **Note**: If the receiving end of an mpsc channel - theoretically owned
    /// by the shard runner - no longer exists, then the shard runner will not
    /// know it should shut down. This _should never happen_. It may already be
    /// stopped.
<<<<<<< HEAD
    pub async fn shutdown(&mut self, shard_id: ShardId, code: u16) -> bool {
        info!("Shutting down shard {}", shard_id);

        if let Some(runner) = self.runners.lock().await.get(&shard_id) {
=======
    pub fn shutdown(&mut self, shard_id: ShardId, code: u16) -> bool {
        info!("Shutting down shard {}", shard_id);

        if let Some(runner) = self.runners.lock().get(&shard_id) {
>>>>>>> f02a0dfe
            let shutdown = ShardManagerMessage::Shutdown(shard_id, code);
            let client_msg = ShardClientMessage::Manager(shutdown);
            let msg = InterMessage::Client(Box::new(client_msg));

            if let Err(why) = runner.runner_tx.unbounded_send(msg) {
                warn!(
                    "Failed to cleanly shutdown shard {}: {:?}",
                    shard_id,
                    why,
                );
            }

            const TIMEOUT: tokio::time::Duration = tokio::time::Duration::from_secs(5);

            match timeout(TIMEOUT, self.shard_shutdown.next()).await {
                Ok(Some(shutdown_shard_id)) =>
                    if shutdown_shard_id != shard_id {
                        warn!(
                            "Failed to cleanly shutdown shard {}: Shutdown channel sent incorrect ID",
                            shard_id,
                        );
                    },
                Ok(None) => (),
                Err(why) => warn!(
                    "Failed to cleanly shutdown shard {}: {:?}",
                    shard_id,
                    why,
                ),
            }
        }

        self.runners.lock().await.remove(&shard_id).is_some()
    }

    /// Sends a shutdown message for all shards that the manager is responsible
    /// for that are still known to be running.
    ///
    /// If you only need to shutdown a select number of shards, prefer looping
    /// over the [`shutdown`] method.
    ///
    /// [`shutdown`]: #method.shutdown
    pub async fn shutdown_all(&mut self) {
        let keys = {
            let runners = self.runners.lock().await;

            if runners.is_empty() {
                return;
            }

            runners.keys().cloned().collect::<Vec<_>>()
        };

        info!("Shutting down all shards");

        for shard_id in keys {
<<<<<<< HEAD
            self.shutdown(shard_id, 1000).await;
=======
            self.shutdown(shard_id, 1000);
>>>>>>> f02a0dfe
        }

        let _ = self.shard_queuer.unbounded_send(ShardQueuerMessage::Shutdown);
        let _ = self.monitor_tx.unbounded_send(ShardManagerMessage::ShutdownInitiated);
    }

    fn boot(&mut self, shard_info: [ShardId; 2]) {
        info!("Telling shard queuer to start shard {}", shard_info[0]);

        let msg = ShardQueuerMessage::Start(shard_info[0], shard_info[1]);
        let _ = self.shard_queuer.unbounded_send(msg);
    }
}

impl Drop for ShardManager {
    /// A custom drop implementation to clean up after the manager.
    ///
    /// This shuts down all active [`ShardRunner`]s and attempts to tell the
    /// [`ShardQueuer`] to shutdown.
    ///
    /// [`ShardQueuer`]: struct.ShardQueuer.html
    /// [`ShardRunner`]: struct.ShardRunner.html
    fn drop(&mut self) {
        futures::executor::block_on(self.shutdown_all());

        if let Err(why) = self.shard_queuer.unbounded_send(ShardQueuerMessage::Shutdown) {
            warn!("Failed to send shutdown to shard queuer: {:?}", why);
        }
    }
}

pub struct ShardManagerOptions<'a> {
    pub data: &'a Arc<RwLock<TypeMap>>,
    pub event_handler: &'a Option<Arc<dyn EventHandler>>,
    pub raw_event_handler: &'a Option<Arc<dyn RawEventHandler>>,
    #[cfg(feature = "framework")]
    pub framework: &'a Arc<Option<Box<dyn Framework + Send + Sync>>>,
    pub shard_index: u64,
    pub shard_init: u64,
    pub shard_total: u64,
    pub threadpool: ThreadPool,
    #[cfg(feature = "voice")]
    pub voice_manager: &'a Arc<Mutex<ClientVoiceManager>>,
    pub ws_url: &'a Arc<Mutex<String>>,
    pub cache_and_http: &'a Arc<CacheAndHttp>,
    pub guild_subscriptions: bool,
    pub intents: Option<GatewayIntents>,
}<|MERGE_RESOLUTION|>--- conflicted
+++ resolved
@@ -78,13 +78,8 @@
 ///
 /// # let cache_and_http = Arc::new(CacheAndHttp::default());
 /// # let http = &cache_and_http.http;
-<<<<<<< HEAD
-/// let gateway_url = Arc::new(Mutex::new(http.get_gateway().await?.url));
-/// let data = Arc::new(RwLock::new(ShareMap::custom()));
-=======
 /// let gateway_url = Arc::new(Mutex::new(http.get_gateway()?.url));
 /// let data = Arc::new(RwLock::new(TypeMap::new()));
->>>>>>> f02a0dfe
 /// let event_handler = Arc::new(Handler) as Arc<dyn EventHandler>;
 /// let framework = Arc::new(None);
 /// let threadpool = ThreadPool::with_name("my threadpool".to_owned(), 5);
@@ -110,18 +105,6 @@
 /// });
 /// #     Ok(())
 /// # }
-<<<<<<< HEAD
-=======
-/// #
-/// # #[cfg(not(feature = "framework"))]
-/// # fn try_main() -> Result<(), Box<dyn Error>> {
-/// #     Ok(())
-/// # }
-/// #
-/// # fn main() {
-/// #     try_main().unwrap();
-/// # }
->>>>>>> f02a0dfe
 /// ```
 ///
 /// [`Client`]: ../../struct.Client.html
@@ -274,11 +257,7 @@
     /// [`initialize`]: #method.initialize
     pub async fn restart(&mut self, shard_id: ShardId) {
         info!("Restarting shard {}", shard_id);
-<<<<<<< HEAD
         self.shutdown(shard_id, 4000).await;
-=======
-        self.shutdown(shard_id, 4000);
->>>>>>> f02a0dfe
 
         let shard_total = self.shard_total;
 
@@ -304,17 +283,10 @@
     /// by the shard runner - no longer exists, then the shard runner will not
     /// know it should shut down. This _should never happen_. It may already be
     /// stopped.
-<<<<<<< HEAD
     pub async fn shutdown(&mut self, shard_id: ShardId, code: u16) -> bool {
         info!("Shutting down shard {}", shard_id);
 
         if let Some(runner) = self.runners.lock().await.get(&shard_id) {
-=======
-    pub fn shutdown(&mut self, shard_id: ShardId, code: u16) -> bool {
-        info!("Shutting down shard {}", shard_id);
-
-        if let Some(runner) = self.runners.lock().get(&shard_id) {
->>>>>>> f02a0dfe
             let shutdown = ShardManagerMessage::Shutdown(shard_id, code);
             let client_msg = ShardClientMessage::Manager(shutdown);
             let msg = InterMessage::Client(Box::new(client_msg));
@@ -370,11 +342,7 @@
         info!("Shutting down all shards");
 
         for shard_id in keys {
-<<<<<<< HEAD
             self.shutdown(shard_id, 1000).await;
-=======
-            self.shutdown(shard_id, 1000);
->>>>>>> f02a0dfe
         }
 
         let _ = self.shard_queuer.unbounded_send(ShardQueuerMessage::Shutdown);
