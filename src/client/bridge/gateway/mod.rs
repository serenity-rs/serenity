//! The client gateway bridge is support essential for the [`client`] module.
//!
//! This is made available for user use if one wishes to be lower-level or avoid
//! the higher functionality of the [`Client`].
//!
//! Of interest are three pieces:
//!
//! ### [`ShardManager`]
//!
//! The shard manager is responsible for being a clean interface between the
//! user and the shard runners, providing essential functions such as
//! [`ShardManager::shutdown`] to shutdown a shard and [`ShardManager::restart`]
//! to restart a shard.
//!
//! If you are using the `Client`, this is likely the only piece of interest to
//! you. Refer to [its documentation][`ShardManager`] for more information.
//!
//! ### [`ShardQueuer`]
//!
//! The shard queuer is a light wrapper around an mpsc receiver that receives
//! [`ShardManagerMessage`]s. It should be run in its own thread so it can
//! receive messages to start shards in a queue.
//!
//! Refer to [its documentation][`ShardQueuer`] for more information.
//!
//! ### [`ShardRunner`]
//!
//! The shard runner is responsible for actually running a shard and
//! communicating with its respective WebSocket client.
//!
//! It is performs all actions such as sending a presence update over the client
//! and, with the help of the [`Shard`], will be able to determine what to do.
//! This is, for example, whether to reconnect, resume, or identify with the
//! gateway.
//!
//! ### In Conclusion
//!
//! For almost every - if not every - use case, you only need to _possibly_ be
//! concerned about the [`ShardManager`] in this module.
//!
//! [`client`]: crate::client
//! [`Client`]: crate::Client
//! [`Shard`]: crate::gateway::Shard

pub mod event;

mod shard_manager;
mod shard_manager_monitor;
mod shard_messenger;
mod shard_queuer;
mod shard_runner;
mod shard_runner_message;
mod intents;

pub use self::shard_manager::{ShardManager, ShardManagerOptions};
pub use self::shard_manager_monitor::{ShardManagerMonitor, ShardManagerError};
pub use self::shard_messenger::ShardMessenger;
pub use self::shard_queuer::ShardQueuer;
pub use self::shard_runner::{ShardRunner, ShardRunnerOptions};
pub use self::shard_runner_message::{ShardRunnerMessage, ChunkGuildFilter};
pub use self::intents::GatewayIntents;

use std::{
    fmt::{
        Display,
        Formatter,
        Result as FmtResult
    },
    time::Duration as StdDuration
};
use crate::gateway::ConnectionStage;

/// A message either for a [`ShardManager`] or a [`ShardRunner`].
// Once we can use `Box` as part of a pattern, we will reconsider boxing.
#[allow(clippy::large_enum_variant)]
#[derive(Clone, Debug)]
pub enum ShardClientMessage {
    /// A message intended to be worked with by a [`ShardManager`].
    Manager(ShardManagerMessage),
    /// A message intended to be worked with by a [`ShardRunner`].
    Runner(ShardRunnerMessage),
}

/// A message for a [`ShardManager`] relating to an operation with a shard.
#[derive(Clone, Debug, Eq, Hash, PartialEq, PartialOrd, Ord)]
pub enum ShardManagerMessage {
    /// Indicator that a [`ShardManagerMonitor`] should restart a shard.
    Restart(ShardId),
    /// An update from a shard runner,
    ShardUpdate {
        id: ShardId,
        latency: Option<StdDuration>,
        stage: ConnectionStage,
    },
    /// Indicator that a [`ShardManagerMonitor`] should fully shutdown a shard
    /// without bringing it back up.
<<<<<<< HEAD
    ///
    /// [`ShardManagerMonitor`]: struct.ShardManagerMonitor.html
=======
>>>>>>> 51dc943b
    Shutdown(ShardId, u16),
    /// Indicator that a [`ShardManagerMonitor`] should fully shutdown all shards
    /// and end its monitoring process for the [`ShardManager`].
    ShutdownAll,
    /// Indicator that a [`ShardManager`] has initiated a shutdown, and for the
    /// component that receives this to also shutdown with no further action
    /// taken.
    ShutdownInitiated,
    /// Indicator that a [`ShardRunner`] has finished the shutdown of a shard, allowing it to
    /// move toward the next one.
    ShutdownFinished(ShardId),
    /// Indicator that a shard sent invalid authentication (a bad token) when identifying with the gateway.
    /// Emitted when a shard receives an [`InvalidAuthentication`] Error
    ///
    /// [`InvalidAuthentication`]: crate::gateway::GatewayError::InvalidAuthentication
    ShardInvalidAuthentication,
    /// Indicator that a shard provided undocumented gateway intents.
    /// Emitted when a shard received an [`InvalidGatewayIntents`] error.
    ///
    /// [`InvalidGatewayIntents`]: crate::gateway::GatewayError::InvalidGatewayIntents
    ShardInvalidGatewayIntents,
    /// If a connection has been established but privileged gateway intents
    /// were provided without enabling them prior.
    /// Emitted when a shard received a [`DisallowedGatewayIntents`] error.
    ///
    /// [`DisallowedGatewayIntents`]: crate::gateway::GatewayError::DisallowedGatewayIntents
    ShardDisallowedGatewayIntents,
}

/// A message to be sent to the [`ShardQueuer`].
///
/// This should usually be wrapped in a [`ShardClientMessage`].
#[derive(Clone, Debug)]
pub enum ShardQueuerMessage {
    /// Message to start a shard, where the 0-index element is the ID of the
    /// Shard to start and the 1-index element is the total shards in use.
    Start(ShardId, ShardId),
    /// Message to shutdown the shard queuer.
    Shutdown,
    /// Message to dequeue/shutdown a shard.
    ShutdownShard(ShardId, u16),
}

/// A light tuplestruct wrapper around a u64 to verify type correctness when
/// working with the IDs of shards.
#[derive(Clone, Copy, Debug, Eq, Hash, PartialEq, PartialOrd, Ord)]
pub struct ShardId(pub u64);

impl Display for ShardId {
    fn fmt(&self, f: &mut Formatter<'_>) -> FmtResult {
        write!(f, "{}", self.0)
    }
}

/// Information about a [`ShardRunner`].
///
/// The [`ShardId`] is not included because, as it stands, you probably already
/// know the Id if you obtained this.
#[derive(Debug)]
pub struct ShardRunnerInfo {
    /// The latency between when a heartbeat was sent and when the
    /// acknowledgement was received.
    pub latency: Option<StdDuration>,
    /// The channel used to communicate with the shard runner, telling it
    /// what to do with regards to its status.
    pub runner_tx: ShardMessenger,
    /// The current connection stage of the shard.
    pub stage: ConnectionStage,
}

impl AsRef<ShardMessenger> for ShardRunnerInfo {
    fn as_ref(&self) -> &ShardMessenger {
        &self.runner_tx
    }
}<|MERGE_RESOLUTION|>--- conflicted
+++ resolved
@@ -94,11 +94,6 @@
     },
     /// Indicator that a [`ShardManagerMonitor`] should fully shutdown a shard
     /// without bringing it back up.
-<<<<<<< HEAD
-    ///
-    /// [`ShardManagerMonitor`]: struct.ShardManagerMonitor.html
-=======
->>>>>>> 51dc943b
     Shutdown(ShardId, u16),
     /// Indicator that a [`ShardManagerMonitor`] should fully shutdown all shards
     /// and end its monitoring process for the [`ShardManager`].
