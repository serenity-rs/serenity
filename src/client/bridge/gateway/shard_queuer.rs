use crate::gateway::{InterMessage, Shard};
use crate::internal::prelude::*;
use crate::CacheAndHttp;
use tokio::sync::{Mutex, RwLock};
use std::{
    collections::{HashMap, VecDeque},
    sync::Arc,
};
use futures::{
    StreamExt,
    channel::mpsc::{UnboundedSender as Sender, UnboundedReceiver as Receiver},
};
use tokio::time::{delay_for, timeout, Duration, Instant};
use crate::client::{EventHandler, RawEventHandler};
use super::{
    GatewayIntents,
    ShardId,
    ShardClientMessage,
    ShardManagerMessage,
    ShardMessenger,
    ShardQueuerMessage,
    ShardRunner,
    ShardRunnerInfo,
    ShardRunnerOptions,
};
use crate::gateway::ConnectionStage;
<<<<<<< HEAD
use log::{debug, info, warn};
=======
use tracing::{debug, info, warn, instrument};
>>>>>>> 51dc943b

use typemap_rev::TypeMap;
#[cfg(feature = "voice")]
use crate::client::bridge::voice::VoiceGatewayManager;
#[cfg(feature = "framework")]
use crate::framework::Framework;

const WAIT_BETWEEN_BOOTS_IN_SECONDS: u64 = 5;

/// The shard queuer is a simple loop that runs indefinitely to manage the
/// startup of shards.
///
/// A shard queuer instance _should_ be run in its own thread, due to the
/// blocking nature of the loop itself as well as a 5 second thread sleep
/// between shard starts.
pub struct ShardQueuer {
    /// A copy of [`Client::data`] to be given to runners for contextual
    /// dispatching.
    ///
    /// [`Client::data`]: crate::Client::data
    pub data: Arc<RwLock<TypeMap>>,
    /// A reference to an `EventHandler`, such as the one given to the
    /// [`Client`].
    ///
    /// [`Client`]: crate::Client
    pub event_handler: Option<Arc<dyn EventHandler>>,
    /// A reference to an `RawEventHandler`, such as the one given to the
    /// [`Client`].
    ///
    /// [`Client`]: crate::Client
    pub raw_event_handler: Option<Arc<dyn RawEventHandler>>,
    /// A copy of the framework
    #[cfg(feature = "framework")]
    pub framework: Arc<Box<dyn Framework + Send + Sync>>,
    /// The instant that a shard was last started.
    ///
    /// This is used to determine how long to wait between shard IDENTIFYs.
    pub last_start: Option<Instant>,
    /// A copy of the sender channel to communicate with the
    /// [`ShardManagerMonitor`].
    ///
    /// [`ShardManagerMonitor`]: super::ShardManagerMonitor
    pub manager_tx: Sender<ShardManagerMessage>,
    /// The shards that are queued for booting.
    ///
    /// This will typically be filled with previously failed boots.
    pub queue: VecDeque<(u64, u64)>,
    /// A copy of the map of shard runners.
    pub runners: Arc<Mutex<HashMap<ShardId, ShardRunnerInfo>>>,
    /// A receiver channel for the shard queuer to be told to start shards.
    pub rx: Receiver<ShardQueuerMessage>,
    /// A copy of the client's voice manager.
    #[cfg(feature = "voice")]
    pub voice_manager: Option<Arc<dyn VoiceGatewayManager + Send + Sync + 'static>>,
    /// A copy of the URI to use to connect to the gateway.
    pub ws_url: Arc<Mutex<String>>,
    pub cache_and_http: Arc<CacheAndHttp>,
    pub intents: GatewayIntents,
}

impl ShardQueuer {
    /// Begins the shard queuer loop.
    ///
    /// This will loop over the internal [`rx`] for [`ShardQueuerMessage`]s,
    /// blocking for messages on what to do.
    ///
    /// If a [`ShardQueuerMessage::Start`] is received, this will:
    ///
    /// 1. Check how much time has passed since the last shard was started
    /// 2. If the amount of time is less than the ratelimit, it will sleep until
    /// that time has passed
    /// 3. Start the shard by ID
    ///
    /// If a [`ShardQueuerMessage::Shutdown`] is received, this will return and
    /// the loop will be over.
    ///
    /// **Note**: This should be run in its own thread due to the blocking
    /// nature of the loop.
    ///
    /// [`rx`]: Self::rx
    #[instrument(skip(self))]
    pub async fn run(&mut self) {
        // The duration to timeout from reads over the Rx channel. This can be
        // done in a loop, and if the read times out then a shard can be
        // started if one is presently waiting in the queue.
        const TIMEOUT: Duration = Duration::from_secs(WAIT_BETWEEN_BOOTS_IN_SECONDS);

        loop {
            match timeout(TIMEOUT, self.rx.next()).await {
                Ok(Some(ShardQueuerMessage::Shutdown)) => {
                    debug!("[Shard Queuer] Received to shutdown.");
                    self.shutdown_runners().await;

                    break
                },
                Ok(Some(ShardQueuerMessage::ShutdownShard(shard, code))) => {
                    debug!("[Shard Queuer] Received to shutdown shard {} with {}.", shard.0, code);
                    self.shutdown(shard, code).await;
                },
                Ok(Some(ShardQueuerMessage::Start(id, total))) => {
                    debug!("[Shard Queuer] Received to start shard {} of {}.", id.0, total.0);
                    self.checked_start(id.0, total.0).await;
                },
                Ok(None) => break,
                Err(_) => {
                    if let Some((id, total)) = self.queue.pop_front() {
                        self.checked_start(id, total).await;
                    }
                },
            }
        }
    }

    #[instrument(skip(self))]
    async fn check_last_start(&mut self) {
        let instant = match self.last_start {
            Some(instant) => instant,
            None => return,
        };

        // We must wait 5 seconds between IDENTIFYs to avoid session
        // invalidations.
        let duration = Duration::from_secs(WAIT_BETWEEN_BOOTS_IN_SECONDS);
        let elapsed = instant.elapsed();

        if elapsed >= duration {
            return;
        }

        let to_sleep = duration - elapsed;

        delay_for(to_sleep).await;
    }

    #[instrument(skip(self))]
    async fn checked_start(&mut self, id: u64, total: u64) {
        debug!("[Shard Queuer] Checked start for shard {} out of {}", id, total);
        self.check_last_start().await;

        if let Err(why) = self.start(id, total).await {
            warn!("[Shard Queuer] Err starting shard {}: {:?}", id, why);
            info!("[Shard Queuer] Re-queueing start of shard {}", id);

            self.queue.push_back((id, total));
        }

        self.last_start = Some(Instant::now());
    }

    #[instrument(skip(self))]
    async fn start(&mut self, shard_id: u64, shard_total: u64) -> Result<()> {
        let shard_info = [shard_id, shard_total];

        let shard = Shard::new(
            Arc::clone(&self.ws_url),
            &self.cache_and_http.http.token,
            shard_info,
            self.intents,
        ).await?;

        let mut runner = ShardRunner::new(ShardRunnerOptions {
            data: Arc::clone(&self.data),
            event_handler: self.event_handler.as_ref().map(|eh| Arc::clone(eh)),
            raw_event_handler: self.raw_event_handler.as_ref().map(|rh| Arc::clone(rh)),
            #[cfg(feature = "framework")]
            framework: Arc::clone(&self.framework),
            manager_tx: self.manager_tx.clone(),
            #[cfg(feature = "voice")]
            voice_manager: self.voice_manager.clone(),
            shard,
            cache_and_http: Arc::clone(&self.cache_and_http),
        });

        let runner_info = ShardRunnerInfo {
            latency: None,
            runner_tx: ShardMessenger::new(runner.runner_tx()),
            stage: ConnectionStage::Disconnected,
        };

<<<<<<< HEAD
        thread::spawn(move || {
            let _ = runner.run();
=======
        tokio::spawn(async move {
            let _ = runner.run().await;
>>>>>>> 51dc943b
            debug!("[ShardRunner {:?}] Stopping", runner.shard.shard_info());
        });

        self.runners.lock().await.insert(ShardId(shard_id), runner_info);

        Ok(())
    }

    #[instrument(skip(self))]
    async fn shutdown_runners(&mut self) {
        let keys = {
            let runners = self.runners.lock().await;

            if runners.is_empty() {
                return;
            }

            runners.keys().cloned().collect::<Vec<_>>()
        };

        info!("Shutting down all shards");

        for shard_id in keys {
            self.shutdown(shard_id, 1000).await;
        }
    }

    /// Attempts to shut down the shard runner by Id.
    ///
    /// **Note**: If the receiving end of an mpsc channel - theoretically owned
    /// by the shard runner - no longer exists, then the shard runner will not
    /// know it should shut down. This _should never happen_. It may already be
    /// stopped.
    #[instrument(skip(self))]
    pub async fn shutdown(&mut self, shard_id: ShardId, code: u16) {
        info!("Shutting down shard {}", shard_id);

        if let Some(runner) = self.runners.lock().await.get(&shard_id) {
            let shutdown = ShardManagerMessage::Shutdown(shard_id, code);
            let client_msg = ShardClientMessage::Manager(shutdown);
            let msg = InterMessage::Client(Box::new(client_msg));

            if let Err(why) = runner.runner_tx.tx.unbounded_send(msg) {
                warn!(
                    "Failed to cleanly shutdown shard {} when sending message to shard runner: {:?}",
                    shard_id,
                    why,
                );
            }
        }
    }
}<|MERGE_RESOLUTION|>--- conflicted
+++ resolved
@@ -24,11 +24,7 @@
     ShardRunnerOptions,
 };
 use crate::gateway::ConnectionStage;
-<<<<<<< HEAD
-use log::{debug, info, warn};
-=======
 use tracing::{debug, info, warn, instrument};
->>>>>>> 51dc943b
 
 use typemap_rev::TypeMap;
 #[cfg(feature = "voice")]
@@ -208,13 +204,8 @@
             stage: ConnectionStage::Disconnected,
         };
 
-<<<<<<< HEAD
-        thread::spawn(move || {
-            let _ = runner.run();
-=======
         tokio::spawn(async move {
             let _ = runner.run().await;
->>>>>>> 51dc943b
             debug!("[ShardRunner {:?}] Stopping", runner.shard.shard_info());
         });
 
