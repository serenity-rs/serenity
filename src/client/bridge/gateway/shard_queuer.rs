use crate::gateway::Shard;
use crate::internal::prelude::*;
use crate::CacheAndHttp;
use tokio::sync::Mutex;
use tokio::sync::RwLock;
use std::{
    collections::{HashMap, VecDeque},
    sync::{
        Arc
    },
};
use futures::{
    channel::mpsc::{UnboundedSender as Sender, UnboundedReceiver as Receiver},
    StreamExt,
};
use tokio::time::{delay_for, timeout, Duration, Instant};
use super::super::super::{EventHandler, RawEventHandler};
use super::{
    GatewayIntents,
    ShardId,
    ShardManagerMessage,
    ShardQueuerMessage,
    ShardRunner,
    ShardRunnerInfo,
    ShardRunnerOptions,
};
<<<<<<< HEAD
use typemap::ShareMap;
=======
use threadpool::ThreadPool;
>>>>>>> f02a0dfe
use crate::gateway::ConnectionStage;
use log::{debug, info, warn};

use crate::utils::TypeMap;
#[cfg(feature = "voice")]
use crate::client::bridge::voice::ClientVoiceManager;
#[cfg(feature = "framework")]
use crate::framework::Framework;

const WAIT_BETWEEN_BOOTS_IN_SECONDS: u64 = 5;

/// The shard queuer is a simple loop that runs indefinitely to manage the
/// startup of shards.
///
/// A shard queuer instance _should_ be run in its own thread, due to the
/// blocking nature of the loop itself as well as a 5 second thread sleep
/// between shard starts.
pub struct ShardQueuer {
    /// A copy of [`Client::data`] to be given to runners for contextual
    /// dispatching.
    ///
    /// [`Client::data`]: ../../struct.Client.html#structfield.data
    pub data: Arc<RwLock<TypeMap>>,
    /// A reference to an `EventHandler`, such as the one given to the
    /// [`Client`].
    ///
    /// [`Client`]: ../../struct.Client.html
    pub event_handler: Option<Arc<dyn EventHandler>>,
    /// A reference to an `RawEventHandler`, such as the one given to the
    /// [`Client`].
    ///
    /// [`Client`]: ../../struct.Client.html
    pub raw_event_handler: Option<Arc<dyn RawEventHandler>>,
    /// A copy of the framework
    #[cfg(feature = "framework")]
    pub framework: Arc<Option<Box<dyn Framework + Send + Sync>>>,
    /// The instant that a shard was last started.
    ///
    /// This is used to determine how long to wait between shard IDENTIFYs.
    pub last_start: Option<Instant>,
    /// A copy of the sender channel to communicate with the
    /// [`ShardManagerMonitor`].
    ///
    /// [`ShardManagerMonitor`]: struct.ShardManagerMonitor.html
    pub manager_tx: Sender<ShardManagerMessage>,
    /// The shards that are queued for booting.
    ///
    /// This will typically be filled with previously failed boots.
    pub queue: VecDeque<(u64, u64)>,
    /// A copy of the map of shard runners.
    pub runners: Arc<Mutex<HashMap<ShardId, ShardRunnerInfo>>>,
    /// A receiver channel for the shard queuer to be told to start shards.
    pub rx: Receiver<ShardQueuerMessage>,
    /// A copy of the client's voice manager.
    #[cfg(feature = "voice")]
    pub voice_manager: Arc<Mutex<ClientVoiceManager>>,
    /// A copy of the URI to use to connect to the gateway.
    pub ws_url: Arc<Mutex<String>>,
    pub cache_and_http: Arc<CacheAndHttp>,
    pub guild_subscriptions: bool,
    pub intents: Option<GatewayIntents>
}

impl ShardQueuer {
    /// Begins the shard queuer loop.
    ///
    /// This will loop over the internal [`rx`] for [`ShardQueuerMessage`]s,
    /// blocking for messages on what to do.
    ///
    /// If a [`ShardQueuerMessage::Start`] is received, this will:
    ///
    /// 1. Check how much time has passed since the last shard was started
    /// 2. If the amount of time is less than the ratelimit, it will sleep until
    /// that time has passed
    /// 3. Start the shard by ID
    ///
    /// If a [`ShardQueuerMessage::Shutdown`] is received, this will return and
    /// the loop will be over.
    ///
    /// **Note**: This should be run in its own thread due to the blocking
    /// nature of the loop.
    ///
    /// [`ShardQueuerMessage`]: enum.ShardQueuerMessage.html
    /// [`ShardQueuerMessage::Shutdown`]: enum.ShardQueuerMessage.html#variant.Shutdown
    /// [`ShardQueuerMessage::Start`]: enum.ShardQueuerMessage.html#variant.Start
    /// [`rx`]: #structfield.rx
    pub async fn run(&mut self) {
        // The duration to timeout from reads over the Rx channel. This can be
        // done in a loop, and if the read times out then a shard can be
        // started if one is presently waiting in the queue.
        const TIMEOUT: Duration = Duration::from_secs(WAIT_BETWEEN_BOOTS_IN_SECONDS);

        loop {
            match timeout(TIMEOUT, self.rx.next()).await {
                Ok(Some(ShardQueuerMessage::Shutdown)) => break,
                Ok(Some(ShardQueuerMessage::Start(id, total))) => {
                    self.checked_start(id.0, total.0).await;
                },
                Ok(None) => {
                    break;
                },
                Err(_) => {
                    if let Some((id, total)) = self.queue.pop_front() {
                        self.checked_start(id, total).await;
                    }
                }
            }
        }
    }

    async fn check_last_start(&mut self) {
        let instant = match self.last_start {
            Some(instant) => instant,
            None => return,
        };

        // We must wait 5 seconds between IDENTIFYs to avoid session
        // invalidations.
        let duration = Duration::from_secs(WAIT_BETWEEN_BOOTS_IN_SECONDS);
        let elapsed = instant.elapsed();

        if elapsed >= duration {
            return;
        }

        let to_sleep = duration - elapsed;

        delay_for(to_sleep).await;
    }

    async fn checked_start(&mut self, id: u64, total: u64) {
        self.check_last_start().await;

        if let Err(why) = self.start(id, total).await {
            warn!("Err starting shard {}: {:?}", id, why);
            info!("Re-queueing start of shard {}", id);

            self.queue.push_back((id, total));
        }

        self.last_start = Some(Instant::now());
    }

    async fn start(&mut self, shard_id: u64, shard_total: u64) -> Result<()> {
        let shard_info = [shard_id, shard_total];

        let shard = Shard::new(
            Arc::clone(&self.ws_url),
            &self.cache_and_http.http.token,
            shard_info,
            self.guild_subscriptions,
<<<<<<< HEAD
        ).await?;
=======
            self.intents,
        )?;
>>>>>>> f02a0dfe

        let mut runner = ShardRunner::new(ShardRunnerOptions {
            data: Arc::clone(&self.data),
            event_handler: self.event_handler.as_ref().map(|eh| Arc::clone(eh)),
            raw_event_handler: self.raw_event_handler.as_ref().map(|rh| Arc::clone(rh)),
            #[cfg(feature = "framework")]
            framework: Arc::clone(&self.framework),
            manager_tx: self.manager_tx.clone(),
            #[cfg(feature = "voice")]
            voice_manager: Arc::clone(&self.voice_manager),
            shard,
            cache_and_http: Arc::clone(&self.cache_and_http),
        });

        let runner_info = ShardRunnerInfo {
            latency: None,
            runner_tx: runner.runner_tx(),
            stage: ConnectionStage::Disconnected,
        };

<<<<<<< HEAD
        tokio::spawn(async move {
            let _ = runner.run().await;
=======
        thread::spawn(move || {
            let _ = runner.run();
>>>>>>> f02a0dfe
            debug!("[ShardRunner {:?}] Stopping", runner.shard.shard_info());
        });

        self.runners.lock().await.insert(ShardId(shard_id), runner_info);

        Ok(())
    }
}<|MERGE_RESOLUTION|>--- conflicted
+++ resolved
@@ -24,11 +24,6 @@
     ShardRunnerInfo,
     ShardRunnerOptions,
 };
-<<<<<<< HEAD
-use typemap::ShareMap;
-=======
-use threadpool::ThreadPool;
->>>>>>> f02a0dfe
 use crate::gateway::ConnectionStage;
 use log::{debug, info, warn};
 
@@ -180,12 +175,8 @@
             &self.cache_and_http.http.token,
             shard_info,
             self.guild_subscriptions,
-<<<<<<< HEAD
+            self.intents,
         ).await?;
-=======
-            self.intents,
-        )?;
->>>>>>> f02a0dfe
 
         let mut runner = ShardRunner::new(ShardRunnerOptions {
             data: Arc::clone(&self.data),
@@ -206,13 +197,8 @@
             stage: ConnectionStage::Disconnected,
         };
 
-<<<<<<< HEAD
         tokio::spawn(async move {
             let _ = runner.run().await;
-=======
-        thread::spawn(move || {
-            let _ = runner.run();
->>>>>>> f02a0dfe
             debug!("[ShardRunner {:?}] Stopping", runner.shard.shard_info());
         });
 
