use crate::gateway::{InterMessage, ReconnectType, Shard, ShardAction, GatewayError};
use crate::internal::prelude::*;
use crate::internal::ws_impl::{ReceiverExt, SenderExt};
use crate::model::event::{Event, GatewayEvent};
use crate::CacheAndHttp;
use tokio::sync::RwLock;
use serde::Deserialize;
use std::{
    borrow::Cow,
    sync::Arc,
};
use futures::channel::mpsc::{self, UnboundedReceiver as Receiver, UnboundedSender as Sender};
use futures::{SinkExt, StreamExt};
use crate::client::dispatch::{DispatchEvent, dispatch};
use crate::client::{EventHandler, RawEventHandler};
use super::event::{ClientEvent, ShardStageUpdateEvent};
use super::{ShardClientMessage, ShardId, ShardManagerMessage, ShardRunnerMessage};
use async_tungstenite::tungstenite::{
    self,
    error::Error as TungsteniteError,
    protocol::frame::CloseFrame,
};

use typemap_rev::TypeMap;
#[cfg(feature = "framework")]
use crate::framework::Framework;
#[cfg(feature = "voice")]
use crate::client::bridge::voice::VoiceGatewayManager;
#[cfg(feature = "collector")]
use crate::collector::{MessageFilter, ReactionAction, ReactionFilter};

use tracing::{trace, error, debug, warn, info, instrument};

/// A runner for managing a [`Shard`] and its respective WebSocket client.
pub struct ShardRunner {
    data: Arc<RwLock<TypeMap>>,
    event_handler: Option<Arc<dyn EventHandler>>,
    raw_event_handler: Option<Arc<dyn RawEventHandler>>,
    #[cfg(feature = "framework")]
    framework: Arc<Box<dyn Framework + Send + Sync>>,
    manager_tx: Sender<ShardManagerMessage>,
    // channel to receive messages from the shard manager and dispatches
    runner_rx: Receiver<InterMessage>,
    // channel to send messages to the shard runner from the shard manager
    runner_tx: Sender<InterMessage>,
    pub(crate) shard: Shard,
<<<<<<< HEAD
    threadpool: ThreadPool,
=======
>>>>>>> 51dc943b
    #[cfg(feature = "voice")]
    voice_manager: Option<Arc<dyn VoiceGatewayManager + Send + Sync + 'static>>,
    cache_and_http: Arc<CacheAndHttp>,
    #[cfg(feature = "collector")]
    message_filters: Vec<MessageFilter>,
    #[cfg(feature = "collector")]
    reaction_filters: Vec<ReactionFilter>,
}

impl ShardRunner {
    /// Creates a new runner for a Shard.
    pub fn new(opt: ShardRunnerOptions) -> Self {
        let (tx, rx) = mpsc::unbounded();

        Self {
            runner_rx: rx,
            runner_tx: tx,
            data: opt.data,
            event_handler: opt.event_handler,
            raw_event_handler: opt.raw_event_handler,
            #[cfg(feature = "framework")]
            framework: opt.framework,
            manager_tx: opt.manager_tx,
            shard: opt.shard,
            #[cfg(feature = "voice")]
            voice_manager: opt.voice_manager,
            cache_and_http: opt.cache_and_http,
            #[cfg(feature = "collector")]
            message_filters: Vec::new(),
            #[cfg(feature = "collector")]
            reaction_filters: Vec::new(),
        }
    }

    /// Starts the runner's loop to receive events.
    ///
    /// This runs a loop that performs the following in each iteration:
    ///
    /// 1. checks the receiver for [`ShardRunnerMessage`]s, possibly from the
    /// [`ShardManager`], and if there is one, acts on it.
    ///
    /// 2. checks if a heartbeat should be sent to the discord Gateway, and if
    /// so, sends one.
    ///
    /// 3. attempts to retrieve a message from the WebSocket, processing it into
    /// a [`GatewayEvent`]. This will block for 100ms before assuming there is
    /// no message available.
    ///
    /// 4. Checks with the [`Shard`] to determine if the gateway event is
    /// specifying an action to take (e.g. resuming, reconnecting, heartbeating)
    /// and then performs that action, if any.
    ///
    /// 5. Dispatches the event via the Client.
    ///
    /// 6. Go back to 1.
    ///
    /// [`ShardManager`]: super::ShardManager
    #[instrument(skip(self))]
    pub async fn run(&mut self) -> Result<()> {
        info!("[ShardRunner {:?}] Running", self.shard.shard_info());

        loop {
            trace!("[ShardRunner {:?}] loop iteration started.", self.shard.shard_info());
            if !self.recv().await? {
                return Ok(());
            }

            // check heartbeat
            if !self.shard.check_heartbeat().await {
                warn!(
                    "[ShardRunner {:?}] Error heartbeating",
                    self.shard.shard_info(),
                );

                return self.request_restart().await;
            }

            let pre = self.shard.stage();
            let (event, action, successful) = self.recv_event().await?;
            let post = self.shard.stage();

            if post != pre {
                self.update_manager();

                let e = ClientEvent::ShardStageUpdate(ShardStageUpdateEvent {
                    new: post,
                    old: pre,
                    shard_id: ShardId(self.shard.shard_info()[0]),
                });

                self.dispatch(DispatchEvent::Client(e)).await;
            }

            match action {
                Some(ShardAction::Reconnect(ReconnectType::Reidentify)) => {
<<<<<<< HEAD
                    let _ = self.request_restart();
                    continue;
=======
                    return self.request_restart().await;
>>>>>>> 51dc943b
                },
                Some(other) => {
                    let _ = self.action(&other).await;
                },
                None => {},
            }

            if let Some(event) = event {
                #[cfg(feature = "collector")]
                {
                    self.handle_filters(&event);
                }

                self.dispatch(DispatchEvent::Model(event)).await;
            }

            if !successful && !self.shard.stage().is_connecting() {
                return self.request_restart().await;
            }
            trace!("[ShardRunner {:?}] loop iteration reached the end.", self.shard.shard_info());
        }
    }

    /// Lets filters check the `event` to send them to collectors if the `event`
    /// is accepted by them.
    #[cfg(feature = "collector")]
    fn handle_filters(&mut self, event: &Event) {
        /// Unlike `Vec`'s `retain`, allows mutable references in `f`.
        fn retain<T, F>(vec: &mut Vec<T>, mut f: F)
        where
            F: FnMut(&mut T) -> bool,
        {
            let len = vec.len();
            let mut del = 0;
            {
                let v = &mut **vec;

                for i in 0..len {

                    if !f(&mut v[i]) {
                        del += 1;
                    } else if del > 0 {
                        v.swap(i - del, i);
                    }
                }
            }

            if del > 0 {
                vec.truncate(len - del);
            }
        }

        // Avoid the clone if there is no message filter.
        if !self.message_filters.is_empty() {

            if let Event::MessageCreate(ref msg_event) = &event {
                let msg = Arc::new(msg_event.message.clone());

                retain(&mut self.message_filters, |f| f.send_message(&msg));
            }
        }

        // Avoid the clone if there is no reacton filter.
        if !self.reaction_filters.is_empty() {
            let reaction = Arc::new(match &event {
                Event::ReactionAdd(ref reaction_event) =>
                    ReactionAction::Added(Arc::new(reaction_event.reaction.clone())),
                Event::ReactionRemove(ref reaction_event) =>
                    ReactionAction::Removed(Arc::new(reaction_event.reaction.clone())),
                _ => return,
            });

            retain(&mut self.reaction_filters, |f| f.send_reaction(&reaction));
        }
    }

    /// Clones the internal copy of the Sender to the shard runner.
    pub(super) fn runner_tx(&self) -> Sender<InterMessage> {
        self.runner_tx.clone()
    }

    /// Takes an action that a [`Shard`] has determined should happen and then
    /// does it.
    ///
    /// For example, if the shard says that an Identify message needs to be
    /// sent, this will do that.
    ///
    /// # Errors
    ///
    /// Returns
    #[instrument(skip(self, action))]
    async fn action(&mut self, action: &ShardAction) -> Result<()> {
        match *action {
            ShardAction::Reconnect(ReconnectType::Reidentify) => self.request_restart().await,
            ShardAction::Reconnect(ReconnectType::Resume) => self.shard.resume().await,
            ShardAction::Heartbeat => self.shard.heartbeat().await,
            ShardAction::Identify => self.shard.identify().await,
        }
    }

    // Checks if the ID received to shutdown is equivalent to the ID of the
    // shard this runner is responsible. If so, it shuts down the WebSocket
    // client.
    //
    // Returns whether the WebSocket client is still active.
    //
    // If true, the WebSocket client was _not_ shutdown. If false, it was.
<<<<<<< HEAD
    fn checked_shutdown(&mut self, id: ShardId, close_code: u16) -> bool {
=======
    #[instrument(skip(self))]
    async fn checked_shutdown(&mut self, id: ShardId, close_code: u16) -> bool {
>>>>>>> 51dc943b
        // First verify the ID so we know for certain this runner is
        // to shutdown.
        if id.0 != self.shard.shard_info()[0] {
            // Not meant for this runner for some reason, don't
            // shutdown.
            return true;
        }

        // Send a Close Frame to Discord, which allows a bot to "log off"
        let _ = self.shard.client.close(Some(CloseFrame {
            code: close_code.into(),
            reason: Cow::from(""),
        })).await;

        // In return, we wait for either a Close Frame response, or an error, after which this WS is deemed
        // disconnected from Discord.
        loop {
            match self.shard.client.next().await {
                Some(Ok(tungstenite::Message::Close(_))) => break,
                Some(Err(_)) => {
                    warn!(
                        "[ShardRunner {:?}] Received an error awaiting close frame",
                        self.shard.shard_info(),
                    );
                    break;
                }
                _ => continue,
            }
        }

        // Inform the manager that shutdown for this shard has finished.
        if let Err(why) = self.manager_tx.unbounded_send(ShardManagerMessage::ShutdownFinished(id)) {
            warn!(
                "[ShardRunner {:?}] Could not send ShutdownFinished: {:#?}",
                self.shard.shard_info(),
                why,
            );
        }
        false
    }

    #[inline]
    #[instrument(skip(self, event))]
    async fn dispatch(&self, event: DispatchEvent) {
        dispatch(
            event,
            #[cfg(feature = "framework")]
            &self.framework,
            &self.data,
            &self.event_handler,
            &self.raw_event_handler,
            &self.runner_tx,
            self.shard.shard_info()[0],
            Arc::clone(&self.cache_and_http),
        ).await;
    }

    // Handles a received value over the shard runner rx channel.
    //
    // Returns a boolean on whether the shard runner can continue.
    //
    // This always returns true, except in the case that the shard manager asked
    // the runner to shutdown.
    #[instrument(skip(self))]
    async fn handle_rx_value(&mut self, value: InterMessage) -> bool {
        match value {
            InterMessage::Client(value) => match *value {
<<<<<<< HEAD
                    ShardClientMessage::Manager(ShardManagerMessage::Restart(id)) =>
                        self.checked_shutdown(id, 4000),
                    ShardClientMessage::Manager(ShardManagerMessage::Shutdown(id, code)) =>
                        self.checked_shutdown(id, code),
                    ShardClientMessage::Manager(ShardManagerMessage::ShutdownAll) => {
                        // This variant should never be received.
                        warn!(
                            "[ShardRunner {:?}] Received a ShutdownAll?",
                            self.shard.shard_info(),
                        );
=======
                ShardClientMessage::Manager(ShardManagerMessage::Restart(id)) =>
                    self.checked_shutdown(id, 4000).await,
                ShardClientMessage::Manager(ShardManagerMessage::Shutdown(id, code)) =>
                    self.checked_shutdown(id, code).await,
                ShardClientMessage::Manager(ShardManagerMessage::ShutdownAll) => {
                    // This variant should never be received.
                    warn!(
                        "[ShardRunner {:?}] Received a ShutdownAll?",
                        self.shard.shard_info(),
                    );
>>>>>>> 51dc943b

                    true
                },
                ShardClientMessage::Manager(ShardManagerMessage::ShardUpdate { .. }) => {
                    // nb: not sent here

                    true
                },
                ShardClientMessage::Manager(ShardManagerMessage::ShutdownInitiated) => {
                    // nb: not sent here

                    true
                },
                ShardClientMessage::Manager(ShardManagerMessage::ShutdownFinished(_)) => {
                    // nb: not sent here

                    true
                },
                ShardClientMessage::Manager(ShardManagerMessage::ShardDisallowedGatewayIntents)
                    | ShardClientMessage::Manager(ShardManagerMessage::ShardInvalidAuthentication)
                    | ShardClientMessage::Manager(ShardManagerMessage::ShardInvalidGatewayIntents) => {
                        // These variants should never be received.
                        warn!(
                            "[ShardRunner {:?}] Received a ShardError?",
                            self.shard.shard_info(),
                        );

                        true
                    },
                ShardClientMessage::Runner(ShardRunnerMessage::ChunkGuild { guild_id, limit, filter, nonce }) => {
                    self.shard.chunk_guild(
                        guild_id,
                        limit,
                        filter,
                        nonce.as_deref(),
                    ).await.is_ok()
                },
                ShardClientMessage::Runner(ShardRunnerMessage::Close(code, reason)) => {
                    let reason = reason.unwrap_or_else(String::new);
                    let close = CloseFrame {
                        code: code.into(),
                        reason: Cow::from(reason),
                    };
                    self.shard.client.close(Some(close)).await.is_ok()
                },
                ShardClientMessage::Runner(ShardRunnerMessage::Message(msg)) => {
                    self.shard.client.send(msg).await.is_ok()
                },
                ShardClientMessage::Runner(ShardRunnerMessage::SetActivity(activity)) => {
                    // To avoid a clone of `activity`, we do a little bit of
                    // trickery here:
                    //
                    // First, we obtain a reference to the current presence of
                    // the shard, and create a new presence tuple of the new
                    // activity we received over the channel as well as the
                    // online status that the shard already had.
                    //
                    // We then (attempt to) send the websocket message with the
                    // status update, expressively returning:
                    //
                    // - whether the message successfully sent
                    // - the original activity we received over the channel
                    self.shard.set_activity(activity);

                    self.shard.update_presence().await.is_ok()
                },
                ShardClientMessage::Runner(ShardRunnerMessage::SetPresence(status, activity)) => {
                    self.shard.set_presence(status, activity);

                    self.shard.update_presence().await.is_ok()
                },
                ShardClientMessage::Runner(ShardRunnerMessage::SetStatus(status)) => {
                    self.shard.set_status(status);

                    self.shard.update_presence().await.is_ok()
                },
                #[cfg(feature = "collector")]
                ShardClientMessage::Runner(ShardRunnerMessage::SetMessageFilter(collector)) => {
                    self.message_filters.push(collector);

                    true
                },
                #[cfg(feature = "collector")]
                ShardClientMessage::Runner(ShardRunnerMessage::SetReactionFilter(collector)) => {
                    self.reaction_filters.push(collector);

                    true
                },
            },
            InterMessage::Json(value) => {
                // Value must be forwarded over the websocket
                self.shard.client.send_json(&value).await.is_ok()
            },
        }
    }

    #[cfg(feature = "voice")]
    #[instrument(skip(self))]
    async fn handle_voice_event(&self, event: &Event) {
        if let Some(voice_manager) = &self.voice_manager {
            match *event {
                Event::Ready(_) => {
                    voice_manager.register_shard(
                        self.shard.shard_info()[0],
                        self.runner_tx.clone(),
                    ).await;
                },
                Event::VoiceServerUpdate(ref event) => {
                    if let Some(guild_id) = event.guild_id {
                        voice_manager.server_update(guild_id, &event.endpoint, &event.token).await;
                    }
                },
                Event::VoiceStateUpdate(ref event) => {
                    if let Some(guild_id) = event.guild_id {
                        voice_manager.state_update(guild_id, &event.voice_state).await;
                    }
                },
                _ => {},
            }
        }
    }

    // Receives values over the internal shard runner rx channel and handles
    // them.
    //
    // This will loop over values until there is no longer one.
    //
    // Requests a restart if the sending half of the channel disconnects. This
    // should _never_ happen, as the sending half is kept on the runner.

    // Returns whether the shard runner is in a state that can continue.
    #[instrument(skip(self))]
    async fn recv(&mut self) -> Result<bool> {
        loop {
            match self.runner_rx.try_next() {
                Ok(Some(value)) => {
                    if !self.handle_rx_value(value).await {
                        return Ok(false);
                    }
                },
                Ok(None) => {
                    warn!(
                        "[ShardRunner {:?}] Sending half DC; restarting",
                        self.shard.shard_info(),
                    );

                    let _ = self.request_restart().await;

                    return Ok(false);
                },
                Err(_) => break,
            }
        }

        // There are no longer any values available.

        Ok(true)
    }

    /// Returns a received event, as well as whether reading the potentially
    /// present event was successful.
    #[instrument(skip(self))]
    async fn recv_event(&mut self) -> Result<(Option<Event>, Option<ShardAction>, bool)> {
        let gw_event = match self.shard.client.recv_json().await {
            Ok(Some(value)) => {
                GatewayEvent::deserialize(value).map(Some).map_err(From::from)
            },
            Ok(None) => Ok(None),
            Err(Error::Tungstenite(TungsteniteError::Io(_))) => {
                debug!("Attempting to auto-reconnect");

                match self.shard.reconnection_type() {
                    ReconnectType::Reidentify => return Ok((None, None, false)),
                    ReconnectType::Resume => {
                        if let Err(why) = self.shard.resume().await {
                            warn!("Failed to resume: {:?}", why);

                            return Ok((None, None, false));
                        }
                    },
                }

                return Ok((None, None, true));
            },
            Err(why) => Err(why),
        };

        let event = match gw_event {
            Ok(Some(event)) => Ok(event),
            Ok(None) => return Ok((None, None, true)),
            Err(why) => Err(why),
        };

        let action = match self.shard.handle_event(&event) {
            Ok(Some(action)) => Some(action),
            Ok(None) => None,
            Err(why) => {
                error!("Shard handler received err: {:?}", why);

                match why {
                    Error::Gateway(GatewayError::InvalidAuthentication) => {
                        if self.manager_tx.unbounded_send(
                            ShardManagerMessage::ShardInvalidAuthentication).is_err() {
                            panic!("Failed sending InvalidAuthentication error to the shard manager.");
                        }

                        return Err(why);
                    },
                    Error::Gateway(GatewayError::InvalidGatewayIntents) => {
                        if self.manager_tx.unbounded_send(
                            ShardManagerMessage::ShardInvalidGatewayIntents).is_err() {
                            panic!("Failed sending InvalidGatewayIntents error to the shard manager.");
                        }

                        return Err(why);
                    },
                    Error::Gateway(GatewayError::DisallowedGatewayIntents) => {
                        if self.manager_tx.unbounded_send(
                            ShardManagerMessage::ShardDisallowedGatewayIntents).is_err() {
                            panic!("Failed sending DisallowedGatewayIntents error to the shard manager.");
                        }

                        return Err(why);
                    },
                    _ => return Ok((None, None, true)),
                }
            },
        };

        if let Ok(GatewayEvent::HeartbeatAck) = event {
            self.update_manager();
        }

        #[cfg(feature = "voice")]
        {
            if let Ok(GatewayEvent::Dispatch(_, ref event)) = event {
                self.handle_voice_event(&event).await;
            }
        }

        let event = match event {
            Ok(GatewayEvent::Dispatch(_, event)) => Some(event),
            _ => None,
        };

        Ok((event, action, true))
    }

    #[instrument(skip(self))]
    async fn request_restart(&mut self) -> Result<()> {
        self.update_manager();

        debug!(
            "[ShardRunner {:?}] Requesting restart",
            self.shard.shard_info(),
        );
        let shard_id = ShardId(self.shard.shard_info()[0]);
        let msg = ShardManagerMessage::Restart(shard_id);

        if let Err(error) = self.manager_tx.unbounded_send(msg) {
            warn!("Error sending request restart: {:?}", error);
        }

        #[cfg(feature = "voice")]
        if let Some(voice_manager) = &self.voice_manager {
            voice_manager.deregister_shard(shard_id.0).await;
        }

        Ok(())
    }

    #[instrument(skip(self))]
    fn update_manager(&self) {
        let _ = self.manager_tx.unbounded_send(ShardManagerMessage::ShardUpdate {
            id: ShardId(self.shard.shard_info()[0]),
            latency: self.shard.latency(),
            stage: self.shard.stage(),
        });
    }
}

/// Options to be passed to [`ShardRunner::new`].
pub struct ShardRunnerOptions {
    pub data: Arc<RwLock<TypeMap>>,
    pub event_handler: Option<Arc<dyn EventHandler>>,
    pub raw_event_handler: Option<Arc<dyn RawEventHandler>>,
    #[cfg(feature = "framework")]
    pub framework: Arc<Box<dyn Framework + Send + Sync>>,
    pub manager_tx: Sender<ShardManagerMessage>,
    pub shard: Shard,
    #[cfg(feature = "voice")]
    pub voice_manager: Option<Arc<dyn VoiceGatewayManager + Send + Sync>>,
    pub cache_and_http: Arc<CacheAndHttp>,
}<|MERGE_RESOLUTION|>--- conflicted
+++ resolved
@@ -44,10 +44,6 @@
     // channel to send messages to the shard runner from the shard manager
     runner_tx: Sender<InterMessage>,
     pub(crate) shard: Shard,
-<<<<<<< HEAD
-    threadpool: ThreadPool,
-=======
->>>>>>> 51dc943b
     #[cfg(feature = "voice")]
     voice_manager: Option<Arc<dyn VoiceGatewayManager + Send + Sync + 'static>>,
     cache_and_http: Arc<CacheAndHttp>,
@@ -143,12 +139,7 @@
 
             match action {
                 Some(ShardAction::Reconnect(ReconnectType::Reidentify)) => {
-<<<<<<< HEAD
-                    let _ = self.request_restart();
-                    continue;
-=======
                     return self.request_restart().await;
->>>>>>> 51dc943b
                 },
                 Some(other) => {
                     let _ = self.action(&other).await;
@@ -256,12 +247,8 @@
     // Returns whether the WebSocket client is still active.
     //
     // If true, the WebSocket client was _not_ shutdown. If false, it was.
-<<<<<<< HEAD
-    fn checked_shutdown(&mut self, id: ShardId, close_code: u16) -> bool {
-=======
     #[instrument(skip(self))]
     async fn checked_shutdown(&mut self, id: ShardId, close_code: u16) -> bool {
->>>>>>> 51dc943b
         // First verify the ID so we know for certain this runner is
         // to shutdown.
         if id.0 != self.shard.shard_info()[0] {
@@ -329,18 +316,6 @@
     async fn handle_rx_value(&mut self, value: InterMessage) -> bool {
         match value {
             InterMessage::Client(value) => match *value {
-<<<<<<< HEAD
-                    ShardClientMessage::Manager(ShardManagerMessage::Restart(id)) =>
-                        self.checked_shutdown(id, 4000),
-                    ShardClientMessage::Manager(ShardManagerMessage::Shutdown(id, code)) =>
-                        self.checked_shutdown(id, code),
-                    ShardClientMessage::Manager(ShardManagerMessage::ShutdownAll) => {
-                        // This variant should never be received.
-                        warn!(
-                            "[ShardRunner {:?}] Received a ShutdownAll?",
-                            self.shard.shard_info(),
-                        );
-=======
                 ShardClientMessage::Manager(ShardManagerMessage::Restart(id)) =>
                     self.checked_shutdown(id, 4000).await,
                 ShardClientMessage::Manager(ShardManagerMessage::Shutdown(id, code)) =>
@@ -351,7 +326,6 @@
                         "[ShardRunner {:?}] Received a ShutdownAll?",
                         self.shard.shard_info(),
                     );
->>>>>>> 51dc943b
 
                     true
                 },
