--- conflicted
+++ resolved
@@ -51,10 +51,6 @@
     // channel to send messages to the shard runner from the shard manager
     runner_tx: Sender<InterMessage>,
     pub(crate) shard: Shard,
-<<<<<<< HEAD
-=======
-    threadpool: ThreadPool,
->>>>>>> f02a0dfe
     #[cfg(feature = "voice")]
     voice_manager: Arc<Mutex<ClientVoiceManager>>,
     cache_and_http: Arc<CacheAndHttp>,
@@ -150,13 +146,8 @@
             }
 
             match action {
-<<<<<<< HEAD
                 Some(ShardAction::Reconnect(ReconnectType::Reidentify)) => {
                     let _ = self.request_restart().await;
-=======
-                Some(ShardAction::Reconnect(ReconnectType::Resume)) => {
-                    let _ = self.request_restart();
->>>>>>> f02a0dfe
                     continue;
                 },
                 Some(other) => {
@@ -266,11 +257,7 @@
     // Returns whether the WebSocket client is still active.
     //
     // If true, the WebSocket client was _not_ shutdown. If false, it was.
-<<<<<<< HEAD
     async fn checked_shutdown(&mut self, id: ShardId, close_code: u16) -> bool {
-=======
-    fn checked_shutdown(&mut self, id: ShardId, close_code: u16) -> bool {
->>>>>>> f02a0dfe
         // First verify the ID so we know for certain this runner is
         // to shutdown.
         if id.0 != self.shard.shard_info()[0] {
@@ -336,19 +323,12 @@
     async fn handle_rx_value(&mut self, value: InterMessage) -> bool {
         match value {
             InterMessage::Client(value) => match *value {
-<<<<<<< HEAD
                     ShardClientMessage::Manager(ShardManagerMessage::Restart(id)) => {
                         self.checked_shutdown(id, 4000).await
                     },
                     ShardClientMessage::Manager(ShardManagerMessage::Shutdown(id, code)) => {
                         self.checked_shutdown(id, code).await
                     },
-=======
-                    ShardClientMessage::Manager(ShardManagerMessage::Restart(id)) =>
-                        self.checked_shutdown(id, 4000),
-                    ShardClientMessage::Manager(ShardManagerMessage::Shutdown(id, code)) =>
-                        self.checked_shutdown(id, code),
->>>>>>> f02a0dfe
                     ShardClientMessage::Manager(ShardManagerMessage::ShutdownAll) => {
                         // This variant should never be received.
                         warn!(
