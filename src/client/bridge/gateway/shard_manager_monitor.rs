use tokio::sync::Mutex;
use std::sync::Arc;
use super::{ShardManager, ShardManagerMessage};
use crate::client::bridge::gateway::ShardId;
use tracing::{debug, warn, instrument};
use futures::{
    StreamExt,
    channel::mpsc::{UnboundedReceiver as Receiver, UnboundedSender as Sender},
};

/// The shard manager monitor monitors the shard manager and performs actions
/// on it as received.
///
/// The monitor is essentially responsible for running in its own task and
/// receiving [`ShardManagerMessage`]s, such as whether to shutdown a shard or
/// shutdown everything entirely.
#[derive(Debug)]
pub struct ShardManagerMonitor {
    /// An clone of the Arc to the manager itself.
    pub manager: Arc<Mutex<ShardManager>>,
    /// The mpsc Receiver channel to receive shard manager messages over.
    pub rx: Receiver<ShardManagerMessage>,
    /// The mpsc Sender channel to inform the manager that a shard has just properly shut down
    pub shutdown: Sender<ShardId>,
}
#[derive(Debug)]
pub enum ShardManagerError {
    /// Returned when a shard received an [`InvalidAuthentication`] error.
    /// An invalid token has been specified.
    ///
    /// [`InvalidAuthentication`]: crate::gateway::GatewayError::InvalidAuthentication
    InvalidToken,
    /// Returned when a shard received an [`InvalidGatewayIntents`] error.
    ///
    /// [`InvalidGatewayIntents`]: crate::gateway::GatewayError::InvalidGatewayIntents
    InvalidGatewayIntents,
    /// Returned when a shard received a [`DisallowedGatewayIntents`] error.
    ///
    /// [`DisallowedGatewayIntents`]: crate::gateway::GatewayError::DisallowedGatewayIntents
    DisallowedGatewayIntents,
}

type Result<T> = std::result::Result<T, ShardManagerError>;

impl ShardManagerMonitor {
    /// "Runs" the monitor, waiting for messages over the Receiver.
    ///
    /// This should be called in its own thread due to its blocking, looped
    /// nature.
    ///
    /// This will continue running until either:
    ///
    /// - a [`ShardManagerMessage::ShutdownAll`] has been received
    /// - an error is returned while receiving a message from the
    /// channel (probably indicating that the shard manager should stop anyway)
    #[instrument(skip(self))]
    pub async fn run(&mut self) -> Result<()> {
        debug!("Starting shard manager worker");

        while let Some(value) = self.rx.next().await {
            match value {
                ShardManagerMessage::Restart(shard_id) => {
<<<<<<< HEAD
                    self.manager.lock().restart(shard_id);
                    let _  = self.shutdown.send(shard_id);
=======
                    self.manager.lock().await.restart(shard_id).await;
                    let _  = self.shutdown.unbounded_send(shard_id);
>>>>>>> 51dc943b
                },
                ShardManagerMessage::ShardUpdate { id, latency, stage } => {
                    let manager = self.manager.lock().await;
                    let mut runners = manager.runners.lock().await;

                    if let Some(runner) = runners.get_mut(&id) {
                        runner.latency = latency;
                        runner.stage = stage;
                    }
                }
                ShardManagerMessage::Shutdown(shard_id, code) => {
<<<<<<< HEAD
                    self.manager.lock().shutdown(shard_id, code);
                    let _  = self.shutdown.send(shard_id);
=======
                    self.manager.lock().await.shutdown(shard_id, code).await;
                    let _  = self.shutdown.unbounded_send(shard_id);
>>>>>>> 51dc943b
                },
                ShardManagerMessage::ShutdownAll => {
                    self.manager.lock().await.shutdown_all().await;

                    break;
                },
                ShardManagerMessage::ShutdownInitiated => break,
                ShardManagerMessage::ShutdownFinished(shard_id) => {
                    if let Err(why) = self.shutdown.unbounded_send(shard_id) {
                        warn!(
                            "[ShardMonitor] Could not forward Shutdown signal to ShardManager for shard {}: {:#?}",
                            shard_id,
                            why
                        );
                    }
                }
                ShardManagerMessage::ShardInvalidAuthentication => {
                    self.manager.lock().await.shutdown_all().await;
                    return Err(ShardManagerError::InvalidToken);
                },

                ShardManagerMessage::ShardInvalidGatewayIntents => {
                    self.manager.lock().await.shutdown_all().await;
                    return Err(ShardManagerError::InvalidGatewayIntents);
                },
                ShardManagerMessage::ShardDisallowedGatewayIntents => {
                    self.manager.lock().await.shutdown_all().await;
                    return Err(ShardManagerError::DisallowedGatewayIntents);
                },
            }
        }

        Ok(())
    }
}<|MERGE_RESOLUTION|>--- conflicted
+++ resolved
@@ -60,13 +60,8 @@
         while let Some(value) = self.rx.next().await {
             match value {
                 ShardManagerMessage::Restart(shard_id) => {
-<<<<<<< HEAD
-                    self.manager.lock().restart(shard_id);
-                    let _  = self.shutdown.send(shard_id);
-=======
                     self.manager.lock().await.restart(shard_id).await;
                     let _  = self.shutdown.unbounded_send(shard_id);
->>>>>>> 51dc943b
                 },
                 ShardManagerMessage::ShardUpdate { id, latency, stage } => {
                     let manager = self.manager.lock().await;
@@ -78,13 +73,8 @@
                     }
                 }
                 ShardManagerMessage::Shutdown(shard_id, code) => {
-<<<<<<< HEAD
-                    self.manager.lock().shutdown(shard_id, code);
-                    let _  = self.shutdown.send(shard_id);
-=======
                     self.manager.lock().await.shutdown(shard_id, code).await;
                     let _  = self.shutdown.unbounded_send(shard_id);
->>>>>>> 51dc943b
                 },
                 ShardManagerMessage::ShutdownAll => {
                     self.manager.lock().await.shutdown_all().await;
