use std::sync::Arc;

use tracing::debug;

#[cfg(feature = "gateway")]
use super::bridge::gateway::event::ClientEvent;
#[cfg(feature = "gateway")]
use super::event_handler::{EventHandler, RawEventHandler};
use super::{Context, FullEvent};
#[cfg(feature = "cache")]
use crate::cache::CacheUpdate;
#[cfg(feature = "framework")]
use crate::framework::Framework;
use crate::internal::tokio::spawn_named;
use crate::model::channel::{Channel, ChannelType};
use crate::model::event::Event;
use crate::model::guild::Member;
#[cfg(feature = "cache")]
use crate::model::id::GuildId;

#[cfg(feature = "cache")]
fn update_cache<E: CacheUpdate>(context: &Context, event: &mut E) -> Option<E::Output> {
    context.cache.update(event)
}

#[cfg(not(feature = "cache"))]
fn update_cache<E>(_: &Context, _: &mut E) -> Option<()> {
    None
}

pub(crate) async fn dispatch_model<'rec>(
    event: Event,
    context: Context,
    #[cfg(feature = "framework")] framework: Option<Arc<dyn Framework + Send + Sync>>,
    event_handler: Option<Arc<dyn EventHandler>>,
    raw_event_handler: Option<Arc<dyn RawEventHandler>>,
) {
    #[cfg(feature = "framework")]
    let mut framework_dispatch_future = None;
    #[cfg(feature = "framework")]
    if let Event::MessageCreate(event) = &event {
        if let Some(framework) = framework {
            let (context, message) = (context.clone(), event.message.clone());
            framework_dispatch_future =
                Some(async move { framework.dispatch(context, message).await });
        }
    }

    if let Some(raw_handler) = raw_event_handler {
        raw_handler.raw_event(context.clone(), event.clone()).await;
    }

    let full_events = update_cache_with_event(context, event);
    // Handle Event, this is done to prevent indenting twice (once to destructure DispatchEvent, then to destructure Event)
    if let (Some((event, extra_event)), Some(handler)) = (full_events, event_handler) {
        if let Some(event) = extra_event {
            let handler = handler.clone();
            spawn_named(event.snake_case_name(), async move { event.dispatch(&*handler).await });
        }
        spawn_named(event.snake_case_name(), async move { event.dispatch(&*handler).await });
    }

    #[cfg(feature = "framework")]
    if let Some(x) = framework_dispatch_future {
        spawn_named("dispatch::framework::message", x);
    }
}

pub(crate) async fn dispatch_client<'rec>(
    event: ClientEvent,
    context: Context,
    event_handler: Option<Arc<dyn EventHandler>>,
) {
    match event {
        ClientEvent::ShardStageUpdate(event) => {
            if let Some(event_handler) = event_handler {
                spawn_named("dispatch::event_handler::shard_stage_update", async move {
                    event_handler.shard_stage_update(context, event).await;
                });
            }
        },
    }
}

/// Updates the cache with the incoming event data and builds the full event data out of it.
///
/// Can return a secondary [`FullEvent`] for "virtual" events like [`FullEvent::CacheReady`] or
/// [`FullEvent::ShardsReady`]. Secondary events are traditionally dispatched first.
///
/// Can return `None` if an event is unknown.
fn update_cache_with_event(ctx: Context, event: Event) -> Option<(FullEvent, Option<FullEvent>)> {
    let mut extra_event = None;
    #[cfg_attr(not(feature = "cache"), allow(unused_mut))]
    let event = match event {
        Event::ApplicationCommandPermissionsUpdate(event) => {
            FullEvent::ApplicationCommandPermissionsUpdate {
                ctx,
                permission: event.permission,
            }
        },
        Event::AutoModerationRuleCreate(event) => FullEvent::AutoModerationRuleCreate {
            ctx,
            rule: event.rule,
        },
        Event::AutoModerationRuleUpdate(event) => FullEvent::AutoModerationRuleUpdate {
            ctx,
            rule: event.rule,
        },
        Event::AutoModerationRuleDelete(event) => FullEvent::AutoModerationRuleDelete {
            ctx,
            rule: event.rule,
        },
        Event::AutoModerationActionExecution(event) => FullEvent::AutoModerationActionExecution {
            ctx,
            execution: event.execution,
        },
        Event::ChannelCreate(mut event) => {
            update_cache(&ctx, &mut event);
            match event.channel {
                Channel::Guild(channel) => {
                    if channel.kind == ChannelType::Category {
                        FullEvent::CategoryCreate {
                            ctx,
                            category: channel,
                        }
                    } else {
                        FullEvent::ChannelCreate {
                            ctx,
                            channel,
                        }
                    }
                },
                Channel::Private(_) => unreachable!(
                    "Private channel create events are no longer sent to bots in the v8 gateway."
                ),
            }
        },
        Event::ChannelDelete(mut event) => {
            let cached_messages = if_cache!(update_cache(&ctx, &mut event));

            match event.channel {
                Channel::Private(_) => unreachable!(
                    "Private channel create events are no longer sent to bots in the v8 gateway."
                ),
                Channel::Guild(channel) => {
                    if channel.kind == ChannelType::Category {
                        FullEvent::CategoryDelete {
                            ctx,
                            category: channel,
                        }
                    } else {
                        FullEvent::ChannelDelete {
                            ctx,
                            channel,
                            messages: cached_messages,
                        }
                    }
                },
            }
        },
        Event::ChannelPinsUpdate(event) => FullEvent::ChannelPinsUpdate {
            ctx,
            pin: event,
        },
        Event::ChannelUpdate(event) => {
            let old_channel = if_cache!(ctx.cache.channel(event.channel.id()));

            FullEvent::ChannelUpdate {
                ctx,
                old: old_channel,
                new: event.channel,
            }
        },
        Event::GuildBanAdd(event) => FullEvent::GuildBanAddition {
            ctx,
            guild_id: event.guild_id,
            banned_user: event.user,
        },
        Event::GuildBanRemove(event) => FullEvent::GuildBanRemoval {
            ctx,
            guild_id: event.guild_id,
            unbanned_user: event.user,
        },
        Event::GuildCreate(mut event) => {
<<<<<<< HEAD
            let is_new =
                if_cache!(Some(context.cache.unavailable_guilds.get(&event.guild.id).is_some()));
=======
            let is_new = if_cache!(Some(ctx.cache.unavailable_guilds.contains(&event.guild.id)));
>>>>>>> 66179557

            update_cache(&ctx, &mut event);

            #[cfg(feature = "cache")]
            {
                let context = ctx.clone();

                if context.cache.unavailable_guilds.len() == 0 {
                    let guild_amount =
                        context.cache.guilds.iter().map(|i| *i.key()).collect::<Vec<GuildId>>();

                    extra_event = Some(FullEvent::CacheReady {
                        ctx: context,
                        guilds: guild_amount,
                    });
                }
            }

            FullEvent::GuildCreate {
                ctx,
                guild: event.guild,
                is_new,
            }
        },
        Event::GuildDelete(mut event) => {
            let full = if_cache!(update_cache(&ctx, &mut event));

            FullEvent::GuildDelete {
                ctx,
                incomplete: event.guild,
                full,
            }
        },
        Event::GuildEmojisUpdate(mut event) => {
            update_cache(&ctx, &mut event);

            FullEvent::GuildEmojisUpdate {
                ctx,
                guild_id: event.guild_id,
                current_state: event.emojis,
            }
        },
        Event::GuildIntegrationsUpdate(event) => FullEvent::GuildIntegrationsUpdate {
            ctx,
            guild_id: event.guild_id,
        },
        Event::GuildMemberAdd(mut event) => {
            update_cache(&ctx, &mut event);

            FullEvent::GuildMemberAddition {
                ctx,
                new_member: event.member,
            }
        },
        Event::GuildMemberRemove(mut event) => {
            let member = if_cache!(update_cache(&ctx, &mut event));

            FullEvent::GuildMemberRemoval {
                ctx,
                guild_id: event.guild_id,
                user: event.user,
                member_data_if_available: member,
            }
        },
        Event::GuildMemberUpdate(mut event) => {
            let before = if_cache!(update_cache(&ctx, &mut event));
            let after: Option<Member> = if_cache!(ctx.cache.member(event.guild_id, event.user.id));

            FullEvent::GuildMemberUpdate {
                ctx,
                old_if_available: before,
                new: after,
                event,
            }
        },
        Event::GuildMembersChunk(mut event) => {
            update_cache(&ctx, &mut event);

            FullEvent::GuildMembersChunk {
                ctx,
                chunk: event,
            }
        },
        Event::GuildRoleCreate(mut event) => {
            update_cache(&ctx, &mut event);

            FullEvent::GuildRoleCreate {
                ctx,
                new: event.role,
            }
        },
        Event::GuildRoleDelete(mut event) => {
            let role = if_cache!(update_cache(&ctx, &mut event));

            FullEvent::GuildRoleDelete {
                ctx,
                guild_id: event.guild_id,
                removed_role_id: event.role_id,
                removed_role_data_if_available: role,
            }
        },
        Event::GuildRoleUpdate(mut event) => {
            let before = if_cache!(update_cache(&ctx, &mut event));

            FullEvent::GuildRoleUpdate {
                ctx,
                old_data_if_available: before,
                new: event.role,
            }
        },
        Event::GuildStickersUpdate(mut event) => {
            update_cache(&ctx, &mut event);

            FullEvent::GuildStickersUpdate {
                ctx,
                guild_id: event.guild_id,
                current_state: event.stickers,
            }
        },
        Event::GuildUpdate(event) => {
            let before = if_cache!(ctx.cache.guild(event.guild.id).map(|g| g.clone()));

            FullEvent::GuildUpdate {
                ctx,
                old_data_if_available: before,
                new_but_incomplete: event.guild,
            }
        },
        Event::InviteCreate(event) => FullEvent::InviteCreate {
            ctx,
            data: event,
        },
        Event::InviteDelete(event) => FullEvent::InviteDelete {
            ctx,
            data: event,
        },
        Event::MessageCreate(mut event) => {
            update_cache(&ctx, &mut event);

            FullEvent::Message {
                ctx,
                new_message: event.message,
            }
        },
        Event::MessageDeleteBulk(event) => FullEvent::MessageDeleteBulk {
            ctx,
            channel_id: event.channel_id,
            multiple_deleted_messages_ids: event.ids,
            guild_id: event.guild_id,
        },
        Event::MessageDelete(event) => FullEvent::MessageDelete {
            ctx,
            channel_id: event.channel_id,
            deleted_message_id: event.message_id,
            guild_id: event.guild_id,
        },
        Event::MessageUpdate(mut event) => {
            let before = if_cache!(update_cache(&ctx, &mut event));
            let after = if_cache!(ctx.cache.message(event.channel_id, event.id));

            FullEvent::MessageUpdate {
                ctx,
                old_if_available: before,
                new: after,
                event,
            }
        },
        Event::PresencesReplace(mut event) => {
            update_cache(&ctx, &mut event);

            FullEvent::PresenceReplace {
                ctx,
                presences: event.presences,
            }
        },
        Event::PresenceUpdate(mut event) => {
            update_cache(&ctx, &mut event);

            FullEvent::PresenceUpdate {
                ctx,
                new_data: event.presence,
            }
        },
        Event::ReactionAdd(event) => FullEvent::ReactionAdd {
            ctx,
            add_reaction: event.reaction,
        },
        Event::ReactionRemove(event) => FullEvent::ReactionRemove {
            ctx,
            removed_reaction: event.reaction,
        },
        Event::ReactionRemoveAll(event) => FullEvent::ReactionRemoveAll {
            ctx,
            channel_id: event.channel_id,
            removed_from_message_id: event.message_id,
        },
        Event::Ready(mut event) => {
            update_cache(&ctx, &mut event);

            #[cfg(feature = "cache")]
            {
                let mut shards = ctx.cache.shard_data.write();
                if shards.connected.len() as u32 == shards.total && !shards.has_sent_shards_ready {
                    shards.has_sent_shards_ready = true;
                    let total = shards.total;
                    drop(shards);

                    extra_event = Some(FullEvent::ShardsReady {
                        ctx: ctx.clone(),
                        total_shards: total,
                    });
                }
            }

            FullEvent::Ready {
                ctx,
                data_about_bot: event.ready,
            }
        },
        Event::Resumed(event) => FullEvent::Resume {
            ctx,
            event,
        },
        Event::TypingStart(event) => FullEvent::TypingStart {
            ctx,
            event,
        },
        Event::Unknown => {
            debug!("An unknown event was received");
            return None;
        },
        Event::UserUpdate(mut event) => {
            let before = if_cache!(update_cache(&ctx, &mut event));

            FullEvent::UserUpdate {
                ctx,
                old_data: before,
                new: event.current_user,
            }
        },
        Event::VoiceServerUpdate(event) => FullEvent::VoiceServerUpdate {
            ctx,
            event,
        },
        Event::VoiceStateUpdate(mut event) => {
            let before = if_cache!(update_cache(&ctx, &mut event));

            FullEvent::VoiceStateUpdate {
                ctx,
                old: before,
                new: event.voice_state,
            }
        },
        Event::WebhookUpdate(event) => FullEvent::WebhookUpdate {
            ctx,
            guild_id: event.guild_id,
            belongs_to_channel_id: event.channel_id,
        },
        Event::InteractionCreate(event) => FullEvent::InteractionCreate {
            ctx,
            interaction: event.interaction,
        },
        Event::IntegrationCreate(event) => FullEvent::IntegrationCreate {
            ctx,
            integration: event.integration,
        },
        Event::IntegrationUpdate(event) => FullEvent::IntegrationUpdate {
            ctx,
            integration: event.integration,
        },
        Event::IntegrationDelete(event) => FullEvent::IntegrationDelete {
            ctx,
            integration_id: event.id,
            guild_id: event.guild_id,
            application_id: event.application_id,
        },
        Event::StageInstanceCreate(event) => FullEvent::StageInstanceCreate {
            ctx,
            stage_instance: event.stage_instance,
        },
        Event::StageInstanceUpdate(event) => FullEvent::StageInstanceUpdate {
            ctx,
            stage_instance: event.stage_instance,
        },
        Event::StageInstanceDelete(event) => FullEvent::StageInstanceDelete {
            ctx,
            stage_instance: event.stage_instance,
        },
        Event::ThreadCreate(mut event) => {
            update_cache(&ctx, &mut event);

            FullEvent::ThreadCreate {
                ctx,
                thread: event.thread,
            }
        },
        Event::ThreadUpdate(mut event) => {
            update_cache(&ctx, &mut event);

            FullEvent::ThreadUpdate {
                ctx,
                thread: event.thread,
            }
        },
        Event::ThreadDelete(mut event) => {
            update_cache(&ctx, &mut event);

            FullEvent::ThreadDelete {
                ctx,
                thread: event.thread,
            }
        },
        Event::ThreadListSync(event) => FullEvent::ThreadListSync {
            ctx,
            thread_list_sync: event,
        },
        Event::ThreadMemberUpdate(event) => FullEvent::ThreadMemberUpdate {
            ctx,
            thread_member: event.member,
        },
        Event::ThreadMembersUpdate(event) => FullEvent::ThreadMembersUpdate {
            ctx,
            thread_members_update: event,
        },
        Event::GuildScheduledEventCreate(event) => FullEvent::GuildScheduledEventCreate {
            ctx,
            event: event.event,
        },
        Event::GuildScheduledEventUpdate(event) => FullEvent::GuildScheduledEventUpdate {
            ctx,
            event: event.event,
        },
        Event::GuildScheduledEventDelete(event) => FullEvent::GuildScheduledEventDelete {
            ctx,
            event: event.event,
        },
        Event::GuildScheduledEventUserAdd(event) => FullEvent::GuildScheduledEventUserAdd {
            ctx,
            subscribed: event,
        },
        Event::GuildScheduledEventUserRemove(event) => FullEvent::GuildScheduledEventUserRemove {
            ctx,
            unsubscribed: event,
        },
    };

    Some((event, extra_event))
}<|MERGE_RESOLUTION|>--- conflicted
+++ resolved
@@ -182,12 +182,8 @@
             unbanned_user: event.user,
         },
         Event::GuildCreate(mut event) => {
-<<<<<<< HEAD
             let is_new =
-                if_cache!(Some(context.cache.unavailable_guilds.get(&event.guild.id).is_some()));
-=======
-            let is_new = if_cache!(Some(ctx.cache.unavailable_guilds.contains(&event.guild.id)));
->>>>>>> 66179557
+                if_cache!(Some(ctx.cache.unavailable_guilds.get(&event.guild.id).is_some()));
 
             update_cache(&ctx, &mut event);
 
