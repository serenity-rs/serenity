--- conflicted
+++ resolved
@@ -191,11 +191,8 @@
 
                     let framework = Arc::clone(framework);
 
-<<<<<<< HEAD
-                    tokio::spawn(async move {
-=======
                     spawn_named("dispatch::framework::message", async move {
->>>>>>> 5ba5506c
+
                         framework.dispatch(context, event.message).await;
                     });
                 }
@@ -585,17 +582,6 @@
         },
         DispatchEvent::Model(Event::GuildStickersUpdate(mut event)) => {
             update(&cache_and_http, &mut event);
-<<<<<<< HEAD
-            let event_handler = Arc::clone(event_handler);
-
-            tokio::spawn(async move {
-                event_handler.guild_stickers_update(context, event.guild_id, event.stickers).await;
-            });
-        },
-        DispatchEvent::Model(Event::GuildUnavailable(mut event)) => {
-            update(&cache_and_http, &mut event);
-=======
->>>>>>> 5ba5506c
             let event_handler = Arc::clone(event_handler);
 
             tokio::spawn(async move {
