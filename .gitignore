# IDE directories and folders
.vscode/
.idea/

# Target directory
target/

# Lockfile
Cargo.lock

# Misc
<<<<<<< HEAD
*.iml
=======
*.iml
.env
>>>>>>> 53a1b5b5
<|MERGE_RESOLUTION|>--- conflicted
+++ resolved
@@ -9,9 +9,5 @@
 Cargo.lock
 
 # Misc
-<<<<<<< HEAD
 *.iml
-=======
-*.iml
-.env
->>>>>>> 53a1b5b5
+.env