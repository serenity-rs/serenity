parameters:
  name: ''
  vmImage: ''
  toolchain: 'stable'
  features: 'all'

jobs:
- job: ${{ parameters.name }}
  pool:
    vmImage: ${{ parameters.vmImage }}
  variables:
    tc: ${{ parameters.toolchain }}
    os: ${{ parameters.vmImage }}
    features: ${{ parameters.features }}
  steps:
  - bash: |
      if [[ "$OS" == "macOS-latest" ]]; then
        HOMEBREW_NO_AUTO_UPDATE=1 brew install automake autoconf libtool libsodium pkg-config
      fi
      if [[ "$OS" == "ubuntu-latest" ]]; then
        sudo apt-get install -y libsodium-dev libssl-dev
      fi
    displayName: 'Install dependencies'

  - bash: |
      curl -o rustup-init.sh https://sh.rustup.rs -sSf
      sh rustup-init.sh --default-toolchain $(tc) -y
    displayName: 'Install Rust'

  - bash: |
      source $HOME/.cargo/env
      cd examples/
      cargo build -p e01_basic_ping_bot
    displayName: 'Build example 1'

  - bash: |
      source $HOME/.cargo/env
      cd examples/
      cargo build -p e02_transparent_guild_sharding
    displayName: 'Build example 2'

  - bash: |
      source $HOME/.cargo/env
      cd examples/
      cargo build -p e03_struct_utilities
    displayName: 'Build example 3'

  - bash: |
      source $HOME/.cargo/env
      cd examples/
      cargo build -p e04_message_builder
    displayName: 'Build example 4'

  - bash: |
      source $HOME/.cargo/env
      cd examples/
      cargo build -p e05_command_framework
    displayName: 'Build example 5'

  - bash: |
      source $HOME/.cargo/env
      cd examples/
      cargo build -p e06_voice
    displayName: 'Build example 6'

  - bash: |
      source $HOME/.cargo/env
      cd examples/
      cargo build -p e07_sample_bot_structure
    displayName: 'Build example 7'

  - bash: |
      source $HOME/.cargo/env
      cd examples/
      cargo build -p e08_env_logging
    displayName: 'Build example 8'

  - bash: |
      source $HOME/.cargo/env
      cd examples/
      cargo build -p e09_shard_manager
    displayName: 'Build example 9'

  - bash: |
      source $HOME/.cargo/env
      cd examples/
      cargo build -p e10_voice_receive
    displayName: 'Build example 10'

  - bash: |
      source $HOME/.cargo/env
      cd examples/
      cargo build -p e11_create_message_builder
    displayName: 'Build example 11'

  - bash: |
      source $HOME/.cargo/env
      cd examples/
      cargo build -p e12_timing_and_events
    displayName: 'Build example 12'

  - bash: |
      source $HOME/.cargo/env
      cd examples/
      cargo build -p e13_gateway_intents
    displayName: 'Build example 13'
<<<<<<< HEAD

  - bash: |
      source $HOME/.cargo/env
      CARGO_TARGET_DIR='..' cd examples/e14_voice_events_queue
      cargo build
    displayName: 'Build example 14'

  - bash: |
      source $HOME/.cargo/env
      CARGO_TARGET_DIR='..' cd examples/e15_voice_storage
      cargo build
    displayName: 'Build example 15'
=======
>>>>>>> ef52c8d4
<|MERGE_RESOLUTION|>--- conflicted
+++ resolved
@@ -104,18 +104,15 @@
       cd examples/
       cargo build -p e13_gateway_intents
     displayName: 'Build example 13'
-<<<<<<< HEAD
 
   - bash: |
       source $HOME/.cargo/env
-      CARGO_TARGET_DIR='..' cd examples/e14_voice_events_queue
-      cargo build
+      cd examples/
+      cargo build -p e14_voice_events_queue
     displayName: 'Build example 14'
 
   - bash: |
       source $HOME/.cargo/env
-      CARGO_TARGET_DIR='..' cd examples/e15_voice_storage
-      cargo build
-    displayName: 'Build example 15'
-=======
->>>>>>> ef52c8d4
+      cd examples/
+      cargo build -p e15_voice_storage
+    displayName: 'Build example 15'