parameters:
  name: ''
  vmImage: ''
  toolchain: 'stable'
  features: 'all'

jobs:
- job: ${{ parameters.name }}
  pool:
    vmImage: ${{ parameters.vmImage }}
  variables:
    tc: ${{ parameters.toolchain }}
    os: ${{ parameters.vmImage }}
    features: ${{ parameters.features }}
  steps:
  - bash: |
      if [[ "$OS" == "macOS-latest" ]]; then
        HOMEBREW_NO_AUTO_UPDATE=1 brew install automake autoconf libtool libsodium pkg-config
      fi
      if [[ "$OS" == "ubuntu-latest" ]]; then
        sudo apt-get install -y libsodium-dev libssl-dev
      fi
    displayName: 'Install dependencies'

  - bash: |
      curl -o rustup-init.sh https://sh.rustup.rs -sSf
      sh rustup-init.sh --default-toolchain $(tc) -y
    displayName: 'Install Rust'

  - bash: |
      source $HOME/.cargo/env
      cd examples/01_basic_ping_bot
      CARGO_TARGET_DIR='..' cargo build
    displayName: 'Build example 1'

  - bash: |
      source $HOME/.cargo/env
      cd examples/02_transparent_guild_sharding
      CARGO_TARGET_DIR='..' cargo build
    displayName: 'Build example 2'

  - bash: |
      source $HOME/.cargo/env
      cd examples/03_struct_utilities
      CARGO_TARGET_DIR='..' cargo build
    displayName: 'Build example 3'

  - bash: |
      source $HOME/.cargo/env
      cd examples/04_message_builder
      CARGO_TARGET_DIR='..' cargo build
    displayName: 'Build example 4'

  - bash: |
      source $HOME/.cargo/env
      cd examples/05_command_framework
      CARGO_TARGET_DIR='..' cargo build
    displayName: 'Build example 5'

  - bash: |
      source $HOME/.cargo/env
      cd examples/06_voice
      CARGO_TARGET_DIR='..' cargo build
    displayName: 'Build example 6'

  - bash: |
      source $HOME/.cargo/env
      cd examples/07_sample_bot_structure
      CARGO_TARGET_DIR='..' cargo build
    displayName: 'Build example 7'

  - bash: |
      source $HOME/.cargo/env
      CARGO_TARGET_DIR='..' cd examples/08_env_logging
      cargo build
    displayName: 'Build example 8'

  - bash: |
      source $HOME/.cargo/env
      CARGO_TARGET_DIR='..' cd examples/09_shard_manager
      cargo build
    displayName: 'Build example 9'

  - bash: |
      source $HOME/.cargo/env
      CARGO_TARGET_DIR='..' cd examples/10_voice_receive
      cargo build
    displayName: 'Build example 10'

  - bash: |
      source $HOME/.cargo/env
      CARGO_TARGET_DIR='..' cd examples/11_crate_message_builder
      cargo build
    displayName: 'Build example 11'

  - bash: |
      source $HOME/.cargo/env
      CARGO_TARGET_DIR='..' cd examples/12_timing_and_events
      cargo build
    displayName: 'Build example 12'

  - bash: |
      source $HOME/.cargo/env
<<<<<<< HEAD
      CARGO_TARGET_DIR='..' cd examples/13_voice_events
      cargo build
    displayName: 'Build example 13'
=======
      CARGO_TARGET_DIR='..' cd examples/13_gateway_intents
      cargo build
    displayName: 'Build example 13'
    
>>>>>>> 373ef398
<|MERGE_RESOLUTION|>--- conflicted
+++ resolved
@@ -100,14 +100,12 @@
     displayName: 'Build example 12'
 
   - bash: |
-      source $HOME/.cargo/env
-<<<<<<< HEAD
-      CARGO_TARGET_DIR='..' cd examples/13_voice_events
-      cargo build
-    displayName: 'Build example 13'
-=======
       CARGO_TARGET_DIR='..' cd examples/13_gateway_intents
       cargo build
     displayName: 'Build example 13'
-    
->>>>>>> 373ef398
+
+  - bash: |
+      source $HOME/.cargo/env
+      CARGO_TARGET_DIR='..' cd examples/14_voice_events
+      cargo build
+    displayName: 'Build example 14'